--- conflicted
+++ resolved
@@ -1,4 +1,3 @@
-<<<<<<< HEAD
 p.unauth-warning {
   padding: 10px;
   text-align: center;
@@ -13,12 +12,8 @@
   border-radius: 5px;
 }
 
-nav.course-material {
-  @include clearfix;
-=======
 .wrapper-course-material {
   @include clearfix();
->>>>>>> 00b75f01
   @include box-sizing(border-box);
   border-bottom: none;
   margin: 0 auto 0;
