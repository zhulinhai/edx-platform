--- conflicted
+++ resolved
@@ -2430,67 +2430,6 @@
   @include right(auto);
 }
 
-<<<<<<< HEAD
-.course-specific-container {
-
-  .upload {
-    position: relative;
-
-    button {
-      position: absolute;
-      top: 0;
-      left: 0;
-      z-index: 1;
-    }
-
-    .fileupload {
-      position: relative;
-      z-index: 2;
-      opacity: 0;
-      height: ($baseline*1.5);
-      width: ($baseline*6);
-    }
-  }
-
-  .bordered-fieldset {
-    border: solid 4px #000000;
-    padding: $baseline;
-    margin-top: ($baseline*1.5);
-  }
-
-  .success, .error {
-    ul {
-      list-style-type: none;
-
-      li {
-        margin-bottom: ($baseline*0.5);
-      }
-    }
-  }
-
-  .error {
-    color: #E40004;
-  }
-
-  .success {
-    color: #008000;
-  }
-
-  .new-section {
-    margin-top: $baseline;
-  }
-
-  .select-tag {
-    width: 40%;
-    height: ($baseline*1.5);
-    font-size: 1.1em;
-  }
-
-  .output-box {
-    .loading {
-      font-size: 2em;
-      margin-bottom: $baseline;
-=======
 #certificate-white-list-editor{
   .msg-success{
     border-top: 2px solid $confirm-color;
@@ -2568,7 +2507,69 @@
           background-color: $blue-l5;
         }
       }
->>>>>>> 3bd9f95a
+    }
+  }
+}
+
+.course-specific-container {
+
+  .upload {
+    position: relative;
+
+    button {
+      position: absolute;
+      top: 0;
+      left: 0;
+      z-index: 1;
+    }
+
+    .fileupload {
+      position: relative;
+      z-index: 2;
+      opacity: 0;
+      height: ($baseline*1.5);
+      width: ($baseline*6);
+    }
+  }
+
+  .bordered-fieldset {
+    border: solid 4px #000000;
+    padding: $baseline;
+    margin-top: ($baseline*1.5);
+  }
+
+  .success, .error {
+    ul {
+      list-style-type: none;
+
+      li {
+        margin-bottom: ($baseline*0.5);
+      }
+    }
+  }
+
+  .error {
+    color: #E40004;
+  }
+
+  .success {
+    color: #008000;
+  }
+
+  .new-section {
+    margin-top: $baseline;
+  }
+
+  .select-tag {
+    width: 40%;
+    height: ($baseline*1.5);
+    font-size: 1.1em;
+  }
+
+  .output-box {
+    .loading {
+      font-size: 2em;
+      margin-bottom: $baseline;
     }
   }
 }