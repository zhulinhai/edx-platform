--- conflicted
+++ resolved
@@ -245,13 +245,8 @@
                     title: 'About me',
                     valueAttribute: 'bio',
                     helpMessage: 'Wicked is good',
-<<<<<<< HEAD
                     placeholderValue: "Tell other learners a little about yourself: where you live, " +
                         "what your interests are, why you’re taking courses, or what you hope to learn.",
-=======
-                    placeholderValue: 'Tell other edX learners a little about yourself: where you live, ' +
-                        'what your interests are, why you’re taking courses on edX, or what you hope to learn.',
->>>>>>> 90707afa
                     editable: 'never',
                     persistChanges: true,
                     messagePosition: 'header'
@@ -282,13 +277,10 @@
                     title: 'About me',
                     valueAttribute: 'bio',
                     helpMessage: 'Wicked is good',
-<<<<<<< HEAD
                     placeholderValue: "Tell other learners a little about yourself: where you live, " +
                         "what your interests are, why you’re taking courses, or what you hope to learn.",
-=======
                     placeholderValue: 'Tell other edX learners a little about yourself: where you live, ' +
                         'what your interests are, why you’re taking courses on edX, or what you hope to learn.',
->>>>>>> 90707afa
                     editable: 'toggle',
                     persistChanges: true,
                     messagePosition: 'header'
