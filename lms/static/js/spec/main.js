--- conflicted
+++ resolved
@@ -313,13 +313,10 @@
                 exports: 'js/shoppingcart/shoppingcart',
                 deps: ['jquery', 'underscore', 'gettext']
             },
-<<<<<<< HEAD
-=======
             'js/ccx/schedule': {
                 exports: 'js/ccx/schedule',
                 deps: ['jquery', 'underscore', 'backbone', 'gettext']
             },
->>>>>>> f49ac735
             'js/inline_analytics': {
             	exports: 'js/inline_analytics',
             	deps: ['gettext']
@@ -785,8 +782,6 @@
         'lms/include/js/spec/edxnotes/plugins/caret_navigation_spec.js',
         'lms/include/js/spec/edxnotes/collections/notes_spec.js',
         'lms/include/js/spec/search/search_spec.js',
-<<<<<<< HEAD
-=======
         'lms/include/js/spec/discovery/collections/filters_spec.js',
         'lms/include/js/spec/discovery/models/course_card_spec.js',
         'lms/include/js/spec/discovery/models/course_directory_spec.js',
@@ -813,7 +808,6 @@
         'lms/include/teams/js/spec/views/topic_teams_spec.js',
         'lms/include/teams/js/spec/views/topics_spec.js',
         'lms/include/teams/js/spec/views/team_join_spec.js'
->>>>>>> f49ac735
     ]);
 
 }).call(this, requirejs, define);