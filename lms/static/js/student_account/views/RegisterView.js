(function(define) {
    'use strict';
    define([
        'jquery',
        'underscore',
        'js/student_account/views/FormView'
    ],
        function($, _, FormView) {
            return FormView.extend({
                el: '#register-form',

                tpl: '#register-tpl',

                events: {
                    'click .js-register': 'submitForm',
                    'click .login-provider': 'thirdPartyAuth'
                },

                formType: 'register',

                submitButton: '.js-register',

                preRender: function(data) {
                    this.providers = data.thirdPartyAuth.providers || [];
                    this.hasSecondaryProviders = (
                    data.thirdPartyAuth.secondaryProviders && data.thirdPartyAuth.secondaryProviders.length
                );
<<<<<<< HEAD
                this.currentProvider = data.thirdPartyAuth.currentProvider || '';
                this.errorMessage = data.thirdPartyAuth.errorMessage || '';
                this.platformName = data.platformName;
                this.autoSubmit = data.thirdPartyAuth.autoSubmitRegForm;
                this.themeName = data.themeName;
=======
                    this.currentProvider = data.thirdPartyAuth.currentProvider || '';
                    this.errorMessage = data.thirdPartyAuth.errorMessage || '';
                    this.platformName = data.platformName;
                    this.autoSubmit = data.thirdPartyAuth.autoSubmitRegForm;
>>>>>>> 90707afa

                    this.listenTo(this.model, 'sync', this.saveSuccess);
                },

                render: function(html) {
                    var fields = html || '';

                    $(this.el).html(_.template(this.tpl)({
                    /* We pass the context object to the template so that
                     * we can perform variable interpolation using sprintf
                     */
<<<<<<< HEAD
                    context: {
                        fields: fields,
                        currentProvider: this.currentProvider,
                        errorMessage: this.errorMessage,
                        providers: this.providers,
                        hasSecondaryProviders: this.hasSecondaryProviders,
                        themeName: this.themeName,
                        platformName: this.platformName
                    }
                }));
=======
                        context: {
                            fields: fields,
                            currentProvider: this.currentProvider,
                            errorMessage: this.errorMessage,
                            providers: this.providers,
                            hasSecondaryProviders: this.hasSecondaryProviders,
                            platformName: this.platformName
                        }
                    }));
>>>>>>> 90707afa

                    this.postRender();

                    if (this.autoSubmit) {
                        $(this.el).hide();
                        $('#register-honor_code').prop('checked', true);
                        this.submitForm();
                    }

                    return this;
                },

                thirdPartyAuth: function(event) {
                    var providerUrl = $(event.currentTarget).data('provider-url') || '';

                    if (providerUrl) {
                        window.location.href = providerUrl;
                    }
                },

                saveSuccess: function() {
                    this.trigger('auth-complete');
                },

                saveError: function(error) {
                    $(this.el).show(); // Show in case the form was hidden for auto-submission
                    this.errors = _.flatten(
                    _.map(
                        // Something is passing this 'undefined'. Protect against this.
                        JSON.parse(error.responseText || '[]'),
                        function(error_list) {
                            return _.map(
                                error_list,
                                function(error) { return '<li>' + error.user_message + '</li>'; }
                            );
                        }
                    )
                );
                    this.setErrors();
                    this.toggleDisableButton(false);
                },

                postFormSubmission: function() {
                    if (_.compact(this.errors).length) {
                    // The form did not get submitted due to validation errors.
                        $(this.el).show(); // Show in case the form was hidden for auto-submission
                    }
                }
            });
        });
}).call(this, define || RequireJS.define);<|MERGE_RESOLUTION|>--- conflicted
+++ resolved
@@ -25,18 +25,11 @@
                     this.hasSecondaryProviders = (
                     data.thirdPartyAuth.secondaryProviders && data.thirdPartyAuth.secondaryProviders.length
                 );
-<<<<<<< HEAD
-                this.currentProvider = data.thirdPartyAuth.currentProvider || '';
-                this.errorMessage = data.thirdPartyAuth.errorMessage || '';
-                this.platformName = data.platformName;
-                this.autoSubmit = data.thirdPartyAuth.autoSubmitRegForm;
-                this.themeName = data.themeName;
-=======
                     this.currentProvider = data.thirdPartyAuth.currentProvider || '';
                     this.errorMessage = data.thirdPartyAuth.errorMessage || '';
                     this.platformName = data.platformName;
                     this.autoSubmit = data.thirdPartyAuth.autoSubmitRegForm;
->>>>>>> 90707afa
+                    this.themeName = data.themeName;
 
                     this.listenTo(this.model, 'sync', this.saveSuccess);
                 },
@@ -48,28 +41,16 @@
                     /* We pass the context object to the template so that
                      * we can perform variable interpolation using sprintf
                      */
-<<<<<<< HEAD
-                    context: {
-                        fields: fields,
-                        currentProvider: this.currentProvider,
-                        errorMessage: this.errorMessage,
-                        providers: this.providers,
-                        hasSecondaryProviders: this.hasSecondaryProviders,
-                        themeName: this.themeName,
-                        platformName: this.platformName
-                    }
-                }));
-=======
                         context: {
                             fields: fields,
                             currentProvider: this.currentProvider,
                             errorMessage: this.errorMessage,
                             providers: this.providers,
                             hasSecondaryProviders: this.hasSecondaryProviders,
+                            themeName: this.themeName,
                             platformName: this.platformName
                         }
                     }));
->>>>>>> 90707afa
 
                     this.postRender();
 
