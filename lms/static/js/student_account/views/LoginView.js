;(function (define) {
    'use strict';
    define([
            'jquery',
            'underscore',
            'gettext',
            'js/student_account/views/FormView'
        ],
        function($, _, gettext, FormView) {

        return FormView.extend({
            el: '#login-form',
            tpl: '#login-tpl',
            events: {
                'click .js-login': 'submitForm',
                'click .forgot-password': 'forgotPassword',
                'click .login-provider': 'thirdPartyAuth'
            },
            formType: 'login',
            requiredStr: '',
            submitButton: '.js-login',

            preRender: function( data ) {
                this.providers = data.thirdPartyAuth.providers || [];
                this.hasSecondaryProviders = (
                    data.thirdPartyAuth.secondaryProviders && data.thirdPartyAuth.secondaryProviders.length
                );
                this.currentProvider = data.thirdPartyAuth.currentProvider || '';
                this.errorMessage = data.thirdPartyAuth.errorMessage || '';
                this.platformName = data.platformName;
                this.resetModel = data.resetModel;

                this.listenTo( this.model, 'sync', this.saveSuccess );
                this.listenTo( this.resetModel, 'sync', this.resetEmail );
            },

            render: function( html ) {
                var fields = html || '';

                $(this.el).html( _.template( this.tpl, {
                    // We pass the context object to the template so that
                    // we can perform variable interpolation using sprintf
                    context: {
                        fields: fields,
                        currentProvider: this.currentProvider,
                        errorMessage: this.errorMessage,
                        providers: this.providers,
                        hasSecondaryProviders: this.hasSecondaryProviders,
                        platformName: this.platformName
                    }
                }));

                this.postRender();

                return this;
            },

            postRender: function() {
                this.$container = $(this.el);

                this.$form = this.$container.find('form');
                this.$errors = this.$container.find('.submission-error');
                this.$resetSuccess = this.$container.find('.js-reset-success');
                this.$authError = this.$container.find('.already-authenticated-msg');
                this.$submitButton = this.$container.find(this.submitButton);

                /* If we're already authenticated with a third-party
                 * provider, try logging in.  The easiest way to do this
                 * is to simply submit the form.
                 */
                if (this.currentProvider) {
                    this.model.save();
                }
            },

            forgotPassword: function( event ) {
                event.preventDefault();

                this.trigger('password-help');
                this.element.hide( this.$resetSuccess );
            },

            postFormSubmission: function() {
                this.element.hide( this.$resetSuccess );
            },

            resetEmail: function() {
                this.element.hide( this.$errors );
                this.element.show( this.$resetSuccess );
            },

            thirdPartyAuth: function( event ) {
                var providerUrl = $(event.currentTarget).data('provider-url') || '';

                if (providerUrl) {
                    window.location.href = providerUrl;
                }
            },

            saveSuccess: function() {
                this.trigger('auth-complete');
                this.element.hide( this.$resetSuccess );
            },

            saveError: function( error ) {
<<<<<<< HEAD
                var url;
                var queryParameters = (function getUrlVars() {
                    // http://stackoverflow.com/a/4656873
                    var vars = [], hash;
                    var hashes = window.location.href.slice(window.location.href.indexOf('?') + 1).split('&');
                    for(var i = 0; i < hashes.length; i++)
                    {
                        hash = hashes[i].split('=');
                        vars.push(hash[0]);
                        vars[hash[0]] = hash[1];
                    }
                    return vars;
                }());
                if(error.status === 418) {
                    // Hijack the response for Shibboleth redirects
                    url = error.responseText;
                    if(url) {
                        if(queryParameters['next']) {
                            url = url + '?next=' + queryParameters['next'];
                        }
                        window.location = url;
                        return;
                    }
                }
                this.errors = ['<li>' + error.responseText + '</li>'];
=======
                if (error.status === 0) {
                    this.errors = ['<li>' + gettext('Please check your internet connection and try again.') + '</li>'];
                }
                else {
                    this.errors = ['<li>' + error.responseText + '</li>'];
                }
>>>>>>> 7c2fec21
                this.setErrors();
                this.element.hide( this.$resetSuccess );

                /* If we've gotten a 403 error, it means that we've successfully
                 * authenticated with a third-party provider, but we haven't
                 * linked the account to an EdX account.  In this case,
                 * we need to prompt the user to enter a little more information
                 * to complete the registration process.
                 */
                if ( error.status === 403 &&
                     error.responseText === 'third-party-auth' &&
                     this.currentProvider ) {
                    this.element.show( this.$authError );
                    this.element.hide( this.$errors );
                } else {
                    this.element.hide( this.$authError );
                    this.element.show( this.$errors );
                }
                this.toggleDisableButton(false);
            }
        });
    });
}).call(this, define || RequireJS.define);
<|MERGE_RESOLUTION|>--- conflicted
+++ resolved
@@ -103,7 +103,6 @@
             },
 
             saveError: function( error ) {
-<<<<<<< HEAD
                 var url;
                 var queryParameters = (function getUrlVars() {
                     // http://stackoverflow.com/a/4656873
@@ -128,15 +127,12 @@
                         return;
                     }
                 }
-                this.errors = ['<li>' + error.responseText + '</li>'];
-=======
                 if (error.status === 0) {
                     this.errors = ['<li>' + gettext('Please check your internet connection and try again.') + '</li>'];
                 }
                 else {
                     this.errors = ['<li>' + error.responseText + '</li>'];
                 }
->>>>>>> 7c2fec21
                 this.setErrors();
                 this.element.hide( this.$resetSuccess );
 
