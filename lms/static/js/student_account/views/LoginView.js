(function(define) {
    'use strict';
    define([
        'jquery',
        'underscore',
        'gettext',
        'edx-ui-toolkit/js/utils/html-utils',
        'js/student_account/views/FormView'
    ],
        function($, _, gettext, HtmlUtils, FormView) {
            return FormView.extend({
                el: '#login-form',
                tpl: '#login-tpl',
                events: {
                    'click .js-login': 'submitForm',
                    'click .forgot-password': 'forgotPassword',
                    'click .login-provider': 'thirdPartyAuth'
                },
                formType: 'login',
                requiredStr: '',
                submitButton: '.js-login',

                preRender: function(data) {
                    this.providers = data.thirdPartyAuth.providers || [];
                    this.hasSecondaryProviders = (
                    data.thirdPartyAuth.secondaryProviders && data.thirdPartyAuth.secondaryProviders.length
                );
                    this.currentProvider = data.thirdPartyAuth.currentProvider || '';
                    this.errorMessage = data.thirdPartyAuth.errorMessage || '';
                    this.platformName = data.platformName;
                    this.resetModel = data.resetModel;
                    this.supportURL = data.supportURL;

                    this.listenTo(this.model, 'sync', this.saveSuccess);
                    this.listenTo(this.resetModel, 'sync', this.resetEmail);
                },

                render: function(html) {
                    var fields = html || '';

                    $(this.el).html(_.template(this.tpl)({
                    // We pass the context object to the template so that
                    // we can perform variable interpolation using sprintf
                        context: {
                            fields: fields,
                            currentProvider: this.currentProvider,
                            errorMessage: this.errorMessage,
                            providers: this.providers,
                            hasSecondaryProviders: this.hasSecondaryProviders,
                            platformName: this.platformName
                        }
                    }));

                    this.postRender();

                    return this;
                },

                postRender: function() {
                    this.$container = $(this.el);

                    this.$form = this.$container.find('form');
                    this.$errors = this.$container.find('.submission-error');
                    this.$resetSuccess = this.$container.find('.js-reset-success');
                    this.$authError = this.$container.find('.already-authenticated-msg');
                    this.$submitButton = this.$container.find(this.submitButton);

                /* If we're already authenticated with a third-party
                 * provider, try logging in.  The easiest way to do this
                 * is to simply submit the form.
                 */
                    if (this.currentProvider) {
                        this.model.save();
                    }
                },

                forgotPassword: function(event) {
                    event.preventDefault();

                    this.trigger('password-help');
                    this.element.hide(this.$resetSuccess);
                },

                postFormSubmission: function() {
                    this.element.hide(this.$resetSuccess);
                },

                resetEmail: function() {
                    var email = $('#password-reset-email').val(),
                        successMessage;
                    this.element.hide(this.$errors);
                    this.resetMessage = this.$resetSuccess.find('.message-copy');

                    successMessage = HtmlUtils.interpolateHtml(
                        gettext('{paragraphStart}You entered {boldStart}{email}{boldEnd}. If this email address is associated with your {platform_name} account, we will send a message with password reset instructions to this email address.{paragraphEnd}' + // eslint-disable-line max-len
                        '{paragraphStart}If you do not receive a password reset message, verify that you entered the correct email address, or check your spam folder.{paragraphEnd}' + // eslint-disable-line max-len
                        '{paragraphStart}If you need further assistance, {anchorStart}contact technical support{anchorEnd}.{paragraphEnd}'), { // eslint-disable-line max-len
                            boldStart: HtmlUtils.HTML('<b>'),
                            boldEnd: HtmlUtils.HTML('</b>'),
                            paragraphStart: HtmlUtils.HTML('<p>'),
                            paragraphEnd: HtmlUtils.HTML('</p>'),
                            email: email,
                            platform_name: this.platformName,
                            anchorStart: HtmlUtils.HTML('<a href="' + this.supportURL + '">'),
                            anchorEnd: HtmlUtils.HTML('</a>')
                        });

                    if (this.resetMessage.find('p').length === 0) {
                        this.resetMessage.append(HtmlUtils.joinHtml(successMessage).toString());
                    }
                    this.element.show(this.$resetSuccess);
                },

                thirdPartyAuth: function(event) {
                    var providerUrl = $(event.currentTarget).data('provider-url') || '';

<<<<<<< HEAD
                if (providerUrl) {
                    window.location.href = providerUrl;
                }
            },

            saveSuccess: function() {
                this.trigger('auth-complete');
                this.element.hide( this.$resetSuccess );
            },

            saveError: function( error ) {
                var url;
                var queryParameters = (function getUrlVars() {
                    // http://stackoverflow.com/a/4656873
                    var vars = [], hash;
                    var hashes = window.location.href.slice(window.location.href.indexOf('?') + 1).split('&');
                    for(var i = 0; i < hashes.length; i++)
                    {
                        hash = hashes[i].split('=');
                        vars.push(hash[0]);
                        vars[hash[0]] = hash[1];
                    }
                    return vars;
                }());
                if(error.status === 418) {
                    // Hijack the response for Shibboleth redirects
                    url = error.responseText;
                    if(url) {
                        if(queryParameters['next']) {
                            url = url + '?next=' + queryParameters['next'];
                        }
                        window.location = url;
                        return;
                    }
                }
                var msg = error.responseText;
                if (error.status === 0) {
                    msg = gettext('An error has occurred. Check your Internet connection and try again.');
                } else if(error.status === 500){
                    msg = gettext('An error has occurred. Try refreshing the page, or check your Internet connection.');
                }
                this.errors = ['<li>' + msg + '</li>'];
                this.setErrors();
                this.element.hide( this.$resetSuccess );
=======
                    if (providerUrl) {
                        window.location.href = providerUrl;
                    }
                },

                saveSuccess: function() {
                    this.trigger('auth-complete');
                    this.element.hide(this.$resetSuccess);
                },

                saveError: function(error) {
                    var msg = error.responseText;
                    if (error.status === 0) {
                        msg = gettext('An error has occurred. Check your Internet connection and try again.');
                    } else if (error.status === 500) {
                        msg = gettext('An error has occurred. Try refreshing the page, or check your Internet connection.');
                    }
                    this.errors = ['<li>' + msg + '</li>'];
                    this.setErrors();
                    this.element.hide(this.$resetSuccess);
>>>>>>> 90707afa

                /* If we've gotten a 403 error, it means that we've successfully
                 * authenticated with a third-party provider, but we haven't
                 * linked the account to an EdX account.  In this case,
                 * we need to prompt the user to enter a little more information
                 * to complete the registration process.
                 */
                    if (error.status === 403 &&
                     error.responseText === 'third-party-auth' &&
                     this.currentProvider) {
                        this.element.show(this.$authError);
                        this.element.hide(this.$errors);
                    } else {
                        this.element.hide(this.$authError);
                        this.element.show(this.$errors);
                    }
                    this.toggleDisableButton(false);
                }
            });
        });
}).call(this, define || RequireJS.define);<|MERGE_RESOLUTION|>--- conflicted
+++ resolved
@@ -114,52 +114,6 @@
                 thirdPartyAuth: function(event) {
                     var providerUrl = $(event.currentTarget).data('provider-url') || '';
 
-<<<<<<< HEAD
-                if (providerUrl) {
-                    window.location.href = providerUrl;
-                }
-            },
-
-            saveSuccess: function() {
-                this.trigger('auth-complete');
-                this.element.hide( this.$resetSuccess );
-            },
-
-            saveError: function( error ) {
-                var url;
-                var queryParameters = (function getUrlVars() {
-                    // http://stackoverflow.com/a/4656873
-                    var vars = [], hash;
-                    var hashes = window.location.href.slice(window.location.href.indexOf('?') + 1).split('&');
-                    for(var i = 0; i < hashes.length; i++)
-                    {
-                        hash = hashes[i].split('=');
-                        vars.push(hash[0]);
-                        vars[hash[0]] = hash[1];
-                    }
-                    return vars;
-                }());
-                if(error.status === 418) {
-                    // Hijack the response for Shibboleth redirects
-                    url = error.responseText;
-                    if(url) {
-                        if(queryParameters['next']) {
-                            url = url + '?next=' + queryParameters['next'];
-                        }
-                        window.location = url;
-                        return;
-                    }
-                }
-                var msg = error.responseText;
-                if (error.status === 0) {
-                    msg = gettext('An error has occurred. Check your Internet connection and try again.');
-                } else if(error.status === 500){
-                    msg = gettext('An error has occurred. Try refreshing the page, or check your Internet connection.');
-                }
-                this.errors = ['<li>' + msg + '</li>'];
-                this.setErrors();
-                this.element.hide( this.$resetSuccess );
-=======
                     if (providerUrl) {
                         window.location.href = providerUrl;
                     }
@@ -171,6 +125,33 @@
                 },
 
                 saveError: function(error) {
+                    // Stanford Fork
+                    var url;
+                    var queryParameters = (function getUrlVars() {
+                        // http://stackoverflow.com/a/4656873
+                        var vars = [], hash;
+                        var hashes = window.location.href.slice(window.location.href.indexOf('?') + 1).split('&');
+                        for(var i = 0; i < hashes.length; i++)
+                        {
+                            hash = hashes[i].split('=');
+                            vars.push(hash[0]);
+                            vars[hash[0]] = hash[1];
+                        }
+                        return vars;
+                    }());
+                    if(error.status === 418) {
+                        // Hijack the response for Shibboleth redirects
+                        url = error.responseText;
+                        if(url) {
+                            if(queryParameters['next']) {
+                                url = url + '?next=' + queryParameters['next'];
+                            }
+                            window.location = url;
+                            return;
+                        }
+                    }
+                    // / Stanford Fork
+                    
                     var msg = error.responseText;
                     if (error.status === 0) {
                         msg = gettext('An error has occurred. Check your Internet connection and try again.');
@@ -180,7 +161,6 @@
                     this.errors = ['<li>' + msg + '</li>'];
                     this.setErrors();
                     this.element.hide(this.$resetSuccess);
->>>>>>> 90707afa
 
                 /* If we've gotten a 403 error, it means that we've successfully
                  * authenticated with a third-party provider, but we haven't
