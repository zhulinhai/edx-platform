--- conflicted
+++ resolved
@@ -103,7 +103,6 @@
             },
 
             saveError: function( error ) {
-<<<<<<< HEAD
                 var url;
                 var queryParameters = (function getUrlVars() {
                     // http://stackoverflow.com/a/4656873
@@ -128,9 +127,7 @@
                         return;
                     }
                 }
-=======
                 var msg = error.responseText;
->>>>>>> a27c7025
                 if (error.status === 0) {
                     msg = gettext('An error has occurred. Check your Internet connection and try again.');
                 } else if(error.status === 500){
