(function(define, undefined) {
    'use strict';
    define([
        'gettext', 'jquery', 'underscore', 'backbone', 'logger',
        'js/student_account/models/user_account_model',
        'js/student_account/models/user_preferences_model',
        'js/student_account/views/account_settings_fields',
        'js/student_account/views/account_settings_view',
        'edx-ui-toolkit/js/utils/string-utils'
    ], function(gettext, $, _, Backbone, Logger, UserAccountModel, UserPreferencesModel,
                 AccountSettingsFieldViews, AccountSettingsView, StringUtils) {
        return function(
            isShibAuth,
            fieldsData,
            ordersHistoryData,
            authData,
            userAccountsApiUrl,
            userPreferencesApiUrl,
            accountUserId,
            platformName
        ) {
            var accountSettingsElement, userAccountModel, userPreferencesModel, aboutSectionsData,
                accountsSectionData, ordersSectionData, accountSettingsView, showAccountSettingsPage,
                showLoadingError, orderNumber, getUserField, userFields, timeZoneDropdownField, countryDropdownField;

            accountSettingsElement = $('.wrapper-account-settings');

            userAccountModel = new UserAccountModel();
            userAccountModel.url = userAccountsApiUrl;

            userPreferencesModel = new UserPreferencesModel();
            userPreferencesModel.url = userPreferencesApiUrl;

            aboutSectionsData = [
                {
                    title: gettext('Basic Account Information'),
                    subtitle: gettext('These settings include basic information about your account. You can also specify additional information and see your linked social accounts on this page.'),  // eslint-disable-line max-len
                    fields: [
                        {
                            view: new AccountSettingsFieldViews.ReadonlyFieldView({
                                model: userAccountModel,
                                title: gettext('Username'),
                                valueAttribute: 'username',
                                helpMessage: StringUtils.interpolate(
                                    gettext('The name that identifies you throughout {platform_name}. You cannot change your username.'),  // eslint-disable-line max-len
                                    {platform_name: platformName}
                                )
                            })
<<<<<<< HEAD
=======
                        },
                        {
                            view: new AccountSettingsFieldViews.TextFieldView({
                                model: userAccountModel,
                                title: gettext('Full Name'),
                                valueAttribute: 'name',
                                helpMessage: gettext(
                                    'The name that is used for ID verification and appears on your certificates. Other learners never see your full name. Make sure to enter your name exactly as it appears on your government-issued photo ID, including any non-Roman characters.'  // eslint-disable-line max-len
                                ),
                                persistChanges: true
                            })
                        },
                        {
                            view: new AccountSettingsFieldViews.EmailFieldView({
                                model: userAccountModel,
                                title: gettext('Email Address'),
                                valueAttribute: 'email',
                                helpMessage: StringUtils.interpolate(
                                    gettext('The email address you use to sign in. Communications from {platform_name} and your courses are sent to this address.'),  // eslint-disable-line max-len
                                    {platform_name: platformName}
                                ),
                                persistChanges: true
                            })
                        },
                        {
                            view: new AccountSettingsFieldViews.PasswordFieldView({
                                model: userAccountModel,
                                title: gettext('Password'),
                                screenReaderTitle: gettext('Reset Your Password'),
                                valueAttribute: 'password',
                                emailAttribute: 'email',
                                linkTitle: gettext('Reset Your Password'),
                                linkHref: fieldsData.password.url,
                                helpMessage: StringUtils.interpolate(
                                    gettext('When you select "Reset Your Password", a message will be sent to the email address for your {platform_name} account. Click the link in the message to reset your password.'),  // eslint-disable-line max-len
                                    {platform_name: platformName}
                                )
                            })
                        },
                        {
                            view: new AccountSettingsFieldViews.LanguagePreferenceFieldView({
                                model: userPreferencesModel,
                                title: gettext('Language'),
                                valueAttribute: 'pref-lang',
                                required: true,
                                refreshPageOnSave: true,
                                helpMessage: StringUtils.interpolate(
                                    gettext('The language used throughout this site. This site is currently available in a limited number of languages.'),  // eslint-disable-line max-len
                                    {platform_name: platformName}
                                ),
                                options: fieldsData.language.options,
                                persistChanges: true
                            })
                        },
                        {
                            view: new AccountSettingsFieldViews.DropdownFieldView({
                                model: userAccountModel,
                                required: true,
                                title: gettext('Country or Region'),
                                valueAttribute: 'country',
                                options: fieldsData.country.options,
                                persistChanges: true
                            })
                        },
                        {
                            view: new AccountSettingsFieldViews.TimeZoneFieldView({
                                model: userPreferencesModel,
                                required: true,
                                title: gettext('Time Zone'),
                                valueAttribute: 'time_zone',
                                helpMessage: gettext('Select the time zone for displaying course dates. If you do not specify a time zone, course dates, including assignment deadlines, will be displayed in your browser\'s local time zone.'), // eslint-disable-line max-len
                                groupOptions: [{
                                    groupTitle: gettext('All Time Zones'),
                                    selectOptions: fieldsData.time_zone.options,
                                    nullValueOptionLabel: gettext('Default (Local Time Zone)')
                                }],
                                persistChanges: true
                            })
>>>>>>> db09e2df
                        }
                    ]
                },
                {
                    title: gettext('Additional Information'),
                    fields: [
                        {
                            view: new AccountSettingsFieldViews.DropdownFieldView({
                                model: userAccountModel,
                                title: gettext('Education Completed'),
                                valueAttribute: 'level_of_education',
                                options: fieldsData.level_of_education.options,
                                persistChanges: true
                            })
                        },
                        {
                            view: new AccountSettingsFieldViews.DropdownFieldView({
                                model: userAccountModel,
                                title: gettext('Gender'),
                                valueAttribute: 'gender',
                                options: fieldsData.gender.options,
                                persistChanges: true
                            })
                        },
                        {
                            view: new AccountSettingsFieldViews.DropdownFieldView({
                                model: userAccountModel,
                                title: gettext('Year of Birth'),
                                valueAttribute: 'year_of_birth',
                                options: fieldsData.year_of_birth.options,
                                persistChanges: true
                            })
                        },
                        {
                            view: new AccountSettingsFieldViews.LanguageProficienciesFieldView({
                                model: userAccountModel,
                                title: gettext('Preferred Language'),
                                valueAttribute: 'language_proficiencies',
                                options: fieldsData.preferred_language.options,
                                persistChanges: true
                            })
                        }
                    ]
                }
            ];

            if (!isShibAuth) {
                aboutSectionsData[0].fields.push(
                    {
                        view: new AccountSettingsFieldViews.TextFieldView({
                            model: userAccountModel,
                            title: gettext('Full Name'),
                            valueAttribute: 'name',
                            helpMessage: gettext(
                                'The name that appears on your Statements of Accomplishment. Other learners never see your full name.'  // eslint-disable-line max-len
                            ),
                            persistChanges: true
                        })
                    },
                    {
                        view: new AccountSettingsFieldViews.EmailFieldView({
                            model: userAccountModel,
                            title: gettext('Email Address'),
                            valueAttribute: 'email',
                            helpMessage: StringUtils.interpolate(
                                gettext('The email address you use to sign in. Communications from {platform_name} and your courses are sent to this address.'),  // eslint-disable-line max-len
                                {platform_name: platformName}
                            ),
                            persistChanges: true
                        })
                    },
                    {
                        view: new AccountSettingsFieldViews.PasswordFieldView({
                            model: userAccountModel,
                            title: gettext('Password'),
                            screenReaderTitle: gettext('Reset Your Password'),
                            valueAttribute: 'password',
                            emailAttribute: 'email',
                            linkTitle: gettext('Reset Your Password'),
                            linkHref: fieldsData.password.url,
                            helpMessage: StringUtils.interpolate(
                                gettext('When you select "Reset Your Password", a message will be sent to the email address for your {platform_name} account. Click the link in the message to reset your password.'),  // eslint-disable-line max-len
                                {platform_name: platformName}
                            )
                        })
                    }
                )
            } else {
                aboutSectionsData[0].fields.push(
                    {
                        view: new AccountSettingsFieldViews.ReadonlyFieldView({
                            model: userAccountModel,
                            title: gettext('Full Name'),
                            valueAttribute: 'name',
                            helpMessage: gettext(
                                'The name that appears on your Statements of Accomplishment. Other learners never see your full name.'  // eslint-disable-line max-len
                            ),
                            persistChanges: true
                        })
                    },
                    {
                        view: new AccountSettingsFieldViews.ReadonlyFieldView({
                            model: userAccountModel,
                            title: gettext('Email Address'),
                            valueAttribute: 'email',
                            helpMessage: StringUtils.interpolate(
                                gettext('The email address you use to sign in. Communications from {platform_name} and your courses are sent to this address.'),  // eslint-disable-line max-len
                                {platform_name: platformName}
                            ),
                            persistChanges: true
                        })
                    }
                )
            }

            aboutSectionsData[0].fields.push(
                {
                    view: new AccountSettingsFieldViews.LanguagePreferenceFieldView({
                        model: userPreferencesModel,
                        title: gettext('Language'),
                        valueAttribute: 'pref-lang',
                        required: true,
                        refreshPageOnSave: true,
                        helpMessage: StringUtils.interpolate(
                            gettext('The language used throughout this site. This site is currently available in a limited number of languages.'),  // eslint-disable-line max-len
                            {platform_name: platformName}
                        ),
                        options: fieldsData.language.options,
                        persistChanges: true
                    })
                },
                {
                    view: new AccountSettingsFieldViews.DropdownFieldView({
                        model: userAccountModel,
                        required: true,
                        title: gettext('Country or Region'),
                        valueAttribute: 'country',
                        options: fieldsData.country.options,
                        persistChanges: true
                    })
                },
                {
                    view: new AccountSettingsFieldViews.TimeZoneFieldView({
                        model: userPreferencesModel,
                        required: true,
                        title: gettext('Time Zone'),
                        valueAttribute: 'time_zone',
                        helpMessage: gettext('Select the time zone for displaying course dates. If you do not specify a time zone, course dates, including assignment deadlines, will be displayed in your browser\'s local time zone.'), // eslint-disable-line max-len
                        groupOptions: [{
                            groupTitle: gettext('All Time Zones'),
                            selectOptions: fieldsData.time_zone.options
                        }],
                        persistChanges: true
                    })
                }
            )

            // set TimeZoneField to listen to CountryField
            getUserField = function(list, search) {
                return _.find(list, function(field) {
                    return field.view.options.valueAttribute === search;
                }).view;
            };
            userFields = _.find(aboutSectionsData, function(section) {
                return section.title === gettext('Basic Account Information');
            }).fields;
            timeZoneDropdownField = getUserField(userFields, 'time_zone');
            countryDropdownField = getUserField(userFields, 'country');
            timeZoneDropdownField.listenToCountryView(countryDropdownField);

            accountsSectionData = [
                {
                    title: gettext('Linked Accounts'),
                    subtitle: StringUtils.interpolate(
                        gettext('Below is a list of accounts you have linked to your {platform_name} account.'),
                        {platform_name: platformName}
                    ),
                    fields: _.map(authData.providers, function(provider) {
                        return {
                            'view': new AccountSettingsFieldViews.AuthFieldView({
                                title: provider.name,
                                valueAttribute: 'auth-' + provider.id,
                                helpMessage: '',
                                connected: provider.connected,
                                connectUrl: provider.connect_url,
                                acceptsLogins: provider.accepts_logins,
                                disconnectUrl: provider.disconnect_url,
                                platformName: platformName
                            })
                        };
                    })
                }
            ];

            ordersHistoryData.unshift(
                {
                    'title': gettext('ORDER NAME'),
                    'order_date': gettext('ORDER PLACED'),
                    'price': gettext('TOTAL'),
                    'number': gettext('ORDER NUMBER')
                }
            );

            ordersSectionData = [
                {
                    title: gettext('My Orders'),
                    subtitle: StringUtils.interpolate(
                        gettext('This page contains information about orders that you have placed with {platform_name}.'),  // eslint-disable-line max-len
                        {platform_name: platformName}
                    ),
                    fields: _.map(ordersHistoryData, function(order) {
                        orderNumber = order.number;
                        if (orderNumber === 'ORDER NUMBER') {
                            orderNumber = 'orderId';
                        }
                        return {
                            'view': new AccountSettingsFieldViews.OrderHistoryFieldView({
                                title: order.title,
                                totalPrice: order.price,
                                orderId: order.number,
                                orderDate: order.order_date,
                                receiptUrl: order.receipt_url,
                                valueAttribute: 'order-' + orderNumber
                            })
                        };
                    })
                }
            ];

            accountSettingsView = new AccountSettingsView({
                model: userAccountModel,
                accountUserId: accountUserId,
                el: accountSettingsElement,
                tabSections: {
                    aboutTabSections: aboutSectionsData,
                    accountsTabSections: accountsSectionData,
                    ordersTabSections: ordersSectionData
                },
                userPreferencesModel: userPreferencesModel
            });

            accountSettingsView.render();

            showAccountSettingsPage = function() {
                // Record that the account settings page was viewed.
                Logger.log('edx.user.settings.viewed', {
                    page: 'account',
                    visibility: null,
                    user_id: accountUserId
                });
            };

            showLoadingError = function() {
                accountSettingsView.showLoadingError();
            };

            userAccountModel.fetch({
                success: function() {
                    // Fetch the user preferences model
                    userPreferencesModel.fetch({
                        success: showAccountSettingsPage,
                        error: showLoadingError
                    });
                },
                error: showLoadingError
            });

            return {
                userAccountModel: userAccountModel,
                userPreferencesModel: userPreferencesModel,
                accountSettingsView: accountSettingsView
            };
        };
    });
}).call(this, define || RequireJS.define);<|MERGE_RESOLUTION|>--- conflicted
+++ resolved
@@ -46,8 +46,6 @@
                                     {platform_name: platformName}
                                 )
                             })
-<<<<<<< HEAD
-=======
                         },
                         {
                             view: new AccountSettingsFieldViews.TextFieldView({
@@ -126,7 +124,6 @@
                                 }],
                                 persistChanges: true
                             })
->>>>>>> db09e2df
                         }
                     ]
                 },
