<%namespace name='static' file='/static_content.html'/>
<%!
from django.utils.translation import ugettext as _
from django.template.defaultfilters import escapejs
%>

## The JS for this is defined in xqa_interface.html
${block_content}
%if 'detached' not in tags:
%  if edit_link:
  <div>
      <a href="${edit_link}">Edit</a>
      % if xqa_key:
          / <a href="#${element_id}_xqa-modal" onclick="javascript:getlog('${element_id}', {
          'location': '${location | h}',
          'xqa_key': '${xqa_key | h}',
          'category': '${category | h}',
          'user': '${user | h}'
       })" id="${element_id}_xqa_log">QA</a>
      % endif
  </div>
%  endif
%  if not disable_staff_debug_info:
<div class="wrap-instructor-info">
  <a class="instructor-info-action" href="#${element_id}_debug" id="${element_id}_trig">${_("Staff Debug Info")}</a>

  %  if settings.FEATURES.get('ENABLE_STUDENT_HISTORY_VIEW') and \
    location.category == 'problem':
    <a class="instructor-info-action" href="#${element_id}_history" id="${element_id}_history_trig">${_("Submission history")}</a>
  %  endif
</div>
%  endif

<div aria-hidden="true" role="dialog" tabindex="-1" id="${element_id}_xqa-modal" class="modal xqa-modal">
  <div class="inner-wrapper">
    <header>
      <h2>${_("{platform_name} Content Quality Assessment").format(platform_name=settings.PLATFORM_NAME)}</h2>
    </header>

    <form id="${element_id}_xqa_form" class="xqa_form">
      <label for="${element_id}_xqa_entry">${_("Comment")}</label>
      <input tabindex="0" id="${element_id}_xqa_entry" type="text" placeholder="${_('comment')}">
      <label for="${element_id}_xqa_tag">${_("Tag")}</label>
      <span style="color:black;vertical-align: -10pt">${_('Optional tag (eg "done" or "broken"):') + '&nbsp; '}      </span>
      <input id="${element_id}_xqa_tag" type="text" placeholder="${_('tag')}" style="width:80px;display:inline">
      <div class="submit">
        <button name="submit" type="submit">${_('Add comment')}</button>
      </div>
      <hr>
      <div id="${element_id}_xqa_log_data"></div>
    </form>

  </div>
</div>

<div aria-hidden="true" role="dialog" tabindex="-1" class="modal staff-modal" id="${element_id}_debug" >
  <div class="inner-wrapper">
    <header>
      <h2>${_('Staff Debug')}</h2>
    </header>

    <hr />
    <div class="staff_actions">
      <h3>${_('Actions')}</h3>
      <div>
        <label for="sd_fu_${location.name | h}">${_('Username')}:</label>
        <input type="text" tabindex="0" id="sd_fu_${location.name | h}" placeholder="${user.username}"/>
      </div>
      <div data-location="${location | h}" data-location-name="${location.name | h}">
        [
        % if can_reset_attempts:
        <button type="button" class="btn-link staff-debug-reset">${_('Reset Learner\'s Attempts to Zero')}</button>
        |
        % endif
        % if has_instructor_access:
        <button type="button" class="btn-link staff-debug-sdelete">${_('Delete Learner\'s State')}</button>
        % if can_rescore_problem:
        |
        <button type="button" class="btn-link staff-debug-rescore">${_('Rescore Learner\'s Submission')}</button>
        |
        <button type="button" class="btn-link staff-debug-rescore-if-higher">${_('Rescore Only If Score Improves')}</button>
        % endif
        % endif
        ]
      </div>
      <div id="result_${location.name | h}"></div>
    </div>

    <div class="staff_info" style="display:block">
<<<<<<< HEAD
is_released = ${is_released}
location = ${location.to_deprecated_string() | h}

<table summary="${_('Module Fields')}">
  <tr><th>${_('Module Fields')}</th></tr>
  %for name, field in fields:
  <tr><td style="width:25%">${name}</td><td><pre style="display:inline-block; margin: 0;">${field | h}</pre></td></tr>
  %endfor
</table>
<table>
  <tr><th>${_('XML attributes')}</th></tr>
  %for name, field in xml_attributes.items():
  <tr><td style="width:25%">${name}</td><td><pre style="display:inline-block; margin: 0;">${field | h}</pre></td></tr>
  %endfor
</table>
category = ${category | h}
=======
      is_released = ${is_released}
      location = ${location.to_deprecated_string() | h}

      <table summary="${_('Module Fields')}">
        <tr><th>${_('Module Fields')}</th></tr>
        %for name, field in fields:
        <tr><td style="width:25%">${name}</td><td><pre style="display:inline-block; margin: 0;">${field | h}</pre></td></tr>
        %endfor
      </table>
      <table>
        <tr><th>${_('XML attributes')}</th></tr>
        %for name, field in xml_attributes.items():
        <tr><td style="width:25%">${name}</td><td><pre style="display:inline-block; margin: 0;">${field | h}</pre></td></tr>
        %endfor
      </table>
      category = ${category | h}
>>>>>>> 90707afa
    </div>
    %if render_histogram:
    <div id="histogram_${element_id}" class="histogram" data-histogram="${histogram}"></div>
    %endif
  </div>
</div>

<div aria-hidden="true" role="dialog" tabindex="-1" class="modal history-modal" id="${element_id}_history">
  <div class="inner-wrapper">
    <header>
      <h2>${_("Submission History Viewer")}</h2>
    </header>
    <form id="${element_id}_history_form">
      <label for="${element_id}_history_student_username">${_("User:")}</label>
      <input tabindex="0" id="${element_id}_history_student_username" type="text" placeholder=""/>
      <input type="hidden" id="${element_id}_history_location" value="${location | h}"/>
      <div class="submit">
        <button name="submit" type="submit">${_("View History")}</button>
      </div>
    </form>

    <div id="${element_id}_history_text" class="staff_info" style="display:block">
    </div>
  </div>
</div>

<div id="${element_id}_setup"></div>

<script type="text/javascript">
// assumes courseware.html's loaded this method.
$(function () {
    setup_debug('${element_id}',
        %if edit_link:
        '${edit_link}',
        %else:
        null,
        %endif
        {
            'location': '${location | escapejs}',
            'xqa_key': '${xqa_key}',
            'category': '${category}',
            'user': '${user}'
        }
    );
});
</script>
%endif<|MERGE_RESOLUTION|>--- conflicted
+++ resolved
@@ -87,24 +87,6 @@
     </div>
 
     <div class="staff_info" style="display:block">
-<<<<<<< HEAD
-is_released = ${is_released}
-location = ${location.to_deprecated_string() | h}
-
-<table summary="${_('Module Fields')}">
-  <tr><th>${_('Module Fields')}</th></tr>
-  %for name, field in fields:
-  <tr><td style="width:25%">${name}</td><td><pre style="display:inline-block; margin: 0;">${field | h}</pre></td></tr>
-  %endfor
-</table>
-<table>
-  <tr><th>${_('XML attributes')}</th></tr>
-  %for name, field in xml_attributes.items():
-  <tr><td style="width:25%">${name}</td><td><pre style="display:inline-block; margin: 0;">${field | h}</pre></td></tr>
-  %endfor
-</table>
-category = ${category | h}
-=======
       is_released = ${is_released}
       location = ${location.to_deprecated_string() | h}
 
@@ -121,7 +103,6 @@
         %endfor
       </table>
       category = ${category | h}
->>>>>>> 90707afa
     </div>
     %if render_histogram:
     <div id="histogram_${element_id}" class="histogram" data-histogram="${histogram}"></div>
