--- conflicted
+++ resolved
@@ -15,11 +15,7 @@
 # App that handles subdomain specific branding
 from branding import api as branding_api
 from openedx.core.djangoapps.lang_pref.api import header_language_selector_is_enabled, released_languages
-<<<<<<< HEAD
 from openedx.core.djangoapps.site_configuration import helpers as configuration_helpers
-=======
-
->>>>>>> 44945dc0
 %>
 
 ## Provide a hook for themes to inject branding on top.
@@ -33,22 +29,6 @@
     </%static:require_module>
     </%block>
 % endif
-
-<<<<<<< HEAD
-<%block>
-<%
-course_id = course.id if course else None
-site_status_msg = get_site_status_msg(course_id)
-%>
-% if site_status_msg:
-  <div class="site-status">
-    <div class="inner-wrapper">
-      <span class="icon fa fa-warning" aria-hidden="true"></span>
-      <p>${site_status_msg}</p>
-    </div>
-  </div>
-% endif
-</%block>
 
 <%
   enable_unsupported_browser_alert = configuration_helpers.get_value('ENABLE_UNSUPPORTED_BROWSER_ALERT', settings.FEATURES.get('ENABLE_UNSUPPORTED_BROWSER_ALERT', False))
@@ -71,8 +51,6 @@
   </script>
 % endif
 
-=======
->>>>>>> 44945dc0
 <header class="global-header ${'slim' if course else ''}">
     % if use_cookie_banner:
         ${static.renderReact(
