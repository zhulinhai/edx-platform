--- conflicted
+++ resolved
@@ -46,7 +46,6 @@
   %if settings.FEATURES.get('ALLOW_COURSE_STAFF_GRADE_DOWNLOADS') or section_data['access']['admin']:
     <p>${_("Click to generate a CSV grade report for all currently enrolled students.")}</p>
 
-<<<<<<< HEAD
     <p>
       <input type="button" name="calculate-grades-csv" value="${_("Generate Grade Report")}" data-endpoint="${ section_data['calculate_grades_csv_url'] }"/>
       <input type="button" name="get-student-responses" value="${_("Get Student Responses Report")}" data-endpoint="${ section_data['get_student_responses_url'] }"/>
@@ -54,12 +53,8 @@
       <input type="button" name="ora2-response-btn-email" value="${_("Download Ora2 Responses (including email addresses)")}" data-endpoint="${ section_data['get_ora2_email_responses_url'] }"/>
       <input type="button" name="course-forums-btn"  value="${_("Generate Course Forums Usage Report")}" data-endpoint="${ section_data['get_course_forums_usage_url'] }"/>
       <input type="button" name="student-forums-btn" value="${_("Generate Student Forums Usage Report")}" data-endpoint="${ section_data['get_student_forums_usage_url']}"/>
+      <input type="button" name="problem-grade-report" value="${_("Generate Problem Grade Report")}" data-endpoint="${ section_data['problem_grade_report_url'] }"/>
     </p>
-=======
-    <p><input type="button" name="calculate-grades-csv" value="${_("Generate Grade Report")}" data-endpoint="${ section_data['calculate_grades_csv_url'] }"/></p>
-
-    <p><input type="button" name="problem-grade-report" value="${_("Generate Problem Grade Report")}" data-endpoint="${ section_data['problem_grade_report_url'] }"/></p>
->>>>>>> 2ba5d483
   %endif
 
     <div class="request-response msg msg-confirm copy" id="report-request-response"></div>
