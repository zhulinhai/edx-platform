<%! from django.utils.translation import ugettext as _ %>
<%page args="section_data"/>
<%include file='keyword_sub_modal.html' args="keywords_supported=section_data['keywords_supported']" />

<div class="vert-left send-email" id="section-send-email">
  <h2> ${_("Send Email")} </h2>
  <div class="request-response msg msg-confirm copy" id="request-response"></div>
  <ul class="list-fields">
    <li class="field">
      <label for="id_to">${_("Send to:")}</label><br/>
      <select id="id_to" name="send_to">
<<<<<<< HEAD
      % for to_option in section_data['to_options']:
        <option value="${to_option[0]}">${_(to_option[1])}</option>
      % endfor
=======
        <option value="myself">${_("Myself")}</option>
        %if to_option == "staff":
        <option value="staff" selected="selected">${_("Staff and admins")}</option>
        %else:
        <option value="staff">${_("Staff and admins")}</option>
          %endif
          %if to_option == "all":
            <option value="all" selected="selected">${_("All (students, staff, and admins)")}</option>
          %else:
      <option value="all">${_("All (students, staff, and admins)")}</option>
      %endif
>>>>>>> c8090659
      </select>
    </li>
  <br/>
  <li class="field">
    <label for="id_subject">${_("Subject: ")}</label><br/>
     %if subject:
      <input type="text" id="id_subject" name="subject" maxlength="128" size="75" value="${subject}">
     %else:
      <input type="text" id="id_subject" name="subject" maxlength="128" size="75">
     %endif
     <span class="tip">${_("(Max 128 characters)")}</span>
  </li>
  <li class="field">
    <label>${_("Message:")}</label>
    <span class="tip"><a href="#keyword-sub-modal" class="keyword-sub-link" rel="leanModal">${_("Supports keyword substitutions")}</a></span>
      <div class="email-editor">
      ${ section_data['editor'] }
      </div>
    <input type="hidden" name="message" value="">
  </li>
  </ul>
 <div class="submit-email-action">
  <p class="copy">${_("Please try not to email students more than once per week. Before sending your email, consider:")}</p>
  <ul class="list-advice">
   <li class="item">${_("Have you read over the email to make sure it says everything you want to say?")}</li>
   <li class="item">${_("Have you sent the email to yourself first to make sure you're happy with how it's displayed, and that embedded links and images work properly?")}</li>
  </ul>
 </div>
 <div class="submit-email-warning">
   <p class="copy"><span style="color: red;"><b>${_("CAUTION!")}</b></span>
     ${_("Once the 'Send Email' button is clicked, your email will be queued for sending.")}
   <b>${_("A queued email CANNOT be cancelled.")}</b></p>
</div>
 <br />
  <input type="button" name="send" value="${_("Send Email")}" data-endpoint="${ section_data['send_email'] }" >
  <div class="request-response-error"></div>

%if settings.FEATURES.get('ENABLE_INSTRUCTOR_BACKGROUND_TASKS'):
  <div class="running-tasks-container action-type-container">
    <hr>
    <h2> ${_("Pending Tasks")} </h2>
    <div class="running-tasks-section">
      <p>${_("Email actions run in the background. The status for any active tasks - including email tasks - appears in a table below.")} </p>
      <br />

      <div class="running-tasks-table" data-endpoint="${ section_data['list_instructor_tasks_url'] }"></div>
    </div>
    <div class="no-pending-tasks-message"></div>
  </div>


<hr>

<div class="vert-left email-background" id="section-task-history">
  <h2> ${_("Email Task History")} </h2>
  <div>
    <p>${_("To see the content of all previously sent emails, click this button:")}</p>
    <br/>
    <input type="button" name="task-history-email-content" value="${_("Sent Email History")}" data-endpoint="${ section_data['email_content_history_url'] }" >
    <div class="content-request-response-error msg msg-warning copy"></div>
    <p>
    <div class="content-history-email-table">
      <p><em>${_("To read an email, click its subject.")}</em></p>
      <br/>
      <div class="content-history-table-inner"></div>
    </div>
    <div class="email-messages-wrapper"></div>
  </div>
  <div>
    <p>${_("To see the status for all bulk email tasks ever submitted for this course, click on this button:")}</p>
    <br/>
    <input type="button" name="task-history-email" value="${_("Show Email Task History")}" data-endpoint="${ section_data['email_background_tasks_url'] }" >
    <div class="history-request-response-error msg msg-warning copy"></div>
    <div class="task-history-email-table"></div>
  </div>
</div>
%endif

</div> <!-- end section send-email --><|MERGE_RESOLUTION|>--- conflicted
+++ resolved
@@ -9,11 +9,9 @@
     <li class="field">
       <label for="id_to">${_("Send to:")}</label><br/>
       <select id="id_to" name="send_to">
-<<<<<<< HEAD
       % for to_option in section_data['to_options']:
         <option value="${to_option[0]}">${_(to_option[1])}</option>
       % endfor
-=======
         <option value="myself">${_("Myself")}</option>
         %if to_option == "staff":
         <option value="staff" selected="selected">${_("Staff and admins")}</option>
@@ -25,7 +23,6 @@
           %else:
       <option value="all">${_("All (students, staff, and admins)")}</option>
       %endif
->>>>>>> c8090659
       </select>
     </li>
   <br/>
