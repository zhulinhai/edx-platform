## mako
<%page expression_filter="h" args="online_help_token"/>
<%namespace name='static' file='static_content.html'/>
<%namespace file='main.html' import="login_query"/>
<%!
from django.core.urlresolvers import reverse
from django.utils.translation import ugettext as _
from student.models import UserProfile

from context_processors import doc_url
from lms.djangoapps.ccx.overrides import get_current_ccx
from openedx.core.djangolib.markup import HTML, Text

# App that handles subdomain specific branding
from branding import api as branding_api
# app that handles site status messages
from status.status import get_site_status_msg
from util.enterprise_helpers import get_enterprise_customer_logo_url
%>

## Provide a hook for themes to inject branding on top.
<%block name="navigation_top">
    <%static:optional_include_mako file="navigation_top.html" />
</%block>

## Add UI Toolkit components if using the Pattern Library
% if uses_pattern_library:
    <%block name="js_extra">
    <%static:require_module module_name="js/header_factory" class_name="HeaderFactory">
    HeaderFactory();
    </%static:require_module>
    </%block>
% endif

<%block>
<%
try:
    course_id = course.id
except:
    # can't figure out a better way to get at a possibly-defined course var
    course_id = None
site_status_msg = get_site_status_msg(course_id)
%>
% if site_status_msg:
<div class="site-status">
  <div class="inner-wrapper">
    <span class="white-error-icon"></span>
    <p>${site_status_msg}</p>
  </div>
</div>
% endif
</%block>
  <header id="global-navigation" class="header-global ${"slim" if course else ""}" >
    <nav class="wrapper-header" aria-label="${_('Global')}">
    <h1 class="logo">
      <a href="${marketing_link('ROOT')}">
        <%block name="navigation_logo">
<<<<<<< HEAD
            <img height="50"
                 src="${branding_api.get_logo_url(is_secure)}" alt="${_("{platform_name} Home Page").format(platform_name=static.get_platform_name())}"/>
=======
        <%
        logo_url = get_enterprise_customer_logo_url(request)
        logo_size = 'ec-logo-size'
        if logo_url is None:
            logo_url = branding_api.get_logo_url(is_secure)
            logo_size = ''
        %>
            <img class="${logo_size}" src="${logo_url}" alt="${_("{platform_name} Home Page").format(platform_name=static.get_platform_name())}"/>
>>>>>>> db09e2df
        </%block>
      </a>
    </h1>

    % if course:
      <h2 class="course-header"><span class="provider">${course.display_org_with_default}:</span>
        <span class="course-number">${course.display_number_with_default}</span>
        <%
        display_name = course.display_name_with_default
        if settings.FEATURES.get('CUSTOM_COURSES_EDX', False):
          ccx = get_current_ccx(course.id)
          if ccx:
            display_name = ccx.display_name
        %>
        <span class="course-name">${display_name}</span></h2>
      % endif

      % if UserProfile.has_registered(user):
        <ol class="left nav-global list-inline authenticated">
        <%block name="navigation_global_links_authenticated">
            <li class="item nav-global-00">
              <a href="${marketing_link('ABOUT')}">${_('About')}</a>
            </li>
          % if settings.FEATURES.get('COURSES_ARE_BROWSABLE') and not show_program_listing:
            <li class="item nav-global-01">
              <a href="${marketing_link('COURSES')}">${_('Courses')}</a>
            </li>
          % endif
          % if show_program_listing:
            <li class="tab-nav-item">
              <a class="${'active ' if reverse('dashboard') == request.path else ''}tab-nav-link" href="${reverse('dashboard')}">
                ${_("Courses")}
              </a>
            </li>
            <li class="tab-nav-item">
              <a class="${'active ' if reverse('program_listing_view') in request.path else ''}tab-nav-link" href="${reverse('program_listing_view')}">
                ${_("Programs")}
              </a>
            </li>
          % endif
          %if settings.FEATURES.get('ENABLE_SYSADMIN_DASHBOARD','') and user.is_staff:
            <li class="item">
              ## Translators: This is short for "System administration".
              <a href="${reverse('sysadmin')}">${_("Sysadmin")}</a>
            </li>
          %endif
        </%block>
      </ol>

      <%include file="user_dropdown.html"/>

      %if settings.FEATURES.get('ENABLE_CONTEXTUAL_LMS_HELP', False):
      <a href="${get_online_help_info(online_help_token)['doc_url']}" 
         target="_blank"
         class="doc-link">${_("Help")}</a>
      %endif

      % if should_display_shopping_cart_func() and not (course and static.is_request_in_themed_site()): # see shoppingcart.context_processor.user_has_cart_context_processor
        <ol class="user">
          <li class="primary">
            <a class="shopping-cart" href="${reverse('shoppingcart.views.show_cart')}">
              <span class="icon fa fa-shopping-cart" aria-hidden="true"></span> ${_("Shopping Cart")}
            </a>
          </li>
        </ol>
      % endif
    % else:
      <ol class="left list-inline nav-global">
        <%block name="navigation_global_links">
          % if static.get_value('ENABLE_MKTG_SITE', settings.FEATURES.get('ENABLE_MKTG_SITE', False)):
            <li class="item nav-global-01">
              <a href="${marketing_link('HOW_IT_WORKS')}">${_("How it Works")}</a>
            </li>
            % if settings.FEATURES.get('COURSES_ARE_BROWSABLE'):
              <li class="item nav-global-02">
                <a href="${marketing_link('COURSES')}">${_("Courses")}</a>
              </li>
            % endif
            <li class="item nav-global-03">
              <a href="${marketing_link('SCHOOLS')}">${_("Schools")}</a>
            </li>
          % else:
            <li class="nav nav-global-01">
              <a class="btn" href="${marketing_link('ABOUT')}">${_('About')}</a>
            </li>
          % endif
        </%block>

        <%block name="navigation_other_global_links">
          % if not settings.DISABLE_REGISTER_BUTTON:
            % if settings.FEATURES.get('ENABLE_COURSE_DISCOVERY'):
              <li class="item nav-global-05">
                <a class="btn" href="/courses">${_("Courses")}</a>
              </li>
            %endif
            % if course and settings.FEATURES.get('RESTRICT_ENROLL_BY_REG_METHOD') and course.enrollment_domain:
              <li class="item nav-global-04">
                <a class="btn-neutral" href="${reverse('course-specific-register', args=[course.id.to_deprecated_string()])}">${_("Register")}</a>
              </li>
            % else:
              <li class="item nav-global-04">
                <a class="btn-neutral" href="/register${login_query()}">${_("Register")}</a>
              </li>
            % endif
          % endif
        </%block>
      </ol>

      <ol class="right nav-courseware list-inline">
        <%block name="navigation_sign_in">
          <li class="item nav-courseware-01">
            % if not settings.FEATURES['DISABLE_LOGIN_BUTTON']:
              % if course and settings.FEATURES.get('RESTRICT_ENROLL_BY_REG_METHOD') and course.enrollment_domain:
                <a class="btn btn-login" href="${reverse('course-specific-login', args=[course.id.to_deprecated_string()])}${login_query()}">${_("Sign in")}</a>
              % else:
                <a class="btn btn-login" href="/login${login_query()}">${_("Sign in")}</a>
              % endif
            % endif
          </li>
        </%block>
      </ol>
    % endif
    % if static.show_language_selector():
     <% languages = static.get_released_languages() %>
      % if len(languages) > 1:
      <ol class="user">
        <li class="primary">
          <form action="/i18n/setlang/" method="post" class="settings-language-form" id="language-settings-form">
            <input type="hidden" id="csrf_token" name="csrfmiddlewaretoken" value="${csrf_token}">
            % if user.is_authenticated():
            <input title="preference api" type="hidden" class="url-endpoint" value="${reverse('preferences_api', kwargs={'username': user.username})}" data-user-is-authenticated="true">
            % else:
            <input title="session update url" type="hidden" class="url-endpoint" value="${reverse('session_language')}" data-user-is-authenticated="false">
            % endif
            <label><span class="sr">${_("Choose Language")}</span>
                <select class="input select language-selector" id="settings-language-value" name="language">
                  % for language in languages:
                    % if language[0] == LANGUAGE_CODE:
                      <option value="${language[0]}" selected="selected">${language[1]}</option>
                    % else:
                      <option value="${language[0]}" >${language[1]}</option>
                    % endif
                  % endfor
                </select>
            </label>
          </form>
        </li>
      </ol>
      % endif
      % endif
    </nav>
</header>
% if course:
<!--[if lte IE 9]>
<div class="ie-banner" aria-hidden="true">${Text(_('{begin_strong}Warning:{end_strong} Your browser is not fully supported. We strongly recommend using {chrome_link} or {ff_link}.')).format(
    begin_strong=HTML('<strong>'),
    end_strong=HTML('</strong>'),
    chrome_link=HTML('<a href="https://www.google.com/chrome" target="_blank">Chrome</a>'),
    ff_link=HTML('<a href="http://www.mozilla.org/firefox" target="_blank">Firefox</a>'),
)}</div>
<![endif]-->
% endif

%if not UserProfile.has_registered(user):
  <%include file="forgot_password_modal.html" />
%endif

<%include file="help_modal.html"/><|MERGE_RESOLUTION|>--- conflicted
+++ resolved
@@ -55,10 +55,6 @@
     <h1 class="logo">
       <a href="${marketing_link('ROOT')}">
         <%block name="navigation_logo">
-<<<<<<< HEAD
-            <img height="50"
-                 src="${branding_api.get_logo_url(is_secure)}" alt="${_("{platform_name} Home Page").format(platform_name=static.get_platform_name())}"/>
-=======
         <%
         logo_url = get_enterprise_customer_logo_url(request)
         logo_size = 'ec-logo-size'
@@ -67,7 +63,6 @@
             logo_size = ''
         %>
             <img class="${logo_size}" src="${logo_url}" alt="${_("{platform_name} Home Page").format(platform_name=static.get_platform_name())}"/>
->>>>>>> db09e2df
         </%block>
       </a>
     </h1>
