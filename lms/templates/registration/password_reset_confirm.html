--- conflicted
+++ resolved
@@ -80,26 +80,27 @@
             </div>
             % endif
         </div>
+
+        <aside role="complementary">
+            <header>
+            <h3 class="sr">{% trans "Password Reset Help" %}</h3>
+            </header>
+
+            <div class="cta cta-help">
+                <h3>{% trans "Need Help?" %}</h3>
+                <p>
+                    ${Text(_((
+                        "View our {{ start_link }}help section for contact information and answers to commonly asked "
+                        "questions{{ end_link }}"
+                        ))).format(
+                            start_link=HTML('<a href="https://stanfordonline.zendesk.com/hc">'),
+                            end_link=HTML('</a>')
+                        )
+                    }
+                </p>
+            </div>
+        </aside>
+
     </section>
-<<<<<<< HEAD
-
-    <aside role="complementary">
-      <header>
-      <h3 class="sr">{% trans "Password Reset Help" %}</h3>
-      </header>
-
-      <div class="cta cta-help">
-        <h3>{% trans "Need Help?" %}</h3>
-        <p>
-          {% blocktrans with start_link='<a href="https://stanfordonline.zendesk.com/hc">' end_link='</a>' %}
-              View our {{ start_link }}help section for contact information and answers to commonly asked questions{{ end_link }}
-          {% endblocktrans %}
-        </p>
-      </div>
-    </aside>
-  </section>
-{% endblock %}
-=======
 </div>
-</%block>
->>>>>>> 90707afa
+</%block>