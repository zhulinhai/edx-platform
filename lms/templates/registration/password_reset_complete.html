--- conflicted
+++ resolved
@@ -1,53 +1,3 @@
-<<<<<<< HEAD
-{% extends "main_django.html" %}
-{% load i18n %}
-
-{% block title %}
-<title>{% trans "Your Password Reset is Complete" %}</title>
-{% endblock %}
-
-{% block bodyextra %}
-  <script type="text/javascript">
-    $(function() {
-
-      // adding js class for styling with accessibility in mind
-      $('body').addClass('js');
-
-      // new window/tab opening
-      $('a[rel="external"], a[class="new-vp"]')
-      .click( function() {
-      window.open( $(this).attr('href') );
-      return false;
-      });
-
-      // form field label styling on focus
-      $("form :input").focus(function() {
-        $("label[for='" + this.id + "']").parent().addClass("is-focused");
-      }).blur(function() {
-        $("label").parent().removeClass("is-focused");
-      });
-    });
-  </script>
-{% endblock %}
-
-{% block bodyclass %}view-passwordreset{% endblock %}
-
-{% block body %}
-  <section class="introduction">
-    <header>
-      <h1 class="title">
-        <span class="title-super">
-          {% trans "Your Password Reset is Complete" %}
-        </span>
-      </h1>
-    </header>
-  </section>
-
-  <section class="passwordreset container">
-    {% block content %}
-    <section role="main" class="content">
-      {% trans "Your password has been set. You are now logged in." %}
-=======
 ## mako
 
 <%page expression_filter="h"/>
@@ -82,14 +32,10 @@
             <div class="status submission-success" aria-live="polite">
                 <h4 class="message-title">${_("Password Reset Complete")}</h4>
                 <ul class="message-copy">
-                ${Text(_("Your password has been reset. {start_link}Sign-in to your account.{end_link}")).format(
-                    start_link=HTML('<a href="/login">'),
-                    end_link=HTML('</a>')
-                )}
+                  ${Text(_("Your password has been set. You are now logged in.")}
                 </ul>
             </div>
         </div>
->>>>>>> 90707afa
     </section>
 </div>
 </%block>