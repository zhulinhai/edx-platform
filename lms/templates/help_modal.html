--- conflicted
+++ resolved
@@ -7,12 +7,8 @@
 from django.utils.translation import ugettext as _
 from django.core.urlresolvers import reverse
 from xmodule.tabs import CourseTabList
-<<<<<<< HEAD
-from microsite_configuration import microsite
 from microsite_configuration.templatetags.microsite import platform_name
 from student.models import UserProfile
-=======
->>>>>>> a27c7025
 %>
 
 % if settings.FEATURES.get('ENABLE_FEEDBACK_SUBMISSION', False):
@@ -56,26 +52,11 @@
 	</ul>
 % endif
 
-<<<<<<< HEAD
     <p>${_('Have <strong>general questions about {platform_name}</strong>? You can find lots of helpful information in the {platform_name} Help Center.').format(platform_name=platform_name())}</p>
 	
 	<ul class="help-buttons">
 	  <%include file="help-center-link.html" />
 	</ul>
-=======
-    <p>${_('Have <strong>general questions about {platform_name}</strong>? You can find lots of helpful information in the {platform_name} {link_start}FAQ{link_end}.').format(
-        link_start='<a href="{url}" target="_blank">'.format(
-          url=marketing_link('FAQ')
-        ),
-        link_end='</a>',
-        platform_name=static.get_platform_name())}
-      </p>
-
-    <p>${_('Have a <strong>question about something specific</strong>? You can contact the {platform_name} general support team directly:').format(
-        platform_name=static.get_platform_name()
-      )}</p>
-    <hr>
->>>>>>> a27c7025
 
 	<hr>
 % if course:
