--- conflicted
+++ resolved
@@ -10,7 +10,7 @@
 <%
   platform_name = microsite.get_value('platform_name', settings.PLATFORM_NAME)
 
-  if self.stanford_theme_enabled():
+  if self.is_non_microsite_theme():
     course_index_overlay_text = _("Explore free courses from {university_name}.").format(university_name="Stanford University")
     logo_file = static.url('themes/stanford/images/seal.png')
     logo_alt_text = "Stanford Seal Logo"
@@ -24,17 +24,11 @@
     else:
       default_image_url = settings.STATIC_URL + 'images/default-theme/logo-large.png'
 
-<<<<<<< HEAD
-  logo_file = microsite.get_value(
-    'course_index_overlay_logo_file', settings.STATIC_URL + 'images/edx-logo-bw.png'
-  )
-=======
     logo_file = microsite.get_value(
       'course_index_overlay_logo_file', default_image_url
     )
 
     logo_alt_text = _("{platform_name} Logo").format(platform_name=platform_name)
->>>>>>> 00b75f01
 %>
 
 <section class="find-courses">
@@ -42,21 +36,14 @@
   <header class="search">
     <div class="inner-wrapper main-search">
       <hgroup>
-<<<<<<< HEAD
         % if self.course_index_overlay_file:
           <%include file="${self.course_index_overlay_file}" />
         % else:
-          <div class="logo">
-            <img src='${logo_file}' alt="${microsite.get_value('platform_name', settings.PLATFORM_NAME)} Logo" />
-          </div>
-          <h2>${course_index_overlay_text}</h2>
-        % endif
-=======
         <div class="logo">
           <img src="${logo_file}" alt="${logo_alt_text}" />
         </div>
         <h2>${course_index_overlay_text}</h2>
->>>>>>> 00b75f01
+        % endif
       </hgroup>
     </div>
   </header>
