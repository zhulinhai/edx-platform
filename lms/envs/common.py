--- conflicted
+++ resolved
@@ -422,17 +422,15 @@
     # Whether HTML XBlocks/XModules return HTML content with the Course Blocks API student_view_data
     'ENABLE_HTML_XBLOCK_STUDENT_VIEW_DATA': False,
 
-<<<<<<< HEAD
-    # Whether the browser alert should be shown or not
-    'ENABLE_UNSUPPORTED_BROWSER_ALERT': False,
-
-    # Sets the default browser support
-    'UNSUPPORTED_BROWSER_ALERT_VERSIONS': "{i:10,f:-3,o:-3,s:-3,c:-3}",
-=======
     # Whether to send an email for failed password reset attempts or not. This is mainly useful for notifying users
     # that they don't have an account associated with email addresses they believe they've registered with.
     'ENABLE_PASSWORD_RESET_FAILURE_EMAIL': False,
->>>>>>> d21a0982
+
+    # Whether the browser alert should be shown or not
+    'ENABLE_UNSUPPORTED_BROWSER_ALERT': False,
+
+    # Sets the default browser support. For more information go to http://browser-update.org/customize.html
+    'UNSUPPORTED_BROWSER_ALERT_VERSIONS': "{i:10,f:-3,o:-3,s:-3,c:-3}",
 }
 
 # Settings for the course reviews tool template and identification key, set either to None to disable course reviews
