# -*- coding: utf-8 -*-
"""
This is the common settings file, intended to set sane defaults. If you have a
piece of configuration that's dependent on a set of feature flags being set,
then create a function that returns the calculated value based on the value of
FEATURES[...]. Modules that extend this one can change the feature
configuration in an environment specific config file and re-calculate those
values.

We should make a method that calls all these config methods so that you just
make one call at the end of your site-specific dev file to reset all the
dependent variables (like INSTALLED_APPS) for you.

Longer TODO:
1. Right now our treatment of static content in general and in particular
   course-specific static content is haphazard.
2. We should have a more disciplined approach to feature flagging, even if it
   just means that we stick them in a dict called FEATURES.
3. We need to handle configuration for multiple courses. This could be as
   multiple sites, but we do need a way to map their data assets.
"""

# We intentionally define lots of variables that aren't used, and
# want to import all variables from base settings files
# pylint: disable=wildcard-import, unused-import, unused-wildcard-import, invalid-name

# Pylint gets confused by path.py instances, which report themselves as class
# objects. As a result, pylint applies the wrong regex in validating names,
# and throws spurious errors. Therefore, we disable invalid-name checking.
# pylint: disable=invalid-name

import sys
import os
import imp

from path import path
from warnings import simplefilter
from django.utils.translation import ugettext_lazy as _

from .discussionsettings import *
import dealer.git
from xmodule.modulestore.modulestore_settings import update_module_store_settings
from xmodule.modulestore.edit_info import EditInfoMixin
from xmodule.mixin import LicenseMixin
from lms.djangoapps.lms_xblock.mixin import LmsBlockMixin

################################### FEATURES ###################################
# The display name of the platform to be used in templates/emails/etc.
PLATFORM_NAME = "Your Platform Name Here"
ACCOUNT_NAME = "Your Account Name Here"
CC_MERCHANT_NAME = PLATFORM_NAME
# Shows up in the platform footer, eg "(c) COPYRIGHT_YEAR"
COPYRIGHT_YEAR = "2015"

PLATFORM_FACEBOOK_ACCOUNT = "http://www.facebook.com/YourPlatformFacebookAccount"
PLATFORM_TWITTER_ACCOUNT = "@YourPlatformTwitterAccount"

COURSEWARE_ENABLED = True
ENABLE_JASMINE = False

DISCUSSION_SETTINGS = {
    'MAX_COMMENT_DEPTH': 2,
}


# Features
FEATURES = {
    'USE_DJANGO_PIPELINE': True,

    'DISPLAY_DEBUG_INFO_TO_STAFF': True,
    'DISPLAY_HISTOGRAMS_TO_STAFF': False,  # For large courses this slows down courseware access for staff.

    'REROUTE_ACTIVATION_EMAIL': False,  # nonempty string = address for all activation emails
    'DEBUG_LEVEL': 0,  # 0 = lowest level, least verbose, 255 = max level, most verbose

    ## DO NOT SET TO True IN THIS FILE
    ## Doing so will cause all courses to be released on production
    'DISABLE_START_DATES': False,  # When True, all courses will be active, regardless of start date

    # When True, will only publicly list courses by the subdomain.
    'SUBDOMAIN_COURSE_LISTINGS': False,
    # Expects you to define COURSE_LISTINGS, a dictionary mapping
    # subdomains to lists of course_ids
    # COURSE_LISTINGS = {
    #     'default': [
    #         'BerkeleyX/CS169.1x/2012_Fall',
    #         'HarvardX/CS50x/2012',
    #         'MITx/3.091x/2012_Fall',
    #     ],
    #     'openedx': [
    #         'BerkeleyX/CS169.1x/2012_Fall',
    #     ],
    # }
    # To see it in action, add the following to your /etc/hosts file:
    #     127.0.0.1 openedx.dev

    # When True, will override certain branding with university specific values
    # Expects a SUBDOMAIN_BRANDING dictionary that maps the subdomain to the
    # university to use for branding purposes
    'SUBDOMAIN_BRANDING': False,

    'FORCE_UNIVERSITY_DOMAIN': False,  # set this to the university domain to use, as an override to HTTP_HOST
                                       # set to None to do no university selection

    # for consistency in user-experience, keep the value of the following 3 settings
    # in sync with the corresponding ones in cms/envs/common.py
    'ENABLE_DISCUSSION_SERVICE': True,
    'ENABLE_TEXTBOOK': True,
    'ENABLE_STUDENT_NOTES': True,  # enables the student notes API and UI.

    # discussion home panel, which includes a subscription on/off setting for discussion digest emails.
    # this should remain off in production until digest notifications are online.
    'ENABLE_DISCUSSION_HOME_PANEL': False,

    # Set this to True if you want the discussion digest emails enabled automatically for new users.
    # This will be set on all new account registrations.
    # It is not recommended to enable this feature if ENABLE_DISCUSSION_HOME_PANEL is not enabled, since
    # subscribers who receive digests in that case will only be able to unsubscribe via links embedded
    # in their emails, and they will have no way to resubscribe.
    'ENABLE_DISCUSSION_EMAIL_DIGEST': False,

    'ENABLE_PSYCHOMETRICS': False,  # real-time psychometrics (eg item response theory analysis in instructor dashboard)

    'ENABLE_DJANGO_ADMIN_SITE': True,  # set true to enable django's admin site, even on prod (e.g. for course ops)
    'ENABLE_SQL_TRACKING_LOGS': False,
    'ENABLE_LMS_MIGRATION': False,
    'ENABLE_MANUAL_GIT_RELOAD': False,

    'ENABLE_MASQUERADE': True,  # allow course staff to change to student view of courseware

    'ENABLE_SYSADMIN_DASHBOARD': False,  # sysadmin dashboard, to see what courses are loaded, to delete & load courses

    'DISABLE_LOGIN_BUTTON': False,  # used in systems where login is automatic, eg MIT SSL

    # extrernal access methods
    'ACCESS_REQUIRE_STAFF_FOR_COURSE': False,
    'AUTH_USE_OPENID': False,
    'AUTH_USE_CERTIFICATES': False,
    'AUTH_USE_OPENID_PROVIDER': False,
    # Even though external_auth is in common, shib assumes the LMS views / urls, so it should only be enabled
    # in LMS
    'AUTH_USE_SHIB': False,
    'AUTH_USE_CAS': False,

    # This flag disables the requirement of having to agree to the TOS for users registering
    # with Shib.  Feature was requested by Stanford's office of general counsel
    'SHIB_DISABLE_TOS': False,

    # Toggles OAuth2 authentication provider
    'ENABLE_OAUTH2_PROVIDER': False,

    # Allows to enable an API endpoint to serve XBlock view, used for example by external applications.
    # See jquey-xblock: https://github.com/edx-solutions/jquery-xblock
    'ENABLE_XBLOCK_VIEW_ENDPOINT': False,

    # Allows to configure the LMS to provide CORS headers to serve requests from other domains
    'ENABLE_CORS_HEADERS': False,

    # Can be turned off if course lists need to be hidden. Effects views and templates.
    'COURSES_ARE_BROWSABLE': True,

    # Enables ability to restrict enrollment in specific courses by the user account login method
    'RESTRICT_ENROLL_BY_REG_METHOD': False,

    # Enables the LMS bulk email feature for course staff
    'ENABLE_INSTRUCTOR_EMAIL': True,
    # If True and ENABLE_INSTRUCTOR_EMAIL: Forces email to be explicitly turned on
    #   for each course via django-admin interface.
    # If False and ENABLE_INSTRUCTOR_EMAIL: Email will be turned on by default
    #   for all Mongo-backed courses.
    'REQUIRE_COURSE_EMAIL_AUTH': True,

    # enable analytics server.
    # WARNING: THIS SHOULD ALWAYS BE SET TO FALSE UNDER NORMAL
    # LMS OPERATION. See analytics.py for details about what
    # this does.
    'RUN_AS_ANALYTICS_SERVER_ENABLED': False,

    # Flip to True when the YouTube iframe API breaks (again)
    'USE_YOUTUBE_OBJECT_API': False,

    # Give a UI to show a student's submission history in a problem by the
    # Staff Debug tool.
    'ENABLE_STUDENT_HISTORY_VIEW': True,

    # Segment.io for LMS--need to explicitly turn it on for production.
    'SEGMENT_IO_LMS': False,

    # Provide a UI to allow users to submit feedback from the LMS (left-hand help modal)
    'ENABLE_FEEDBACK_SUBMISSION': False,

    # Provide a UI to allow users to report problems in LMS (left-hand modal)
    'ENABLE_PROBLEM_REPORTING': False,

    # Turn on a page that lets staff enter Python code to be run in the
    # sandbox, for testing whether it's enabled properly.
    'ENABLE_DEBUG_RUN_PYTHON': False,

    # Enable URL that shows information about the status of variuous services
    'ENABLE_SERVICE_STATUS': False,

    # Toggle to indicate use of a custom theme
    'USE_CUSTOM_THEME': False,

    # Don't autoplay videos for students
    'AUTOPLAY_VIDEOS': False,

    # Toggle to enable chat availability (configured on a per-course
    # basis in Studio)
    'ENABLE_CHAT': False,
    # Enable instructor dash to submit background tasks
    'ENABLE_INSTRUCTOR_BACKGROUND_TASKS': True,

    # Enable instructor to assign individual due dates
    # Note: In order for this feature to work, you must also add
    # 'courseware.student_field_overrides.IndividualStudentOverrideProvider' to
    # the setting FIELD_OVERRIDE_PROVIDERS, in addition to setting this flag to
    # True.
    'INDIVIDUAL_DUE_DATES': False,

    # Enable Custom Courses for EdX
    'CUSTOM_COURSES_EDX': False,

    # Enable legacy instructor dashboard
    'ENABLE_INSTRUCTOR_LEGACY_DASHBOARD': True,

    # Is this an edX-owned domain? (used for edX specific messaging and images)
    'IS_EDX_DOMAIN': False,

    # Toggle to enable certificates of courses on dashboard
    'ENABLE_VERIFIED_CERTIFICATES': False,

    # Allow use of the hint managment instructor view.
    'ENABLE_HINTER_INSTRUCTOR_VIEW': False,

    # for load testing
    'AUTOMATIC_AUTH_FOR_TESTING': False,

    # Toggle to enable chat availability (configured on a per-course
    # basis in Studio)
    'ENABLE_CHAT': False,

    # Allow users to enroll with methods other than just honor code certificates
    'MULTIPLE_ENROLLMENT_ROLES': False,

    # Toggle the availability of the shopping cart page
    'ENABLE_SHOPPING_CART': False,

    # Toggle storing detailed billing information
    'STORE_BILLING_INFO': False,

    #Toggle using CME registration instead of normal
    'USE_CME_REGISTRATION': False,

    # OP Superusers can log in as anyone
    'ENABLE_SUPERUSER_LOGIN_AS': False,

    # Sends the user's deanonymized email address to xqueue with code responses
    # DO NOT SET if you don't want the anonymous user id to be linked with user.email in xqueue (Stanford does)
    'SEND_USERS_EMAILADDR_WITH_CODERESPONSE': False,

    # Enable flow for payments for course registration (DIFFERENT from verified student flow)
    'ENABLE_PAID_COURSE_REGISTRATION': False,

    # Enable the display of cosmetic course price display (set in course advanced settings)
    'ENABLE_COSMETIC_DISPLAY_PRICE': False,

    # Automatically approve student identity verification attempts
    'AUTOMATIC_VERIFY_STUDENT_IDENTITY_FOR_TESTING': False,

    # Disable instructor dash buttons for downloading course data
    # when enrollment exceeds this number
    'MAX_ENROLLMENT_INSTR_BUTTONS': 200,

    # Grade calculation and response report requests started from the new instructor dashboard will write
    # CSV files to S3 and give links for downloads.
    'ENABLE_S3_GRADE_DOWNLOADS': False,

    # whether to use password policy enforcement or not
    'ENFORCE_PASSWORD_POLICY': True,

    # Give course staff unrestricted access to grade and student responses downloads (if set to False,
    # only edX superusers can perform the downloads)
    'ALLOW_COURSE_STAFF_GRADE_DOWNLOADS': False,

    'ENABLED_PAYMENT_REPORTS': [
        "refund_report",
        "itemized_purchase_report",
        "university_revenue_share",
        "certificate_status"
    ],

    # Turn off account locking if failed login attempts exceeds a limit
    'ENABLE_MAX_FAILED_LOGIN_ATTEMPTS': True,

    # Hide any Personally Identifiable Information from application logs
    'SQUELCH_PII_IN_LOGS': True,

    # Toggles the embargo functionality, which blocks users from
    # the site or courses based on their location.
    'EMBARGO': False,

    # Whether the Wiki subsystem should be accessible via the direct /wiki/ paths. Setting this to True means
    # that people can submit content and modify the Wiki in any arbitrary manner. We're leaving this as True in the
    # defaults, so that we maintain current behavior
    'ALLOW_WIKI_ROOT_ACCESS': True,

    # Turn on/off Microsites feature
    'USE_MICROSITES': False,

    # Turn on third-party auth. Disabled for now because full implementations are not yet available. Remember to syncdb
    # if you enable this; we don't create tables by default.
    'ENABLE_THIRD_PARTY_AUTH': False,

    # Toggle to enable alternate urls for marketing links
    'ENABLE_MKTG_SITE': False,

    # Prevent concurrent logins per user
    'PREVENT_CONCURRENT_LOGINS': True,

    # Turn on Advanced Security by default
    'ADVANCED_SECURITY': True,

    # When a logged in user goes to the homepage ('/') should the user be
    # redirected to the dashboard - this is default Open edX behavior. Set to
    # False to not redirect the user
    'ALWAYS_REDIRECT_HOMEPAGE_TO_DASHBOARD_FOR_AUTHENTICATED_USER': True,

    # When a user goes to the homepage ('/') the user see the
    # courses listed in the announcement dates order - this is default Open edX behavior.
    # Set to True to change the course sorting behavior by their start dates, latest first.
    'ENABLE_COURSE_SORTING_BY_START_DATE': False,

    # Expose Mobile REST API. Note that if you use this, you must also set
    # ENABLE_OAUTH2_PROVIDER to True
    'ENABLE_MOBILE_REST_API': False,
    'ENABLE_MOBILE_SOCIAL_FACEBOOK_FEATURES': False,

    # Enable APIs required for xBlocks on Mobile, and supported in general
    'ENABLE_RENDER_XBLOCK_API': False,
    'ENABLE_COURSE_BLOCKS_NAVIGATION_API': False,

    # Enable the combined login/registration form
    'ENABLE_COMBINED_LOGIN_REGISTRATION': False,

    # Enable organizational email opt-in
    'ENABLE_MKTG_EMAIL_OPT_IN': False,

    # Show a section in the membership tab of the instructor dashboard
    # to allow an upload of a CSV file that contains a list of new accounts to create
    # and register for course.
    'ALLOW_AUTOMATED_SIGNUPS': False,

    # Enable display of enrollment counts in instructor dash, analytics section
    'DISPLAY_ANALYTICS_ENROLLMENTS': True,

    # Show the mobile app links in the footer
    'ENABLE_FOOTER_MOBILE_APP_LINKS': False,

    # Let students save and manage their annotations
    'ENABLE_EDXNOTES': False,

    # Milestones application flag
    'MILESTONES_APP': False,

    # Organizations application flag
    'ORGANIZATIONS_APP': False,

    # Prerequisite courses feature flag
    'ENABLE_PREREQUISITE_COURSES': False,

    # For easily adding modes to courses during acceptance testing
    'MODE_CREATION_FOR_TESTING': False,

    # Courseware search feature
    'ENABLE_COURSEWARE_SEARCH': False,

    # Dashboard search feature
    'ENABLE_DASHBOARD_SEARCH': False,

    # log all information from cybersource callbacks
    'LOG_POSTPAY_CALLBACKS': True,

    # enable beacons for video timing statistics
    'ENABLE_VIDEO_BEACON': False,

    # enable beacons for lms onload event statistics
    'ENABLE_ONLOAD_BEACON': False,

    # Toggle platform-wide course licensing
    'LICENSING': False,

    # Certificates Web/HTML Views
    'CERTIFICATES_HTML_VIEW': False,

    # Batch-Generated Certificates from Instructor Dashboard
    'CERTIFICATES_INSTRUCTOR_GENERATION': False,

    # Social Media Sharing on Student Dashboard
    'SOCIAL_SHARING_SETTINGS': {
        # Note: Ensure 'CUSTOM_COURSE_URLS' has a matching value in cms/envs/common.py
        'CUSTOM_COURSE_URLS': False,
        'DASHBOARD_FACEBOOK': False,
        'CERTIFICATE_FACEBOOK': False,
        'CERTIFICATE_FACEBOOK_TEXT': None,
        'CERTIFICATE_TWITTER': False,
        'CERTIFICATE_TWITTER_TEXT': None,
        'DASHBOARD_TWITTER': False,
        'DASHBOARD_TWITTER_TEXT': None
    },

    'ENABLE_PROGRESS_SUMMARY': True,

    # Course discovery feature
    'ENABLE_COURSE_DISCOVERY': False,

    # Software secure fake page feature flag
    'ENABLE_SOFTWARE_SECURE_FAKE': False,

    # Teams feature
    'ENABLE_TEAMS': True,

    # Show video bumper in LMS
    'ENABLE_VIDEO_BUMPER': False,

    # How many seconds to show the bumper again, default is 7 days:
    'SHOW_BUMPER_PERIODICITY': 7 * 24 * 3600,

    # Timed Proctored Exams
    'ENABLE_PROCTORED_EXAMS': False,

    # Enable OpenBadge support. See the BADGR_* settings later in this file.
    'ENABLE_OPENBADGES': False,

    # Credit course API
    'ENABLE_CREDIT_API': False,

    # The block types to disable need to be specified in "x block disable config" in django admin.
    'ENABLE_DISABLING_XBLOCK_TYPES': True,

    # Enable the max score cache to speed up grading
    'ENABLE_MAX_SCORE_CACHE': True,

    # Enable LTI Provider feature.
    'ENABLE_LTI_PROVIDER': False,
}

# Ignore static asset files on import which match this pattern
ASSET_IGNORE_REGEX = r"(^\._.*$)|(^\.DS_Store$)|(^.*~$)"

# Used for A/B testing
DEFAULT_GROUPS = []

# If this is true, random scores will be generated for the purpose of debugging the profile graphs
GENERATE_PROFILE_SCORES = False

# Used with XQueue
XQUEUE_WAITTIME_BETWEEN_REQUESTS = 5  # seconds

# Email to give anonymous users.  Should be a black-hole email address, but not cause errors when email is sent there
# This is actually just a base email.  We'll make it 'noreply+<username>@example.com' to ensure uniqueness
ANONYMOUS_USER_EMAIL = 'noreply@example.com'

############################# SET PATH INFORMATION #############################
PROJECT_ROOT = path(__file__).abspath().dirname().dirname()  # /edx-platform/lms
REPO_ROOT = PROJECT_ROOT.dirname()
COMMON_ROOT = REPO_ROOT / "common"
ENV_ROOT = REPO_ROOT.dirname()  # virtualenv dir /edx-platform is in
COURSES_ROOT = ENV_ROOT / "data"

DATA_DIR = COURSES_ROOT

# TODO: Remove the rest of the sys.path modification here and in cms/envs/common.py
sys.path.append(REPO_ROOT)
sys.path.append(PROJECT_ROOT / 'djangoapps')
sys.path.append(COMMON_ROOT / 'djangoapps')

# For Node.js

system_node_path = os.environ.get("NODE_PATH", REPO_ROOT / 'node_modules')

node_paths = [
    COMMON_ROOT / "static/js/vendor",
    COMMON_ROOT / "static/coffee/src",
    system_node_path,
]
NODE_PATH = ':'.join(node_paths)

# For geolocation ip database
GEOIP_PATH = REPO_ROOT / "common/static/data/geoip/GeoIP.dat"
GEOIPV6_PATH = REPO_ROOT / "common/static/data/geoip/GeoIPv6.dat"

# Where to look for a status message
STATUS_MESSAGE_PATH = ENV_ROOT / "status_message.json"

############################ OpenID Provider  ##################################
OPENID_PROVIDER_TRUSTED_ROOTS = ['cs50.net', '*.cs50.net']

############################ OAUTH2 Provider ###################################

# OpenID Connect issuer ID. Normally the URL of the authentication endpoint.

OAUTH_OIDC_ISSUER = 'https:/example.com/oauth2'

# OpenID Connect claim handlers

OAUTH_OIDC_ID_TOKEN_HANDLERS = (
    'oauth2_provider.oidc.handlers.BasicIDTokenHandler',
    'oauth2_provider.oidc.handlers.ProfileHandler',
    'oauth2_provider.oidc.handlers.EmailHandler',
    'oauth2_handler.IDTokenHandler'
)

OAUTH_OIDC_USERINFO_HANDLERS = (
    'oauth2_provider.oidc.handlers.BasicUserInfoHandler',
    'oauth2_provider.oidc.handlers.ProfileHandler',
    'oauth2_provider.oidc.handlers.EmailHandler',
    'oauth2_handler.UserInfoHandler'
)

################################## EDX WEB #####################################
# This is where we stick our compiled template files. Most of the app uses Mako
# templates
import tempfile
MAKO_MODULE_DIR = os.path.join(tempfile.gettempdir(), 'mako_lms')
MAKO_TEMPLATES = {}
MAKO_TEMPLATES['main'] = [PROJECT_ROOT / 'templates',
                          COMMON_ROOT / 'templates',
                          COMMON_ROOT / 'lib' / 'capa' / 'capa' / 'templates',
                          COMMON_ROOT / 'djangoapps' / 'pipeline_mako' / 'templates']

# This is where Django Template lookup is defined. There are a few of these
# still left lying around.
TEMPLATE_DIRS = [
    PROJECT_ROOT / "templates",
    COMMON_ROOT / 'templates',
    COMMON_ROOT / 'lib' / 'capa' / 'capa' / 'templates',
    COMMON_ROOT / 'djangoapps' / 'pipeline_mako' / 'templates',
    COMMON_ROOT / 'static',  # required to statically include common Underscore templates
]

TEMPLATE_CONTEXT_PROCESSORS = (
    'django.core.context_processors.request',
    'django.core.context_processors.static',
    'django.contrib.messages.context_processors.messages',
    'django.core.context_processors.i18n',
    'django.contrib.auth.context_processors.auth',  # this is required for admin
    'django.core.context_processors.csrf',

    # Added for django-wiki
    'django.core.context_processors.media',
    'django.core.context_processors.tz',
    'django.contrib.messages.context_processors.messages',
    'sekizai.context_processors.sekizai',

    # Hack to get required link URLs to password reset templates
    'edxmako.shortcuts.marketing_link_context_processor',

    # Include TEMPLATE_VISIBLE_SETTINGS in templates
    'settings_context_processor.context_processors.settings',

    # Allows the open edX footer to be leveraged in Django Templates.
    'edxmako.shortcuts.open_source_footer_context_processor',

    # Shoppingcart processor (detects if request.user has a cart)
    'shoppingcart.context_processor.user_has_cart_context_processor',

    # Allows the open edX footer to be leveraged in Django Templates.
    'edxmako.shortcuts.microsite_footer_context_processor',
)

# use the ratelimit backend to prevent brute force attacks
AUTHENTICATION_BACKENDS = (
    'ratelimitbackend.backends.RateLimitModelBackend',
)
STUDENT_FILEUPLOAD_MAX_SIZE = 4 * 1000 * 1000  # 4 MB
MAX_FILEUPLOADS_PER_INPUT = 20

# Dev machines shouldn't need the book
# BOOK_URL = '/static/book/'
BOOK_URL = 'https://mitxstatic.s3.amazonaws.com/book_images/'  # For AWS deploys
RSS_TIMEOUT = 600

# Configuration option for when we want to grab server error pages
STATIC_GRAB = False
DEV_CONTENT = True

EDX_ROOT_URL = ''

LOGIN_REDIRECT_URL = EDX_ROOT_URL + '/login'
LOGIN_URL = EDX_ROOT_URL + '/login'

COURSE_NAME = "6.002_Spring_2012"
COURSE_NUMBER = "6.002x"
COURSE_TITLE = "Circuits and Electronics"

### Dark code. Should be enabled in local settings for devel.

ENABLE_MULTICOURSE = False  # set to False to disable multicourse display (see lib.util.views.edXhome)

WIKI_ENABLED = False

###

COURSE_DEFAULT = '6.002x_Fall_2012'
COURSE_SETTINGS = {
    '6.002x_Fall_2012': {
        'number': '6.002x',
        'title': 'Circuits and Electronics',
        'xmlpath': '6002x/',
        'location': 'i4x://edx/6002xs12/course/6.002x_Fall_2012',
    }
}

# IP addresses that are allowed to reload the course, etc.
# TODO (vshnayder): Will probably need to change as we get real access control in.
LMS_MIGRATION_ALLOWED_IPS = []

# These are standard regexes for pulling out info like course_ids, usage_ids, etc.
# They are used so that URLs with deprecated-format strings still work.
# Note: these intentionally greedily grab all chars up to the next slash including any pluses
# DHM: I really wanted to ensure the separators were the same (+ or /) but all patts I tried had
# too many inadvertent side effects :-(
COURSE_KEY_PATTERN = r'(?P<course_key_string>[^/+]+(/|\+)[^/+]+(/|\+)[^/?]+)'
COURSE_ID_PATTERN = COURSE_KEY_PATTERN.replace('course_key_string', 'course_id')
COURSE_KEY_REGEX = COURSE_KEY_PATTERN.replace('P<course_key_string>', ':')

USAGE_KEY_PATTERN = r'(?P<usage_key_string>(?:i4x://?[^/]+/[^/]+/[^/]+/[^@]+(?:@[^/]+)?)|(?:[^/]+))'
ASSET_KEY_PATTERN = r'(?P<asset_key_string>(?:/?c4x(:/)?/[^/]+/[^/]+/[^/]+/[^@]+(?:@[^/]+)?)|(?:[^/]+))'
USAGE_ID_PATTERN = r'(?P<usage_id>(?:i4x://?[^/]+/[^/]+/[^/]+/[^@]+(?:@[^/]+)?)|(?:[^/]+))'


############################## EVENT TRACKING #################################

# FIXME: Should we be doing this truncation?
TRACK_MAX_EVENT = 50000

DEBUG_TRACK_LOG = False

TRACKING_BACKENDS = {
    'logger': {
        'ENGINE': 'track.backends.logger.LoggerBackend',
        'OPTIONS': {
            'name': 'tracking'
        }
    }
}

# We're already logging events, and we don't want to capture user
# names/passwords.  Heartbeat events are likely not interesting.
TRACKING_IGNORE_URL_PATTERNS = [r'^/event', r'^/login', r'^/heartbeat', r'^/segmentio/event', r'^/performance']

EVENT_TRACKING_ENABLED = True
EVENT_TRACKING_BACKENDS = {
    'tracking_logs': {
        'ENGINE': 'eventtracking.backends.routing.RoutingBackend',
        'OPTIONS': {
            'backends': {
                'logger': {
                    'ENGINE': 'eventtracking.backends.logger.LoggerBackend',
                    'OPTIONS': {
                        'name': 'tracking',
                        'max_event_size': TRACK_MAX_EVENT,
                    }
                }
            },
            'processors': [
                {'ENGINE': 'track.shim.LegacyFieldMappingProcessor'},
                {'ENGINE': 'track.shim.VideoEventProcessor'}
            ]
        }
    },
    'segmentio': {
        'ENGINE': 'eventtracking.backends.routing.RoutingBackend',
        'OPTIONS': {
            'backends': {
                'segment': {'ENGINE': 'eventtracking.backends.segment.SegmentBackend'}
            },
            'processors': [
                {
                    'ENGINE': 'eventtracking.processors.whitelist.NameWhitelistProcessor',
                    'OPTIONS': {
                        'whitelist': []
                    }
                },
                {
                    'ENGINE': 'track.shim.GoogleAnalyticsProcessor'
                }
            ]
        }
    }
}
EVENT_TRACKING_PROCESSORS = []

# Backwards compatibility with ENABLE_SQL_TRACKING_LOGS feature flag.
# In the future, adding the backend to TRACKING_BACKENDS should be enough.
if FEATURES.get('ENABLE_SQL_TRACKING_LOGS'):
    TRACKING_BACKENDS.update({
        'sql': {
            'ENGINE': 'track.backends.django.DjangoBackend'
        }
    })
    EVENT_TRACKING_BACKENDS.update({
        'sql': {
            'ENGINE': 'track.backends.django.DjangoBackend'
        }
    })

TRACKING_SEGMENTIO_WEBHOOK_SECRET = None
TRACKING_SEGMENTIO_ALLOWED_TYPES = ['track']
TRACKING_SEGMENTIO_DISALLOWED_SUBSTRING_NAMES = ['.bi.']
TRACKING_SEGMENTIO_SOURCE_MAP = {
    'analytics-android': 'mobile',
    'analytics-ios': 'mobile',
}

######################## GOOGLE ANALYTICS ###########################
GOOGLE_ANALYTICS_ACCOUNT = None
GOOGLE_ANALYTICS_LINKEDIN = 'GOOGLE_ANALYTICS_LINKEDIN_DUMMY'

######################## OPTIMIZELY ###########################
OPTIMIZELY_PROJECT_ID = None

######################## subdomain specific settings ###########################
COURSE_LISTINGS = {}
SUBDOMAIN_BRANDING = {}
VIRTUAL_UNIVERSITIES = []

############# XBlock Configuration ##########

# Import after sys.path fixup
from xmodule.modulestore.inheritance import InheritanceMixin
from xmodule.modulestore import prefer_xmodules
from xmodule.x_module import XModuleMixin

# These are the Mixins that should be added to every XBlock.
# This should be moved into an XBlock Runtime/Application object
# once the responsibility of XBlock creation is moved out of modulestore - cpennington
XBLOCK_MIXINS = (LmsBlockMixin, InheritanceMixin, XModuleMixin, EditInfoMixin)

# Allow any XBlock in the LMS
XBLOCK_SELECT_FUNCTION = prefer_xmodules

############# ModuleStore Configuration ##########

MODULESTORE_BRANCH = 'published-only'
CONTENTSTORE = None
DOC_STORE_CONFIG = {
    'host': 'localhost',
    'db': 'xmodule',
    'collection': 'modulestore',
    # If 'asset_collection' defined, it'll be used
    # as the collection name for asset metadata.
    # Otherwise, a default collection name will be used.
}
MODULESTORE = {
    'default': {
        'ENGINE': 'xmodule.modulestore.mixed.MixedModuleStore',
        'OPTIONS': {
            'mappings': {},
            'stores': [
                {
                    'NAME': 'split',
                    'ENGINE': 'xmodule.modulestore.split_mongo.split_draft.DraftVersioningModuleStore',
                    'DOC_STORE_CONFIG': DOC_STORE_CONFIG,
                    'OPTIONS': {
                        'default_class': 'xmodule.hidden_module.HiddenDescriptor',
                        'fs_root': DATA_DIR,
                        'render_template': 'edxmako.shortcuts.render_to_string',
                    }
                },
                {
                    'NAME': 'draft',
                    'ENGINE': 'xmodule.modulestore.mongo.DraftMongoModuleStore',
                    'DOC_STORE_CONFIG': DOC_STORE_CONFIG,
                    'OPTIONS': {
                        'default_class': 'xmodule.hidden_module.HiddenDescriptor',
                        'fs_root': DATA_DIR,
                        'render_template': 'edxmako.shortcuts.render_to_string',
                    }
                },
                {
                    'NAME': 'xml',
                    'ENGINE': 'xmodule.modulestore.xml.XMLModuleStore',
                    'OPTIONS': {
                        'data_dir': DATA_DIR,
                        'default_class': 'xmodule.hidden_module.HiddenDescriptor',
                    }
                }
            ]
        }
    }
}

#################### Python sandbox ############################################

CODE_JAIL = {
    # Path to a sandboxed Python executable.  None means don't bother.
    'python_bin': None,
    # User to run as in the sandbox.
    'user': 'sandbox',

    # Configurable limits.
    'limits': {
        # How many CPU seconds can jailed code use?
        'CPU': 1,
    },
}

# Some courses are allowed to run unsafe code. This is a list of regexes, one
# of them must match the course id for that course to run unsafe code.
#
# For example:
#
#   COURSES_WITH_UNSAFE_CODE = [
#       r"Harvard/XY123.1/.*"
#   ]
COURSES_WITH_UNSAFE_CODE = []

############################### DJANGO BUILT-INS ###############################
# Change DEBUG/TEMPLATE_DEBUG in your environment settings files, not here
DEBUG = False
TEMPLATE_DEBUG = False
USE_TZ = True
SESSION_COOKIE_SECURE = False

# CMS base
CMS_BASE = 'localhost:8001'

# Site info
SITE_ID = 1
SITE_NAME = "example.com"
HTTPS = 'on'
ROOT_URLCONF = 'lms.urls'
# NOTE: Please set ALLOWED_HOSTS to some sane value, as we do not allow the default '*'

# Platform Email
EMAIL_BACKEND = 'django.core.mail.backends.console.EmailBackend'
DEFAULT_FROM_EMAIL = 'registration@example.com'
DEFAULT_FEEDBACK_EMAIL = 'feedback@example.com'
SERVER_EMAIL = 'devops@example.com'
TECH_SUPPORT_EMAIL = 'technical@example.com'
CONTACT_EMAIL = 'info@example.com'
BUGS_EMAIL = 'bugs@example.com'
UNIVERSITY_EMAIL = 'university@example.com'
PRESS_EMAIL = 'press@example.com'
FINANCE_EMAIL = ''
ADMINS = ()
MANAGERS = ADMINS

EDX_PLATFORM_REVISION = os.environ.get('EDX_PLATFORM_REVISION')

if not EDX_PLATFORM_REVISION:
    try:
        # Get git revision of the current file
        EDX_PLATFORM_REVISION = dealer.git.Backend(path=REPO_ROOT).revision
    except TypeError:
        # Not a git repository
        EDX_PLATFORM_REVISION = 'unknown'

# Static content
STATIC_URL = '/static/'
STATIC_ROOT = ENV_ROOT / "staticfiles"

STATICFILES_DIRS = [
    COMMON_ROOT / "static",
    PROJECT_ROOT / "static",
]

FAVICON_PATH = 'images/favicon.ico'
DEFAULT_COURSE_ABOUT_IMAGE_URL = 'images/pencils.jpg'

# User-uploaded content
MEDIA_ROOT = '/edx/var/edxapp/media/'
MEDIA_URL = '/media/'

# Locale/Internationalization
TIME_ZONE = 'America/New_York'  # http://en.wikipedia.org/wiki/List_of_tz_zones_by_name
LANGUAGE_CODE = 'en'  # http://www.i18nguy.com/unicode/language-identifiers.html
# these languages display right to left
LANGUAGES_BIDI = ("he", "ar", "fa", "ur", "fa-ir", "rtl")

# Sourced from http://www.localeplanet.com/icu/ and wikipedia
LANGUAGES = (
    ('en', u'English'),
    ('rtl', u'Right-to-Left Test Language'),
    ('eo', u'Dummy Language (Esperanto)'),  # Dummy languaged used for testing
    ('fake2', u'Fake translations'),        # Another dummy language for testing (not pushed to prod)

    ('am', u'አማርኛ'),  # Amharic
    ('ar', u'العربية'),  # Arabic
    ('az', u'azərbaycanca'),  # Azerbaijani
    ('bg-bg', u'български (България)'),  # Bulgarian (Bulgaria)
    ('bn-bd', u'বাংলা (বাংলাদেশ)'),  # Bengali (Bangladesh)
    ('bn-in', u'বাংলা (ভারত)'),  # Bengali (India)
    ('bs', u'bosanski'),  # Bosnian
    ('ca', u'Català'),  # Catalan
    ('ca@valencia', u'Català (València)'),  # Catalan (Valencia)
    ('cs', u'Čeština'),  # Czech
    ('cy', u'Cymraeg'),  # Welsh
    ('da', u'dansk'),  # Danish
    ('de-de', u'Deutsch (Deutschland)'),  # German (Germany)
    ('el', u'Ελληνικά'),  # Greek
    ('en-uk', u'English (United Kingdom)'),  # English (United Kingdom)
    ('en@lolcat', u'LOLCAT English'),  # LOLCAT English
    ('en@pirate', u'Pirate English'),  # Pirate English
    ('es-419', u'Español (Latinoamérica)'),  # Spanish (Latin America)
    ('es-ar', u'Español (Argentina)'),  # Spanish (Argentina)
    ('es-ec', u'Español (Ecuador)'),  # Spanish (Ecuador)
    ('es-es', u'Español (España)'),  # Spanish (Spain)
    ('es-mx', u'Español (México)'),  # Spanish (Mexico)
    ('es-pe', u'Español (Perú)'),  # Spanish (Peru)
    ('et-ee', u'Eesti (Eesti)'),  # Estonian (Estonia)
    ('eu-es', u'euskara (Espainia)'),  # Basque (Spain)
    ('fa', u'فارسی'),  # Persian
    ('fa-ir', u'فارسی (ایران)'),  # Persian (Iran)
    ('fi-fi', u'Suomi (Suomi)'),  # Finnish (Finland)
    ('fil', u'Filipino'),  # Filipino
    ('fr', u'Français'),  # French
    ('gl', u'Galego'),  # Galician
    ('gu', u'ગુજરાતી'),  # Gujarati
    ('he', u'עברית'),  # Hebrew
    ('hi', u'हिन्दी'),  # Hindi
    ('hr', u'hrvatski'),  # Croatian
    ('hu', u'magyar'),  # Hungarian
    ('hy-am', u'Հայերեն (Հայաստան)'),  # Armenian (Armenia)
    ('id', u'Bahasa Indonesia'),  # Indonesian
    ('it-it', u'Italiano (Italia)'),  # Italian (Italy)
    ('ja-jp', u'日本語 (日本)'),  # Japanese (Japan)
    ('kk-kz', u'қазақ тілі (Қазақстан)'),  # Kazakh (Kazakhstan)
    ('km-kh', u'ភាសាខ្មែរ (កម្ពុជា)'),  # Khmer (Cambodia)
    ('kn', u'ಕನ್ನಡ'),  # Kannada
    ('ko-kr', u'한국어 (대한민국)'),  # Korean (Korea)
    ('lt-lt', u'Lietuvių (Lietuva)'),  # Lithuanian (Lithuania)
    ('ml', u'മലയാളം'),  # Malayalam
    ('mn', u'Монгол хэл'),  # Mongolian
    ('mr', u'मराठी'),  # Marathi
    ('ms', u'Bahasa Melayu'),  # Malay
    ('nb', u'Norsk bokmål'),  # Norwegian Bokmål
    ('ne', u'नेपाली'),  # Nepali
    ('nl-nl', u'Nederlands (Nederland)'),  # Dutch (Netherlands)
    ('or', u'ଓଡ଼ିଆ'),  # Oriya
    ('pl', u'Polski'),  # Polish
    ('pt-br', u'Português (Brasil)'),  # Portuguese (Brazil)
    ('pt-pt', u'Português (Portugal)'),  # Portuguese (Portugal)
    ('ro', u'română'),  # Romanian
    ('ru', u'Русский'),  # Russian
    ('si', u'සිංහල'),  # Sinhala
    ('sk', u'Slovenčina'),  # Slovak
    ('sl', u'Slovenščina'),  # Slovenian
    ('sq', u'shqip'),  # Albanian
    ('sr', u'Српски'),  # Serbian
    ('sv', u'svenska'),  # Swedish
    ('sw', u'Kiswahili'),  # Swahili
    ('ta', u'தமிழ்'),  # Tamil
    ('te', u'తెలుగు'),  # Telugu
    ('th', u'ไทย'),  # Thai
    ('tr-tr', u'Türkçe (Türkiye)'),  # Turkish (Turkey)
    ('uk', u'Українська'),  # Ukranian
    ('ur', u'اردو'),  # Urdu
    ('vi', u'Tiếng Việt'),  # Vietnamese
    ('uz', u'Ўзбек'),  # Uzbek
    ('zh-cn', u'中文 (简体)'),  # Chinese (China)
    ('zh-hk', u'中文 (香港)'),  # Chinese (Hong Kong)
    ('zh-tw', u'中文 (台灣)'),  # Chinese (Taiwan)
)

LANGUAGE_DICT = dict(LANGUAGES)

USE_I18N = True
USE_L10N = True

# Localization strings (e.g. django.po) are under this directory
LOCALE_PATHS = (REPO_ROOT + '/conf/locale',)  # edx-platform/conf/locale/
# Messages
MESSAGE_STORAGE = 'django.contrib.messages.storage.session.SessionStorage'

# Guidelines for translators
TRANSLATORS_GUIDE = 'http://edx.readthedocs.org/projects/edx-developer-guide/en/latest/internationalization/i18n_translators_guide.html'  # pylint: disable=line-too-long

#################################### GITHUB #######################################
# gitreload is used in LMS-workflow to pull content from github
# gitreload requests are only allowed from these IP addresses, which are
# the advertised public IPs of the github WebHook servers.
# These are listed, eg at https://github.com/edx/edx-platform/admin/hooks

ALLOWED_GITRELOAD_IPS = ['207.97.227.253', '50.57.128.197', '108.171.174.178']

#################################### AWS #######################################
# S3BotoStorage insists on a timeout for uploaded assets. We should make it
# permanent instead, but rather than trying to figure out exactly where that
# setting is, I'm just bumping the expiration time to something absurd (100
# years). This is only used if DEFAULT_FILE_STORAGE is overriden to use S3
# in the global settings.py
AWS_QUERYSTRING_EXPIRE = 10 * 365 * 24 * 60 * 60  # 10 years

################################# SIMPLEWIKI ###################################
SIMPLE_WIKI_REQUIRE_LOGIN_EDIT = True
SIMPLE_WIKI_REQUIRE_LOGIN_VIEW = False

################################# WIKI ###################################
from course_wiki import settings as course_wiki_settings

WIKI_ACCOUNT_HANDLING = False
WIKI_EDITOR = 'course_wiki.editors.CodeMirror'
WIKI_SHOW_MAX_CHILDREN = 0  # We don't use the little menu that shows children of an article in the breadcrumb
WIKI_ANONYMOUS = False  # Don't allow anonymous access until the styling is figured out

WIKI_CAN_DELETE = course_wiki_settings.CAN_DELETE
WIKI_CAN_MODERATE = course_wiki_settings.CAN_MODERATE
WIKI_CAN_CHANGE_PERMISSIONS = course_wiki_settings.CAN_CHANGE_PERMISSIONS
WIKI_CAN_ASSIGN = course_wiki_settings.CAN_ASSIGN

WIKI_USE_BOOTSTRAP_SELECT_WIDGET = False
WIKI_LINK_LIVE_LOOKUPS = False
WIKI_LINK_DEFAULT_LEVEL = 2

##### Feedback submission mechanism #####
FEEDBACK_SUBMISSION_EMAIL = None

#### Help Modal Links ####
# List of dict objects representing links
# For example:
# HELP_MODAL_LINKS = [
#     {'url': 'https://help.com', 'text': 'How to register an account'}
# ]
HELP_MODAL_LINKS = []

##### Zendesk #####
ZENDESK_URL = None
ZENDESK_USER = None
ZENDESK_API_KEY = None

##### EMBARGO #####
EMBARGO_SITE_REDIRECT_URL = None

##### shoppingcart Payment #####
PAYMENT_SUPPORT_EMAIL = 'payment@example.com'
PAYMENT_CONFIRM_EMAIL = PAYMENT_SUPPORT_EMAIL

##### Using cybersource by default #####

CC_PROCESSOR_NAME = 'CyberSource'
CC_PROCESSOR = {
    'CyberSource': {
        'SHARED_SECRET': '',
        'MERCHANT_ID': '',
        'SERIAL_NUMBER': '',
        'ORDERPAGE_VERSION': '7',
        'PURCHASE_ENDPOINT': '',
    },
    'CyberSource2': {
        "PURCHASE_ENDPOINT": '',
        "SECRET_KEY": '',
        "ACCESS_KEY": '',
        "PROFILE_ID": '',
    }
}

# Setting for PAID_COURSE_REGISTRATION, DOES NOT AFFECT VERIFIED STUDENTS
PAID_COURSE_REGISTRATION_CURRENCY = ['usd', '$']

# Members of this group are allowed to generate payment reports
PAYMENT_REPORT_GENERATOR_GROUP = 'shoppingcart_report_access'

################################# open ended grading config  #####################

#By setting up the default settings with an incorrect user name and password,
# will get an error when attempting to connect
OPEN_ENDED_GRADING_INTERFACE = {
    'url': 'http://example.com/peer_grading',
    'username': 'incorrect_user',
    'password': 'incorrect_pass',
    'staff_grading': 'staff_grading',
    'peer_grading': 'peer_grading',
    'grading_controller': 'grading_controller'
}

# Used for testing, debugging peer grading
MOCK_PEER_GRADING = False

# Used for testing, debugging staff grading
MOCK_STAFF_GRADING = False


################################# EdxNotes config  #########################

# Configure the LMS to use our stub EdxNotes implementation
EDXNOTES_PUBLIC_API = 'http://localhost:8120/api/v1'
EDXNOTES_INTERNAL_API = 'http://localhost:8120/api/v1'

########################## Parental controls config  #######################

# The age at which a learner no longer requires parental consent, or None
# if parental consent is never required.
PARENTAL_CONSENT_AGE_LIMIT = 13

################################# Jasmine ##################################
JASMINE_TEST_DIRECTORY = PROJECT_ROOT + '/static/coffee'


######################### Branded Footer ###################################
# Constants for the footer used on the site and shared with other sites
# (such as marketing and the blog) via the branding API.

# URL for OpenEdX displayed in the footer
FOOTER_OPENEDX_URL = "http://open.edx.org"

# URL for the OpenEdX logo image
# We use logo images served from files.edx.org so we can (roughly) track
# how many OpenEdX installations are running.
# Site operators can choose from these logo options:
# * https://files.edx.org/openedx-logos/edx-openedx-logo-tag.png
# * https://files.edx.org/openedx-logos/edx-openedx-logo-tag-light.png"
# * https://files.edx.org/openedx-logos/edx-openedx-logo-tag-dark.png
FOOTER_OPENEDX_LOGO_IMAGE = "https://files.edx.org/openedx-logos/edx-openedx-logo-tag.png"

# This is just a placeholder image.
# Site operators can customize this with their organization's image.
FOOTER_ORGANIZATION_IMAGE = "images/default-theme/logo.png"

# These are referred to both by the Django asset pipeline
# AND by the branding footer API, which needs to decide which
# version of the CSS to serve.
FOOTER_CSS = {
    "openedx": {
        "ltr": "style-lms-footer",
        "rtl": "style-lms-footer-rtl",
    },
    "edx": {
        "ltr": "style-lms-footer-edx",
        "rtl": "style-lms-footer-edx-rtl",
    },
}

# Cache expiration for the version of the footer served
# by the branding API.
FOOTER_CACHE_TIMEOUT = 30 * 60

# Max age cache control header for the footer (controls browser caching).
FOOTER_BROWSER_CACHE_MAX_AGE = 5 * 60

# Credit api notification cache timeout
CREDIT_NOTIFICATION_CACHE_TIMEOUT = 5 * 60 * 60

################################# Deprecation warnings #####################

# Ignore deprecation warnings (so we don't clutter Jenkins builds/production)
simplefilter('ignore')

################################# Middleware ###################################
# List of finder classes that know how to find static files in
# various locations.
STATICFILES_FINDERS = (
    'staticfiles.finders.FileSystemFinder',
    'staticfiles.finders.AppDirectoriesFinder',
    'pipeline.finders.PipelineFinder',
)

# List of callables that know how to import templates from various sources.
TEMPLATE_LOADERS = (
    'edxmako.makoloader.MakoFilesystemLoader',
    'edxmako.makoloader.MakoAppDirectoriesLoader',

    # 'django.template.loaders.filesystem.Loader',
    'django.template.loaders.app_directories.Loader',

)

MIDDLEWARE_CLASSES = (
    'request_cache.middleware.RequestCache',
    'microsite_configuration.middleware.MicrositeMiddleware',
    'django_comment_client.middleware.AjaxExceptionMiddleware',
    'django.middleware.common.CommonMiddleware',
    'django.contrib.sessions.middleware.SessionMiddleware',

    # Instead of AuthenticationMiddleware, we use a cached backed version
    #'django.contrib.auth.middleware.AuthenticationMiddleware',
    'cache_toolbox.middleware.CacheBackedAuthenticationMiddleware',
    'student.middleware.UserStandingMiddleware',

    # sneakpeek deeplinks
    'sneakpeek_deeplink.middleware.SneakPeekDeepLinkMiddleware',
    'contentserver.middleware.StaticContentServer',
    'crum.CurrentRequestUserMiddleware',

    # Adds user tags to tracking events
    # Must go before TrackMiddleware, to get the context set up
    'openedx.core.djangoapps.user_api.middleware.UserTagsEventContextMiddleware',

    'django.contrib.messages.middleware.MessageMiddleware',
    'track.middleware.TrackMiddleware',

    # CORS and CSRF
    'corsheaders.middleware.CorsMiddleware',
    'cors_csrf.middleware.CorsCSRFMiddleware',
    'cors_csrf.middleware.CsrfCrossDomainCookieMiddleware',
    'django.middleware.csrf.CsrfViewMiddleware',

    'splash.middleware.SplashMiddleware',


    'geoinfo.middleware.CountryMiddleware',
    'embargo.middleware.EmbargoMiddleware',

    # Allows us to set user preferences
    'lang_pref.middleware.LanguagePreferenceMiddleware',

    # Allows us to dark-launch particular languages.
    # Must be after LangPrefMiddleware, so ?preview-lang query params can override
    # user's language preference. ?clear-lang resets to user's language preference.
    'dark_lang.middleware.DarkLangMiddleware',

    # Detects user-requested locale from 'accept-language' header in http request.
    # Must be after DarkLangMiddleware.
    # TODO: Re-import the Django version once we upgrade to Django 1.8 [PLAT-671]
    # 'django.middleware.locale.LocaleMiddleware',
    'django_locale.middleware.LocaleMiddleware',

    'django.middleware.transaction.TransactionMiddleware',
    # 'debug_toolbar.middleware.DebugToolbarMiddleware',

    'django_comment_client.utils.ViewNameMiddleware',
    'codejail.django_integration.ConfigureCodeJailMiddleware',

    # catches any uncaught RateLimitExceptions and returns a 403 instead of a 500
    'ratelimitbackend.middleware.RateLimitMiddleware',
    # needs to run after locale middleware (or anything that modifies the request context)
    'edxmako.middleware.MakoMiddleware',

    # for expiring inactive sessions
    'session_inactivity_timeout.middleware.SessionInactivityTimeout',

    # use Django built in clickjacking protection
    'django.middleware.clickjacking.XFrameOptionsMiddleware',

    # to redirected unenrolled students to the course info page
    'courseware.middleware.RedirectUnenrolledMiddleware',

    'course_wiki.middleware.WikiAccessMiddleware',

    # This must be last
    'microsite_configuration.middleware.MicrositeSessionCookieDomainMiddleware',
)

# Clickjacking protection can be enabled by setting this to 'DENY'
X_FRAME_OPTIONS = 'ALLOW'

############################### Pipeline #######################################

STATICFILES_STORAGE = 'openedx.core.lib.django_require.staticstorage.OptimizedCachedRequireJsStorage'

from openedx.core.lib.rooted_paths import rooted_glob

courseware_js = (
    [
        'coffee/src/' + pth + '.js'
        for pth in ['courseware', 'histogram', 'navigation', 'time']
    ] +
    ['js/' + pth + '.js' for pth in ['ajax-error']] +
    sorted(rooted_glob(PROJECT_ROOT / 'static', 'coffee/src/modules/**/*.js'))
)

proctoring_js = (
    ['proctoring/js/models/*.js'] +
    ['proctoring/js/collections/*.js'] +
    ['proctoring/js/views/*.js'] +
    ['proctoring/js/*.js']
)

# Before a student accesses courseware, we do not
# need many of the JS dependencies.  This includes
# only the dependencies used everywhere in the LMS
# (including the dashboard/account/profile pages)
# Currently, this partially duplicates the "main vendor"
# JavaScript file, so only one of the two should be included
# on a page at any time.
# In the future, we will likely refactor this to use
# RequireJS and an optimizer.
base_vendor_js = [
    'js/vendor/jquery.min.js',
    'js/vendor/jquery.cookie.js',
    'js/vendor/url.min.js',
    'js/vendor/underscore-min.js',
    'js/vendor/require.js',
    'js/RequireJS-namespace-undefine.js',
    'js/vendor/URI.min.js',
    'js/vendor/backbone-min.js'
]

main_vendor_js = base_vendor_js + [
    'js/vendor/json2.js',
    'js/vendor/jquery-ui.min.js',
    'js/vendor/jquery.qtip.min.js',
    'js/vendor/swfobject/swfobject.js',
    'js/vendor/jquery.ba-bbq.min.js',
]

# Common files used by both RequireJS code and non-RequireJS code
base_application_js = [
    'js/src/utility.js',
    'js/src/logger.js',
    'js/my_courses_dropdown.js',
    'js/src/string_utils.js',
    'js/form.ext.js',
    'js/src/ie_shim.js',
    'js/src/accessibility_tools.js',
    'js/toggle_login_modal.js',
]

dashboard_js = (
    sorted(rooted_glob(PROJECT_ROOT / 'static', 'js/dashboard/**/*.js'))
)
discussion_js = (
    rooted_glob(PROJECT_ROOT / 'static', 'coffee/src/customwmd.js') +
    rooted_glob(PROJECT_ROOT / 'static', 'coffee/src/mathjax_accessible.js') +
    rooted_glob(PROJECT_ROOT / 'static', 'coffee/src/mathjax_delay_renderer.js') +
    sorted(rooted_glob(COMMON_ROOT / 'static', 'coffee/src/discussion/**/*.js'))
)

discussion_vendor_js = [
    'js/Markdown.Converter.js',
    'js/Markdown.Sanitizer.js',
    'js/Markdown.Editor.js',
    'js/vendor/jquery.timeago.js',
    'js/src/jquery.timeago.locale.js',
    'js/vendor/jquery.truncate.js',
    'js/jquery.ajaxfileupload.js',
    'js/split.js'
]

staff_grading_js = sorted(rooted_glob(PROJECT_ROOT / 'static', 'coffee/src/staff_grading/**/*.js'))
open_ended_js = sorted(rooted_glob(PROJECT_ROOT / 'static', 'coffee/src/open_ended/**/*.js'))
notes_js = sorted(rooted_glob(PROJECT_ROOT / 'static', 'coffee/src/notes/**/*.js'))
instructor_dash_js = (
    sorted(rooted_glob(PROJECT_ROOT / 'static', 'coffee/src/instructor_dashboard/**/*.js')) +
    sorted(rooted_glob(PROJECT_ROOT / 'static', 'js/instructor_dashboard/**/*.js'))
)

# JavaScript used by the student account and profile pages
# These are not courseware, so they do not need many of the courseware-specific
# JavaScript modules.
student_account_js = [
    'js/utils/edx.utils.validate.js',
    'js/sticky_filter.js',
    'js/query-params.js',
    'js/student_account/models/LoginModel.js',
    'js/student_account/models/RegisterModel.js',
    'js/student_account/models/PasswordResetModel.js',
    'js/student_account/views/FormView.js',
    'js/student_account/views/LoginView.js',
    'js/student_account/views/HintedLoginView.js',
    'js/student_account/views/RegisterView.js',
    'js/student_account/views/PasswordResetView.js',
    'js/student_account/views/AccessView.js',
    'js/student_account/views/InstitutionLoginView.js',
    'js/student_account/accessApp.js',
]

verify_student_js = [
    'js/sticky_filter.js',
    'js/query-params.js',
    'js/verify_student/models/verification_model.js',
    'js/verify_student/views/error_view.js',
    'js/verify_student/views/image_input_view.js',
    'js/verify_student/views/webcam_photo_view.js',
    'js/verify_student/views/step_view.js',
    'js/verify_student/views/intro_step_view.js',
    'js/verify_student/views/make_payment_step_view.js',
    'js/verify_student/views/payment_confirmation_step_view.js',
    'js/verify_student/views/face_photo_step_view.js',
    'js/verify_student/views/id_photo_step_view.js',
    'js/verify_student/views/review_photos_step_view.js',
    'js/verify_student/views/enrollment_confirmation_step_view.js',
    'js/verify_student/views/pay_and_verify_view.js',
    'js/verify_student/pay_and_verify.js',
]

reverify_js = [
    'js/verify_student/views/error_view.js',
    'js/verify_student/views/image_input_view.js',
    'js/verify_student/views/webcam_photo_view.js',
    'js/verify_student/views/step_view.js',
    'js/verify_student/views/face_photo_step_view.js',
    'js/verify_student/views/id_photo_step_view.js',
    'js/verify_student/views/review_photos_step_view.js',
    'js/verify_student/views/reverify_success_step_view.js',
    'js/verify_student/models/verification_model.js',
    'js/verify_student/views/reverify_view.js',
    'js/verify_student/reverify.js',
]

incourse_reverify_js = [
    'js/verify_student/views/error_view.js',
    'js/verify_student/views/image_input_view.js',
    'js/verify_student/views/webcam_photo_view.js',
    'js/verify_student/models/verification_model.js',
    'js/verify_student/views/incourse_reverify_view.js',
    'js/verify_student/incourse_reverify.js',
]

ccx_js = sorted(rooted_glob(PROJECT_ROOT / 'static', 'js/ccx/**/*.js'))

certificates_web_view_js = [
    'js/vendor/jquery.min.js',
    'js/vendor/jquery.cookie.js',
    'js/src/logger.js',
    'js/utils/facebook.js',
]

credit_web_view_js = [
    'js/vendor/jquery.min.js',
    'js/vendor/jquery.cookie.js',
    'js/src/logger.js',
]

PIPELINE_CSS = {
    'style-vendor': {
        'source_filenames': [
            'css/vendor/font-awesome.css',
            'css/vendor/jquery.qtip.min.css',
            'css/vendor/responsive-carousel/responsive-carousel.css',
            'css/vendor/responsive-carousel/responsive-carousel.slide.css',
        ],
        'output_filename': 'css/lms-style-vendor.css',
    },
    'style-vendor-tinymce-content': {
        'source_filenames': [
            'js/vendor/tinymce/js/tinymce/skins/studio-tmce4/content.min.css'
        ],
        'output_filename': 'css/lms-style-vendor-tinymce-content.css',
    },
    'style-vendor-tinymce-skin': {
        'source_filenames': [
            'js/vendor/tinymce/js/tinymce/skins/studio-tmce4/skin.min.css'
        ],
        'output_filename': 'css/lms-style-vendor-tinymce-skin.css',
    },
    'style-main': {
        # this is unnecessary and can be removed
        'source_filenames': [
            'css/lms-main.css',
        ],
        'output_filename': 'css/lms-main.css',
    },
    'style-main-rtl': {
        # this is unnecessary and can be removed
        'source_filenames': [
            'css/lms-main-rtl.css',
        ],
        'output_filename': 'css/lms-main-rtl.css',
    },
    'style-course-vendor': {
        'source_filenames': [
            'js/vendor/CodeMirror/codemirror.css',
            'css/vendor/jquery.treeview.css',
            'css/vendor/ui-lightness/jquery-ui-1.8.22.custom.css',
        ],
        'output_filename': 'css/lms-style-course-vendor.css',
    },
    'style-course': {
        'source_filenames': [
            'css/lms-course.css',
            'xmodule/modules.css',
        ],
        'output_filename': 'css/lms-course.css',
    },
    'style-course-rtl': {
        'source_filenames': [
            'css/lms-course-rtl.css',
            'xmodule/modules.css',
        ],
        'output_filename': 'css/lms-course-rtl.css',
    },
    'style-student-notes': {
        'source_filenames': [
            'css/vendor/edxnotes/annotator.min.css',
        ],
        'output_filename': 'css/lms-style-student-notes.css',
    },
    'style-xmodule-annotations': {
        'source_filenames': [
            'css/vendor/ova/annotator.css',
            'css/vendor/ova/edx-annotator.css',
            'css/vendor/ova/video-js.min.css',
            'css/vendor/ova/rangeslider.css',
            'css/vendor/ova/share-annotator.css',
            'css/vendor/ova/richText-annotator.css',
            'css/vendor/ova/tags-annotator.css',
            'css/vendor/ova/flagging-annotator.css',
            'css/vendor/ova/diacritic-annotator.css',
            'css/vendor/ova/grouping-annotator.css',
            'css/vendor/ova/ova.css',
            'js/vendor/ova/catch/css/main.css'
        ],
        'output_filename': 'css/lms-style-xmodule-annotations.css',
    },
    FOOTER_CSS['openedx']['ltr']: {
        'source_filenames': [
            'css/lms-footer.css',
        ],
        'output_filename': 'css/lms-footer.css',
    },
    FOOTER_CSS['openedx']['rtl']: {
        'source_filenames': [
            'css/lms-footer-rtl.css',
        ],
        'output_filename': 'css/lms-footer-rtl.css'
    },
    FOOTER_CSS['edx']['ltr']: {
        'source_filenames': [
            'css/lms-footer-edx.css',
        ],
        'output_filename': 'css/lms-footer-edx.css'
    },
    FOOTER_CSS['edx']['rtl']: {
        'source_filenames': [
            'css/lms-footer-edx-rtl.css',
        ],
        'output_filename': 'css/lms-footer-edx-rtl.css'
    },
    'style-certificates': {
        'source_filenames': [
            'certificates/css/main-ltr.css',
            'css/vendor/font-awesome.css',
        ],
        'output_filename': 'css/certificates-style.css'
    },
    'style-certificates-rtl': {
        'source_filenames': [
            'certificates/css/main-rtl.css',
            'css/vendor/font-awesome.css',
        ],
        'output_filename': 'css/certificates-style-rtl.css'
    },
}


common_js = set(rooted_glob(COMMON_ROOT / 'static', 'coffee/src/**/*.js')) - set(courseware_js + discussion_js + staff_grading_js + open_ended_js + notes_js + instructor_dash_js)    # pylint: disable=line-too-long
project_js = set(rooted_glob(PROJECT_ROOT / 'static', 'coffee/src/**/*.js')) - set(courseware_js + discussion_js + staff_grading_js + open_ended_js + notes_js + instructor_dash_js)  # pylint: disable=line-too-long


PIPELINE_JS = {
    'base_application': {
        'source_filenames': base_application_js,
        'output_filename': 'js/lms-base-application.js',
    },

    'application': {

        # Application will contain all paths not in courseware_only_js
        'source_filenames': ['js/xblock/core.js'] + sorted(common_js) + sorted(project_js) + base_application_js + [
            'js/sticky_filter.js',
            'js/query-params.js',
        ],
        'output_filename': 'js/lms-application.js',
    },
    'proctoring': {
        'source_filenames': proctoring_js,
        'output_filename': 'js/lms-proctoring.js',
    },
    'courseware': {
        'source_filenames': courseware_js,
        'output_filename': 'js/lms-courseware.js',
    },
    'base_vendor': {
        'source_filenames': base_vendor_js,
        'output_filename': 'js/lms-base-vendor.js',
    },
    'main_vendor': {
        'source_filenames': main_vendor_js,
        'output_filename': 'js/lms-main_vendor.js',
    },
    'module-descriptor-js': {
        'source_filenames': rooted_glob(COMMON_ROOT / 'static/', 'xmodule/descriptors/js/*.js'),
        'output_filename': 'js/lms-module-descriptors.js',
    },
    'module-js': {
        'source_filenames': rooted_glob(COMMON_ROOT / 'static', 'xmodule/modules/js/*.js'),
        'output_filename': 'js/lms-modules.js',
    },
    'discussion': {
        'source_filenames': discussion_js,
        'output_filename': 'js/discussion.js',
    },
    'discussion_vendor': {
        'source_filenames': discussion_vendor_js,
        'output_filename': 'js/discussion_vendor.js',
    },
    'staff_grading': {
        'source_filenames': staff_grading_js,
        'output_filename': 'js/staff_grading.js',
    },
    'open_ended': {
        'source_filenames': open_ended_js,
        'output_filename': 'js/open_ended.js',
    },
    'notes': {
        'source_filenames': notes_js,
        'output_filename': 'js/notes.js',
    },
    'instructor_dash': {
        'source_filenames': instructor_dash_js,
        'output_filename': 'js/instructor_dash.js',
    },
    'dashboard': {
        'source_filenames': dashboard_js,
        'output_filename': 'js/dashboard.js'
    },
    'student_account': {
        'source_filenames': student_account_js,
        'output_filename': 'js/student_account.js'
    },
    'verify_student': {
        'source_filenames': verify_student_js,
        'output_filename': 'js/verify_student.js'
    },
    'reverify': {
        'source_filenames': reverify_js,
        'output_filename': 'js/reverify.js'
    },
    'incourse_reverify': {
        'source_filenames': incourse_reverify_js,
        'output_filename': 'js/incourse_reverify.js'
    },
    'ccx': {
        'source_filenames': ccx_js,
        'output_filename': 'js/ccx.js'
    },
    'footer_edx': {
        'source_filenames': ['js/footer-edx.js'],
        'output_filename': 'js/footer-edx.js'
    },
    'certificates_wv': {
        'source_filenames': certificates_web_view_js,
        'output_filename': 'js/certificates/web_view.js'
    },
    'credit_wv': {
        'source_filenames': credit_web_view_js,
        'output_filename': 'js/credit/web_view.js'
    }
}

PIPELINE_DISABLE_WRAPPER = True

# Compile all coffee files in course data directories if they are out of date.
# TODO: Remove this once we move data into Mongo. This is only temporary while
# course data directories are still in use.
if os.path.isdir(DATA_DIR):
    for course_dir in os.listdir(DATA_DIR):
        js_dir = DATA_DIR / course_dir / "js"
        if not os.path.isdir(js_dir):
            continue
        for filename in os.listdir(js_dir):
            if filename.endswith('coffee'):
                new_filename = os.path.splitext(filename)[0] + ".js"
                if os.path.exists(js_dir / new_filename):
                    coffee_timestamp = os.stat(js_dir / filename).st_mtime
                    js_timestamp = os.stat(js_dir / new_filename).st_mtime
                    if coffee_timestamp <= js_timestamp:
                        continue
                os.system("rm %s" % (js_dir / new_filename))
                os.system("coffee -c %s" % (js_dir / filename))


PIPELINE_CSS_COMPRESSOR = None
PIPELINE_JS_COMPRESSOR = "pipeline.compressors.uglifyjs.UglifyJSCompressor"

STATICFILES_IGNORE_PATTERNS = (
    "sass/*",
    "coffee/*.coffee",
    "coffee/*/*.coffee",
    "coffee/*/*/*.coffee",
    "coffee/*/*/*/*.coffee",

    # Symlinks used by js-test-tool
    "xmodule_js",
)

PIPELINE_UGLIFYJS_BINARY = 'node_modules/.bin/uglifyjs'

# Setting that will only affect the edX version of django-pipeline until our changes are merged upstream
PIPELINE_COMPILE_INPLACE = True


################################# DJANGO-REQUIRE ###############################

# The baseUrl to pass to the r.js optimizer, relative to STATIC_ROOT.
REQUIRE_BASE_URL = "./"

# The name of a build profile to use for your project, relative to REQUIRE_BASE_URL.
# A sensible value would be 'app.build.js'. Leave blank to use the built-in default build profile.
# Set to False to disable running the default profile (e.g. if only using it to build Standalone
# Modules)
REQUIRE_BUILD_PROFILE = "lms/js/build.js"

# The name of the require.js script used by your project, relative to REQUIRE_BASE_URL.
REQUIRE_JS = "js/vendor/require.js"

# A dictionary of standalone modules to build with almond.js.
REQUIRE_STANDALONE_MODULES = {}

# Whether to run django-require in debug mode.
REQUIRE_DEBUG = False

# A tuple of files to exclude from the compilation result of r.js.
REQUIRE_EXCLUDE = ("build.txt",)

# The execution environment in which to run r.js: auto, node or rhino.
# auto will autodetect the environment and make use of node if available and rhino if not.
# It can also be a path to a custom class that subclasses require.environments.Environment
# and defines some "args" function that returns a list with the command arguments to execute.
REQUIRE_ENVIRONMENT = "node"


################################# CELERY ######################################

# Message configuration

CELERY_TASK_SERIALIZER = 'json'
CELERY_RESULT_SERIALIZER = 'json'

CELERY_MESSAGE_COMPRESSION = 'gzip'

# Results configuration

CELERY_IGNORE_RESULT = False
CELERY_STORE_ERRORS_EVEN_IF_IGNORED = True

# Events configuration

CELERY_TRACK_STARTED = True

CELERY_SEND_EVENTS = True
CELERY_SEND_TASK_SENT_EVENT = True

# Exchange configuration

CELERY_DEFAULT_EXCHANGE = 'edx.core'
CELERY_DEFAULT_EXCHANGE_TYPE = 'direct'

# Queues configuration

HIGH_PRIORITY_QUEUE = 'edx.core.high'
DEFAULT_PRIORITY_QUEUE = 'edx.core.default'
LOW_PRIORITY_QUEUE = 'edx.core.low'
HIGH_MEM_QUEUE = 'edx.core.high_mem'

CELERY_QUEUE_HA_POLICY = 'all'

CELERY_CREATE_MISSING_QUEUES = True

CELERY_DEFAULT_QUEUE = DEFAULT_PRIORITY_QUEUE
CELERY_DEFAULT_ROUTING_KEY = DEFAULT_PRIORITY_QUEUE

CELERY_QUEUES = {
    HIGH_PRIORITY_QUEUE: {},
    LOW_PRIORITY_QUEUE: {},
    DEFAULT_PRIORITY_QUEUE: {},
    HIGH_MEM_QUEUE: {},
}

# let logging work as configured:
CELERYD_HIJACK_ROOT_LOGGER = False

################################ Bulk Email ###################################

# Suffix used to construct 'from' email address for bulk emails.
# A course-specific identifier is prepended.
BULK_EMAIL_DEFAULT_FROM_EMAIL = 'no-reply@example.com'

# Parameters for breaking down course enrollment into subtasks.
BULK_EMAIL_EMAILS_PER_TASK = 100

# Initial delay used for retrying tasks.  Additional retries use
# longer delays.  Value is in seconds.
BULK_EMAIL_DEFAULT_RETRY_DELAY = 30

# Maximum number of retries per task for errors that are not related
# to throttling.
BULK_EMAIL_MAX_RETRIES = 5

# Maximum number of retries per task for errors that are related to
# throttling.  If this is not set, then there is no cap on such retries.
BULK_EMAIL_INFINITE_RETRY_CAP = 1000

# We want Bulk Email running on the high-priority queue, so we define the
# routing key that points to it.  At the moment, the name is the same.
BULK_EMAIL_ROUTING_KEY = HIGH_PRIORITY_QUEUE

# We also define a queue for smaller jobs so that large courses don't block
# smaller emails (see BULK_EMAIL_JOB_SIZE_THRESHOLD setting)
BULK_EMAIL_ROUTING_KEY_SMALL_JOBS = LOW_PRIORITY_QUEUE

# For emails with fewer than these number of recipients, send them through
# a different queue to avoid large courses blocking emails that are meant to be
# sent to self and staff
BULK_EMAIL_JOB_SIZE_THRESHOLD = 100

# Flag to indicate if individual email addresses should be logged as they are sent
# a bulk email message.
BULK_EMAIL_LOG_SENT_EMAILS = False

# Delay in seconds to sleep between individual mail messages being sent,
# when a bulk email task is retried for rate-related reasons.  Choose this
# value depending on the number of workers that might be sending email in
# parallel, and what the SES rate is.
BULK_EMAIL_RETRY_DELAY_BETWEEN_SENDS = 0.02

############################# Email Opt In ####################################

# Minimum age for organization-wide email opt in
EMAIL_OPTIN_MINIMUM_AGE = PARENTAL_CONSENT_AGE_LIMIT

############################## Video ##########################################

YOUTUBE = {
    # YouTube JavaScript API
    'API': 'https://www.youtube.com/iframe_api',

    # URL to get YouTube metadata
    'METADATA_URL': 'https://www.googleapis.com/youtube/v3/videos/',

    # Current youtube api for requesting transcripts.
    # For example: http://video.google.com/timedtext?lang=en&v=j_jEn79vS3g.
    'TEXT_API': {
        'url': 'video.google.com/timedtext',
        'params': {
            'lang': 'en',
            'v': 'set_youtube_id_of_11_symbols_here',
        },
    },

    'IMAGE_API': 'http://img.youtube.com/vi/{youtube_id}/0.jpg',  # /maxresdefault.jpg for 1920*1080
}
YOUTUBE_API_KEY = None

################################### APPS ######################################
INSTALLED_APPS = (
    # Standard ones that are always installed...
    'django.contrib.auth',
    'django.contrib.contenttypes',
    'django.contrib.humanize',
    'django.contrib.messages',
    'django.contrib.sessions',
    'django.contrib.sites',
    'djcelery',
    'settings_context_processor',
    'south',

    # History tables
    'simple_history',

    # Database-backed configuration
    'config_models',

    # Monitor the status of services
    'service_status',

    # Display status message to students
    'status',

    # For asset pipelining
    'edxmako',
    'pipeline',
    'staticfiles',
    'static_replace',

    # Our courseware
    'circuit',
    'courseware',
    'student',

    'static_template_view',
    'staticbook',
    'track',
    'eventtracking.django',
    'util',
    'certificates',
    'dashboard',
    'instructor',
    'instructor_task',
    'open_ended_grading',
    'psychometrics',
    'licenses',
    'openedx.core.djangoapps.course_groups',
    'bulk_email',
    'branding',

    # Student support tools
    'support',

    # External auth (OpenID, shib)
    'external_auth',
    'django_openid_auth',

    # OAuth2 Provider
    'provider',
    'provider.oauth2',
    'oauth2_provider',

    'auth_exchange',

    # For the wiki
    'wiki',  # The new django-wiki from benjaoming
    'django_notify',
    'course_wiki',  # Our customizations
    'mptt',
    'sekizai',
    #'wiki.plugins.attachments',
    'wiki.plugins.links',
    'wiki.plugins.notifications',
    'course_wiki.plugins.markdownedx',

    # Foldit integration
    'foldit',

    # For testing
    'django.contrib.admin',  # only used in DEBUG mode
    'django_nose',
    'debug',

    # Discussion forums
    'django_comment_client',
    'django_comment_common',
    'discussion_api',
    'notes',

    'edxnotes',

    # Splash screen
    'splash',

    # Monitoring
    'datadog',

    # User API
    'rest_framework',
    'openedx.core.djangoapps.user_api',

    # Shopping cart
    'shoppingcart',

    # Notification preferences setting
    'notification_prefs',

    'notifier_api',

    # Different Course Modes
    'course_modes',

    # Enrollment API
    'enrollment',

    # Student Identity Verification
    'verify_student',

    # CME Registration
    'cme_registration',

    # Dark-launching languages
    'dark_lang',

    # Microsite configuration
    'microsite_configuration',

    # Student Identity Reverification
    'reverification',

    'embargo',

    # Monitoring functionality
    'monitoring',

    'sneakpeek_deeplink',

    # Course action state
    'course_action_state',

    # Additional problem types
    'edx_jsme',    # Molecular Structure

    # Country list
    'django_countries',

    # edX Mobile API
    'mobile_api',

    # Surveys
    'survey',

    # Instructor email widget
    'instructor_email_widget',

    'lms.djangoapps.lms_xblock',

    'openedx.core.djangoapps.content.course_overviews',
    'openedx.core.djangoapps.content.course_structures',
    'course_structure_api',

    # Mailchimp Syncing
    'mailing',

    # CORS and cross-domain CSRF
    'corsheaders',
    'cors_csrf',

    'commerce',

    # Credit courses
    'openedx.core.djangoapps.credit',

    # Course teams
    'teams',

    'xblock_django',
)

######################### CSRF #########################################

# Forwards-compatibility with Django 1.7
CSRF_COOKIE_AGE = 60 * 60 * 24 * 7 * 52


######################### MARKETING SITE ###############################
EDXMKTG_LOGGED_IN_COOKIE_NAME = 'edxloggedin'
EDXMKTG_USER_INFO_COOKIE_NAME = 'edx-user-info'
EDXMKTG_USER_INFO_COOKIE_VERSION = 1

MKTG_URLS = {}
MKTG_URL_LINK_MAP = {
    'ABOUT': 'about',
    'CONTACT': 'contact',
    'FAQ': 'help',
    'COURSES': 'courses',
    'ROOT': 'root',
    'TOS': 'tos',
    'HONOR': 'honor',  # If your site does not have an honor code, simply delete this line.
    'PRIVACY': 'privacy',
    'PRESS': 'press',
    'BLOG': 'blog',
    'DONATE': 'donate',

    # Verified Certificates
    'WHAT_IS_VERIFIED_CERT': 'verified-certificate',
}

######################### VISIBLE SETTINGS ###########################
# These settings' values will be exposed to all templates
TEMPLATE_VISIBLE_SETTINGS = [
    'FEATURES',
]

############################### CHAT ################################
JABBER = {}
DATABASE_ROUTERS = []
################# Social Media Footer Links #######################
# The names list controls the order of social media
# links in the footer.
SOCIAL_MEDIA_FOOTER_NAMES = [
    "facebook",
    "twitter",
    "youtube",
    "linkedin",
    "google_plus",
    "reddit",
]

# The footer URLs dictionary maps social footer names
# to URLs defined in configuration.
SOCIAL_MEDIA_FOOTER_URLS = {}

# The display dictionary defines the title
# and icon class for each social media link.
SOCIAL_MEDIA_FOOTER_DISPLAY = {
    "facebook": {
        # Translators: This is the website name of www.facebook.com.  Please
        # translate this the way that Facebook advertises in your language.
        "title": _("Facebook"),
        "icon": "fa-facebook-square",
        "action": _("Like {platform_name} on Facebook")
    },
    "twitter": {
        # Translators: This is the website name of www.twitter.com.  Please
        # translate this the way that Twitter advertises in your language.
        "title": _("Twitter"),
        "icon": "fa-twitter",
        "action": _("Follow {platform_name} on Twitter")
    },
    "linkedin": {
        # Translators: This is the website name of www.linkedin.com.  Please
        # translate this the way that LinkedIn advertises in your language.
        "title": _("LinkedIn"),
        "icon": "fa-linkedin-square",
        "action": _("Follow {platform_name} on LinkedIn")
    },
    "google_plus": {
        # Translators: This is the website name of plus.google.com.  Please
        # translate this the way that Google+ advertises in your language.
        "title": _("Google+"),
        "icon": "fa-google-plus-square",
        "action": _("Follow {platform_name} on Google+")
    },
    "tumblr": {
        # Translators: This is the website name of www.tumblr.com.  Please
        # translate this the way that Tumblr advertises in your language.
        "title": _("Tumblr"),
        "icon": "fa-tumblr"
    },
    "meetup": {
        # Translators: This is the website name of www.meetup.com.  Please
        # translate this the way that MeetUp advertises in your language.
        "title": _("Meetup"),
        "icon": "fa-calendar"
    },
    "reddit": {
        # Translators: This is the website name of www.reddit.com.  Please
        # translate this the way that Reddit advertises in your language.
        "title": _("Reddit"),
        "icon": "fa-reddit",
        "action": _("Subscribe to the {platform_name} subreddit"),
    },
    "vk": {
        # Translators: This is the website name of https://vk.com.  Please
        # translate this the way that VK advertises in your language.
        "title": _("VK"),
        "icon": "fa-vk"
    },
    "weibo": {
        # Translators: This is the website name of http://www.weibo.com.  Please
        # translate this the way that Weibo advertises in your language.
        "title": _("Weibo"),
        "icon": "fa-weibo"
    },
    "youtube": {
        # Translators: This is the website name of www.youtube.com.  Please
        # translate this the way that YouTube advertises in your language.
        "title": _("Youtube"),
        "icon": "fa-youtube",
        "action": _("Subscribe to the {platform_name} YouTube channel")
    }
}

################# Mobile URLS ##########################

# These are URLs to the app store for mobile.
MOBILE_STORE_URLS = {
    'apple': '#',
    'google': '#'
}

################# Student Verification #################
VERIFY_STUDENT = {
    "DAYS_GOOD_FOR": 365,  # How many days is a verficiation good for?
}

### This enables the Metrics tab for the Instructor dashboard ###########
FEATURES['CLASS_DASHBOARD'] = False
if FEATURES.get('CLASS_DASHBOARD'):
    INSTALLED_APPS += ('class_dashboard',)

################ Enable credit eligibility feature ####################
ENABLE_CREDIT_ELIGIBILITY = False
FEATURES['ENABLE_CREDIT_ELIGIBILITY'] = ENABLE_CREDIT_ELIGIBILITY

######################## CAS authentication ###########################

if FEATURES.get('AUTH_USE_CAS'):
    CAS_SERVER_URL = 'https://provide_your_cas_url_here'
    AUTHENTICATION_BACKENDS = (
        'django.contrib.auth.backends.ModelBackend',
        'django_cas.backends.CASBackend',
    )
    INSTALLED_APPS += ('django_cas',)
    MIDDLEWARE_CLASSES += ('django_cas.middleware.CASMiddleware',)

############# Cross-domain requests #################

if FEATURES.get('ENABLE_CORS_HEADERS'):
    CORS_ALLOW_CREDENTIALS = True
    CORS_ORIGIN_WHITELIST = ()
    CORS_ORIGIN_ALLOW_ALL = False

# Default cache expiration for the cross-domain proxy HTML page.
# This is a static page that can be iframed into an external page
# to simulate cross-domain requests.
XDOMAIN_PROXY_CACHE_TIMEOUT = 60 * 15

###################### Registration ##################################

# For each of the fields, give one of the following values:
# - 'required': to display the field, and make it mandatory
# - 'optional': to display the field, and make it non-mandatory
# - 'hidden': to not display the field

REGISTRATION_EXTRA_FIELDS = {
    'level_of_education': 'optional',
    'gender': 'optional',
    'year_of_birth': 'optional',
    'mailing_address': 'optional',
    'goals': 'optional',
    'honor_code': 'required',
    'terms_of_service': 'hidden',
    'city': 'hidden',
    'country': 'hidden',
}

########################## CERTIFICATE NAME ########################
CERT_NAME_SHORT = "Certificate"
CERT_NAME_LONG = "Certificate of Achievement"

#################### Badgr OpenBadges generation #######################
# Be sure to set up images for course modes using the BadgeImageConfiguration model in the certificates app.
BADGR_API_TOKEN = None
# Do not add the trailing slash here.
BADGR_BASE_URL = "http://localhost:8005"
BADGR_ISSUER_SLUG = "example-issuer"

###################### Grade Downloads ######################
GRADES_DOWNLOAD_ROUTING_KEY = HIGH_MEM_QUEUE

GRADES_DOWNLOAD = {
    'STORAGE_TYPE': 'localfs',
    'BUCKET': 'edx-grades',
    'ROOT_PATH': '/tmp/edx-s3/grades',
}

<<<<<<< HEAD
#################### Student Responses Reports Downloads #################
STUDENT_RESPONSES_DOWNLOAD_ROUTING_KEY = HIGH_MEM_QUEUE

STUDENT_RESPONSES_DOWNLOAD = {
    'STORAGE_TYPE': 'localfs',
    'BUCKET': 'edx-student-responses',
    'ROOT_PATH': '/tmp/edx-s3/student-responses',
}

##################### ORA2 Responses Download #######################
ORA2_RESPONSES_DOWNLOAD_ROUTING_KEY = HIGH_MEM_QUEUE

ORA2_RESPONSES_DOWNLOAD = {
    'STORAGE_TYPE': 'localfs',
    'BUCKET': 'edx-grades',
    'ROOT_PATH': '/tmp/edx-s3/ora2-responses',
}

######################## PROGRESS SUCCESS BUTTON ##############################
# The following fields are available in the URL: {course_id} {student_id}
PROGRESS_SUCCESS_BUTTON_URL = 'http://<domain>/<path>/{course_id}'
PROGRESS_SUCCESS_BUTTON_TEXT_OVERRIDE = None
=======
FINANCIAL_REPORTS = {
    'STORAGE_TYPE': 'localfs',
    'BUCKET': 'edx-financial-reports',
    'ROOT_PATH': '/tmp/edx-s3/financial_reports',
}

>>>>>>> c8090659

#### PASSWORD POLICY SETTINGS #####
PASSWORD_MIN_LENGTH = 8
PASSWORD_MAX_LENGTH = None
PASSWORD_COMPLEXITY = {"UPPER": 1, "LOWER": 1, "DIGITS": 1}
PASSWORD_DICTIONARY_EDIT_DISTANCE_THRESHOLD = None
PASSWORD_DICTIONARY = []

##################### LinkedIn #####################
INSTALLED_APPS += ('django_openid_auth',)


############################ ORA 2 ############################################

# By default, don't use a file prefix
ORA2_FILE_PREFIX = None

# Default File Upload Storage bucket and prefix. Used by the FileUpload Service.
FILE_UPLOAD_STORAGE_BUCKET_NAME = 'edxuploads'
FILE_UPLOAD_STORAGE_PREFIX = 'submissions_attachments'

##### ACCOUNT LOCKOUT DEFAULT PARAMETERS #####
MAX_FAILED_LOGIN_ATTEMPTS_ALLOWED = 5
MAX_FAILED_LOGIN_ATTEMPTS_LOCKOUT_PERIOD_SECS = 15 * 60


##### LMS DEADLINE DISPLAY TIME_ZONE #######
TIME_ZONE_DISPLAYED_FOR_DEADLINES = 'UTC'

# Course Forums Download
COURSE_FORUMS_DOWNLOAD_ROUTING_KEY = HIGH_MEM_QUEUE

# Student Forums Download
STUDENT_FORUMS_DOWNLOAD_ROUTING_KEY = HIGH_MEM_QUEUE

# Source:
# http://loc.gov/standards/iso639-2/ISO-639-2_utf-8.txt according to http://en.wikipedia.org/wiki/ISO_639-1
# Note that this is used as the set of choices to the `code` field of the
# `LanguageProficiency` model.
ALL_LANGUAGES = (
    [u"aa", u"Afar"],
    [u"ab", u"Abkhazian"],
    [u"af", u"Afrikaans"],
    [u"ak", u"Akan"],
    [u"sq", u"Albanian"],
    [u"am", u"Amharic"],
    [u"ar", u"Arabic"],
    [u"an", u"Aragonese"],
    [u"hy", u"Armenian"],
    [u"as", u"Assamese"],
    [u"av", u"Avaric"],
    [u"ae", u"Avestan"],
    [u"ay", u"Aymara"],
    [u"az", u"Azerbaijani"],
    [u"ba", u"Bashkir"],
    [u"bm", u"Bambara"],
    [u"eu", u"Basque"],
    [u"be", u"Belarusian"],
    [u"bn", u"Bengali"],
    [u"bh", u"Bihari languages"],
    [u"bi", u"Bislama"],
    [u"bs", u"Bosnian"],
    [u"br", u"Breton"],
    [u"bg", u"Bulgarian"],
    [u"my", u"Burmese"],
    [u"ca", u"Catalan"],
    [u"ch", u"Chamorro"],
    [u"ce", u"Chechen"],
    [u"zh", u"Chinese"],
    [u"zh_HANS", u"Simplified Chinese"],
    [u"zh_HANT", u"Traditional Chinese"],
    [u"cu", u"Church Slavic"],
    [u"cv", u"Chuvash"],
    [u"kw", u"Cornish"],
    [u"co", u"Corsican"],
    [u"cr", u"Cree"],
    [u"cs", u"Czech"],
    [u"da", u"Danish"],
    [u"dv", u"Divehi"],
    [u"nl", u"Dutch"],
    [u"dz", u"Dzongkha"],
    [u"en", u"English"],
    [u"eo", u"Esperanto"],
    [u"et", u"Estonian"],
    [u"ee", u"Ewe"],
    [u"fo", u"Faroese"],
    [u"fj", u"Fijian"],
    [u"fi", u"Finnish"],
    [u"fr", u"French"],
    [u"fy", u"Western Frisian"],
    [u"ff", u"Fulah"],
    [u"ka", u"Georgian"],
    [u"de", u"German"],
    [u"gd", u"Gaelic"],
    [u"ga", u"Irish"],
    [u"gl", u"Galician"],
    [u"gv", u"Manx"],
    [u"el", u"Greek"],
    [u"gn", u"Guarani"],
    [u"gu", u"Gujarati"],
    [u"ht", u"Haitian"],
    [u"ha", u"Hausa"],
    [u"he", u"Hebrew"],
    [u"hz", u"Herero"],
    [u"hi", u"Hindi"],
    [u"ho", u"Hiri Motu"],
    [u"hr", u"Croatian"],
    [u"hu", u"Hungarian"],
    [u"ig", u"Igbo"],
    [u"is", u"Icelandic"],
    [u"io", u"Ido"],
    [u"ii", u"Sichuan Yi"],
    [u"iu", u"Inuktitut"],
    [u"ie", u"Interlingue"],
    [u"ia", u"Interlingua"],
    [u"id", u"Indonesian"],
    [u"ik", u"Inupiaq"],
    [u"it", u"Italian"],
    [u"jv", u"Javanese"],
    [u"ja", u"Japanese"],
    [u"kl", u"Kalaallisut"],
    [u"kn", u"Kannada"],
    [u"ks", u"Kashmiri"],
    [u"kr", u"Kanuri"],
    [u"kk", u"Kazakh"],
    [u"km", u"Central Khmer"],
    [u"ki", u"Kikuyu"],
    [u"rw", u"Kinyarwanda"],
    [u"ky", u"Kirghiz"],
    [u"kv", u"Komi"],
    [u"kg", u"Kongo"],
    [u"ko", u"Korean"],
    [u"kj", u"Kuanyama"],
    [u"ku", u"Kurdish"],
    [u"lo", u"Lao"],
    [u"la", u"Latin"],
    [u"lv", u"Latvian"],
    [u"li", u"Limburgan"],
    [u"ln", u"Lingala"],
    [u"lt", u"Lithuanian"],
    [u"lb", u"Luxembourgish"],
    [u"lu", u"Luba-Katanga"],
    [u"lg", u"Ganda"],
    [u"mk", u"Macedonian"],
    [u"mh", u"Marshallese"],
    [u"ml", u"Malayalam"],
    [u"mi", u"Maori"],
    [u"mr", u"Marathi"],
    [u"ms", u"Malay"],
    [u"mg", u"Malagasy"],
    [u"mt", u"Maltese"],
    [u"mn", u"Mongolian"],
    [u"na", u"Nauru"],
    [u"nv", u"Navajo"],
    [u"nr", u"Ndebele, South"],
    [u"nd", u"Ndebele, North"],
    [u"ng", u"Ndonga"],
    [u"ne", u"Nepali"],
    [u"nn", u"Norwegian Nynorsk"],
    [u"nb", u"Bokmål, Norwegian"],
    [u"no", u"Norwegian"],
    [u"ny", u"Chichewa"],
    [u"oc", u"Occitan"],
    [u"oj", u"Ojibwa"],
    [u"or", u"Oriya"],
    [u"om", u"Oromo"],
    [u"os", u"Ossetian"],
    [u"pa", u"Panjabi"],
    [u"fa", u"Persian"],
    [u"pi", u"Pali"],
    [u"pl", u"Polish"],
    [u"pt", u"Portuguese"],
    [u"ps", u"Pushto"],
    [u"qu", u"Quechua"],
    [u"rm", u"Romansh"],
    [u"ro", u"Romanian"],
    [u"rn", u"Rundi"],
    [u"ru", u"Russian"],
    [u"sg", u"Sango"],
    [u"sa", u"Sanskrit"],
    [u"si", u"Sinhala"],
    [u"sk", u"Slovak"],
    [u"sl", u"Slovenian"],
    [u"se", u"Northern Sami"],
    [u"sm", u"Samoan"],
    [u"sn", u"Shona"],
    [u"sd", u"Sindhi"],
    [u"so", u"Somali"],
    [u"st", u"Sotho, Southern"],
    [u"es", u"Spanish"],
    [u"sc", u"Sardinian"],
    [u"sr", u"Serbian"],
    [u"ss", u"Swati"],
    [u"su", u"Sundanese"],
    [u"sw", u"Swahili"],
    [u"sv", u"Swedish"],
    [u"ty", u"Tahitian"],
    [u"ta", u"Tamil"],
    [u"tt", u"Tatar"],
    [u"te", u"Telugu"],
    [u"tg", u"Tajik"],
    [u"tl", u"Tagalog"],
    [u"th", u"Thai"],
    [u"bo", u"Tibetan"],
    [u"ti", u"Tigrinya"],
    [u"to", u"Tonga (Tonga Islands)"],
    [u"tn", u"Tswana"],
    [u"ts", u"Tsonga"],
    [u"tk", u"Turkmen"],
    [u"tr", u"Turkish"],
    [u"tw", u"Twi"],
    [u"ug", u"Uighur"],
    [u"uk", u"Ukrainian"],
    [u"ur", u"Urdu"],
    [u"uz", u"Uzbek"],
    [u"ve", u"Venda"],
    [u"vi", u"Vietnamese"],
    [u"vo", u"Volapük"],
    [u"cy", u"Welsh"],
    [u"wa", u"Walloon"],
    [u"wo", u"Wolof"],
    [u"xh", u"Xhosa"],
    [u"yi", u"Yiddish"],
    [u"yo", u"Yoruba"],
    [u"za", u"Zhuang"],
    [u"zu", u"Zulu"]
)


### Apps only installed in some instances
OPTIONAL_APPS = (
    'mentoring',
    'problem_builder',
    'edx_sga',

    # edx-ora2
    'submissions',
    'openassessment',
    'openassessment.assessment',
    'openassessment.fileupload',
    'openassessment.workflow',
    'openassessment.xblock',

    # edxval
    'edxval',

    # milestones
    'milestones',

    # edX Proctoring
    'edx_proctoring',

    # Organizations App (http://github.com/edx/edx-organizations)
    'organizations',
)

for app_name in OPTIONAL_APPS:
    # First attempt to only find the module rather than actually importing it,
    # to avoid circular references - only try to import if it can't be found
    # by find_module, which doesn't work with import hooks
    try:
        imp.find_module(app_name)
    except ImportError:
        try:
            __import__(app_name)
        except ImportError:
            continue
    INSTALLED_APPS += (app_name,)

### ADVANCED_SECURITY_CONFIG
# Empty by default
ADVANCED_SECURITY_CONFIG = {}

### External auth usage -- prefixes for ENROLLMENT_DOMAIN
SHIBBOLETH_DOMAIN_PREFIX = 'shib:'
OPENID_DOMAIN_PREFIX = 'openid:'

### SHIB
# For SHIB backup register and login URLs
SHIB_ONLY_SITE = False
# Mapping of hosts to a list of safe redirect domains from that host (not including itself)
# For example:
# SHIB_REDIRECT_DOMAIN_WHITELIST = {
#    'suclass.stanford.edu': ['studio.suclass.stanford.edu']
# }
SHIB_REDIRECT_DOMAIN_WHITELIST = {}

### Analytics Data API + Dashboard (Insights) settings
ANALYTICS_DATA_URL = ""
ANALYTICS_DATA_TOKEN = ""
ANALYTICS_DASHBOARD_URL = ""
ANALYTICS_DASHBOARD_NAME = PLATFORM_NAME + " Insights"

# REGISTRATION CODES DISPLAY INFORMATION SUBTITUTIONS IN THE INVOICE ATTACHMENT
INVOICE_CORP_ADDRESS = "Please place your corporate address\nin this configuration"
INVOICE_PAYMENT_INSTRUCTIONS = "This is where you can\nput directions on how people\nbuying registration codes"

####################### In-line Analytics ######################
ANALYTICS_ANSWER_DIST_URL = None
INLINE_ANALYTICS_SUPPORTED_TYPES = {
    'MultipleChoiceResponse': 'radio',
    'ChoiceResponse': 'checkbox',
    'OptionResponse': 'option',
    'NumericalResponse': 'numerical',
    'StringResponse': 'string',
    'FormulaResponse': 'formula',
}
# Country code overrides
# Used by django-countries
COUNTRIES_OVERRIDE = {
    # Taiwan is specifically not translated to avoid it being translated as "Taiwan (Province of China)"
    "TW": "Taiwan",
}

# which access.py permission name to check in order to determine if a course is visible in
# the course catalog. We default this to the legacy permission 'see_exists'.
COURSE_CATALOG_VISIBILITY_PERMISSION = 'see_exists'

# which access.py permission name to check in order to determine if a course about page is
# visible. We default this to the legacy permission 'see_exists'.
COURSE_ABOUT_VISIBILITY_PERMISSION = 'see_exists'

<<<<<<< HEAD
# Metrics tab data source setting
MAX_ENROLLEES_FOR_METRICS_USING_DB = 100

# MONGO Connection parameters for the forum servers.  Bypassing cs_comment_client
FORUM_MONGO_PARAMS = {
    'host': 'localhost',
    'port': 27017,
    'password': '',
    'user': '',
    'database': 'forum',
}

################### branding - for database driven tiles ##################
INSTALLED_APPS += ('branding_stanford',)
DISPLAY_COURSE_TILES = True

# Set to True for systems where students are auto-registered on login
DISABLE_REGISTER_BUTTON = False
# date format the api will be formatting the datetime values
API_DATE_FORMAT = '%Y-%m-%d'
=======
>>>>>>> c8090659

# Enrollment API Cache Timeout
ENROLLMENT_COURSE_DETAILS_CACHE_TIMEOUT = 60

# for Student Notes we would like to avoid too frequent token refreshes (default is 30 seconds)
if FEATURES['ENABLE_EDXNOTES']:
    OAUTH_ID_TOKEN_EXPIRATION = 60 * 60

# Configuration used for generating PDF Receipts/Invoices
PDF_RECEIPT_TAX_ID = 'add here'
PDF_RECEIPT_FOOTER_TEXT = 'add your own specific footer text here'
PDF_RECEIPT_DISCLAIMER_TEXT = 'add your own specific disclaimer text here'
PDF_RECEIPT_BILLING_ADDRESS = 'add your own billing address here with appropriate line feed characters'
PDF_RECEIPT_TERMS_AND_CONDITIONS = 'add your own terms and conditions'
PDF_RECEIPT_TAX_ID_LABEL = 'Tax ID'
PDF_RECEIPT_LOGO_PATH = PROJECT_ROOT + '/static/images/openedx-logo-tag.png'
# Height of the Logo in mm
PDF_RECEIPT_LOGO_HEIGHT_MM = 12
PDF_RECEIPT_COBRAND_LOGO_PATH = PROJECT_ROOT + '/static/images/default-theme/logo.png'
# Height of the Co-brand Logo in mm
PDF_RECEIPT_COBRAND_LOGO_HEIGHT_MM = 12

# Use None for the default search engine
SEARCH_ENGINE = None
# Use LMS specific search initializer
SEARCH_INITIALIZER = "lms.lib.courseware_search.lms_search_initializer.LmsSearchInitializer"
# Use the LMS specific result processor
SEARCH_RESULT_PROCESSOR = "lms.lib.courseware_search.lms_result_processor.LmsSearchResultProcessor"
# Use the LMS specific filter generator
SEARCH_FILTER_GENERATOR = "lms.lib.courseware_search.lms_filter_generator.LmsSearchFilterGenerator"
# Override to skip enrollment start date filtering in course search
SEARCH_SKIP_ENROLLMENT_START_DATE_FILTERING = False

### PERFORMANCE EXPERIMENT SETTINGS ###
# CDN experiment/monitoring flags
CDN_VIDEO_URLS = {}

# Page onload event sampling rate (min 0.0, max 1.0)
ONLOAD_BEACON_SAMPLE_RATE = 0.0

# The configuration visibility of account fields.
ACCOUNT_VISIBILITY_CONFIGURATION = {
    # Default visibility level for accounts without a specified value
    # The value is one of: 'all_users', 'private'
    "default_visibility": "all_users",

    # The list of all fields that can be shared with other users
    "shareable_fields": [
        'username',
        'profile_image',
        'country',
        'time_zone',
        'language_proficiencies',
        'bio',
    ],

    # The list of account fields that are always public
    "public_fields": [
        'username',
        'profile_image',
    ],

    # The list of account fields that are visible only to staff and users viewing their own profiles
    "admin_fields": [
        "username",
        "email",
        "date_joined",
        "is_active",
        "bio",
        "country",
        "profile_image",
        "language_proficiencies",
        "name",
        "gender",
        "goals",
        "year_of_birth",
        "level_of_education",
        "mailing_address",
        "requires_parental_consent",
    ]
}

# E-Commerce API Configuration
ECOMMERCE_PUBLIC_URL_ROOT = None
ECOMMERCE_API_URL = None
ECOMMERCE_API_SIGNING_KEY = None
ECOMMERCE_API_TIMEOUT = 5

# Reverification checkpoint name pattern
CHECKPOINT_PATTERN = r'(?P<checkpoint_name>[^/]+)'

# For the fields override feature
# If using FEATURES['INDIVIDUAL_DUE_DATES'], you should add
# 'courseware.student_field_overrides.IndividualStudentOverrideProvider' to
# this setting.
FIELD_OVERRIDE_PROVIDERS = ()

# PROFILE IMAGE CONFIG
# WARNING: Certain django storage backends do not support atomic
# file overwrites (including the default, OverwriteStorage) - instead
# there are separate calls to delete and then write a new file in the
# storage backend.  This introduces the risk of a race condition
# occurring when a user uploads a new profile image to replace an
# earlier one (the file will temporarily be deleted).
PROFILE_IMAGE_BACKEND = {
    'class': 'storages.backends.overwrite.OverwriteStorage',
    'options': {
        'location': os.path.join(MEDIA_ROOT, 'profile-images/'),
        'base_url': os.path.join(MEDIA_URL, 'profile-images/'),
    },
}
PROFILE_IMAGE_DEFAULT_FILENAME = 'images/default-theme/default-profile'
PROFILE_IMAGE_DEFAULT_FILE_EXTENSION = 'png'
# This secret key is used in generating unguessable URLs to users'
# profile images.  Once it has been set, changing it will make the
# platform unaware of current image URLs, resulting in reverting all
# users' profile images to the default placeholder image.
PROFILE_IMAGE_SECRET_KEY = 'placeholder secret key'
PROFILE_IMAGE_MAX_BYTES = 1024 * 1024
PROFILE_IMAGE_MIN_BYTES = 100

# This is to check the domain in case of preview.
PREVIEW_DOMAIN = 'preview'

# Sets the maximum number of courses listed on the homepage
# If set to None, all courses will be listed on the homepage
HOMEPAGE_COURSE_MAX = None

################################ Settings for Credit Courses ################################
# Initial delay used for retrying tasks.
# Additional retries use longer delays.
# Value is in seconds.
CREDIT_TASK_DEFAULT_RETRY_DELAY = 30

# Maximum number of retries per task for errors that are not related
# to throttling.
CREDIT_TASK_MAX_RETRIES = 5

# Secret keys shared with credit providers.
# Used to digitally sign credit requests (us --> provider)
# and validate responses (provider --> us).
# Each key in the dictionary is a credit provider ID, and
# the value is the 32-character key.
CREDIT_PROVIDER_SECRET_KEYS = {}

# Maximum age in seconds of timestamps we will accept
# when a credit provider notifies us that a student has been approved
# or denied for credit.
CREDIT_PROVIDER_TIMESTAMP_EXPIRATION = 15 * 60

# The Help link to the FAQ page about the credit
CREDIT_HELP_LINK_URL = "#"

# Default domain for the e-mail address associated with users who are created
# via the LTI Provider feature. Note that the generated e-mail addresses are
# not expected to be active; this setting simply allows administrators to
# route any messages intended for LTI users to a common domain.
LTI_USER_EMAIL_DOMAIN = 'lti.example.com'

# Number of seconds before JWT tokens expire
JWT_EXPIRATION = 30
JWT_ISSUER = None

# Credit notifications settings
NOTIFICATION_EMAIL_CSS = "templates/credit_notifications/credit_notification.css"
NOTIFICATION_EMAIL_EDX_LOGO = "templates/credit_notifications/edx-logo-header.png"

#### PROCTORING CONFIGURATION DEFAULTS

PROCTORING_BACKEND_PROVIDER = {
    'class': 'edx_proctoring.backends.null.NullBackendProvider',
    'options': {},
}
PROCTORING_SETTINGS = {}<|MERGE_RESOLUTION|>--- conflicted
+++ resolved
@@ -2225,7 +2225,6 @@
     'ROOT_PATH': '/tmp/edx-s3/grades',
 }
 
-<<<<<<< HEAD
 #################### Student Responses Reports Downloads #################
 STUDENT_RESPONSES_DOWNLOAD_ROUTING_KEY = HIGH_MEM_QUEUE
 
@@ -2248,14 +2247,13 @@
 # The following fields are available in the URL: {course_id} {student_id}
 PROGRESS_SUCCESS_BUTTON_URL = 'http://<domain>/<path>/{course_id}'
 PROGRESS_SUCCESS_BUTTON_TEXT_OVERRIDE = None
-=======
+
 FINANCIAL_REPORTS = {
     'STORAGE_TYPE': 'localfs',
     'BUCKET': 'edx-financial-reports',
     'ROOT_PATH': '/tmp/edx-s3/financial_reports',
 }
 
->>>>>>> c8090659
 
 #### PASSWORD POLICY SETTINGS #####
 PASSWORD_MIN_LENGTH = 8
@@ -2578,7 +2576,6 @@
 # visible. We default this to the legacy permission 'see_exists'.
 COURSE_ABOUT_VISIBILITY_PERMISSION = 'see_exists'
 
-<<<<<<< HEAD
 # Metrics tab data source setting
 MAX_ENROLLEES_FOR_METRICS_USING_DB = 100
 
@@ -2599,8 +2596,6 @@
 DISABLE_REGISTER_BUTTON = False
 # date format the api will be formatting the datetime values
 API_DATE_FORMAT = '%Y-%m-%d'
-=======
->>>>>>> c8090659
 
 # Enrollment API Cache Timeout
 ENROLLMENT_COURSE_DETAILS_CACHE_TIMEOUT = 60
