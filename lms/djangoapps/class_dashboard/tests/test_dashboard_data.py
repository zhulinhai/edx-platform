--- conflicted
+++ resolved
@@ -6,38 +6,24 @@
 
 from django.core.urlresolvers import reverse
 from django.test.client import RequestFactory
-<<<<<<< HEAD
-from xmodule.modulestore.tests.factories import CourseFactory, ItemFactory
-from xmodule.modulestore.tests.django_utils import ModuleStoreTestCase
-from courseware.tests.tests import TEST_DATA_MONGO_MODULESTORE
-from courseware.tests.factories import StudentModuleFactory, StaffFactory, InstructorFactory
-=======
+from django.test.utils import override_settings
+from courseware.tests.factories import StaffFactory, InstructorFactory
 from mock import patch
 
 from capa.tests.response_xml_factory import StringResponseXMLFactory
 from courseware.tests.factories import StudentModuleFactory
->>>>>>> 00b75f01
 from student.tests.factories import UserFactory, CourseEnrollmentFactory, AdminFactory
 from xmodule.modulestore.tests.factories import CourseFactory, ItemFactory
 from xmodule.modulestore.tests.django_utils import ModuleStoreTestCase
 
-<<<<<<< HEAD
-from class_dashboard.dashboard_data import (get_problem_grade_distribution, get_sequential_open_distrib,
-                                            get_problem_set_grade_distrib, get_d3_problem_grade_distrib,
-                                            get_d3_sequential_open_distrib, get_d3_section_grade_distrib,
-                                            get_section_display_name, get_array_section_has_problem,
-                                            get_students_opened_subsection, get_students_problem_grades,
-                                            get_non_student_list,
-                                            )
-=======
 from class_dashboard.dashboard_data import (
     get_problem_grade_distribution, get_sequential_open_distrib,
     get_problem_set_grade_distrib, get_d3_problem_grade_distrib,
     get_d3_sequential_open_distrib, get_d3_section_grade_distrib,
     get_section_display_name, get_array_section_has_problem,
     get_students_opened_subsection, get_students_problem_grades,
+    get_non_student_list,
 )
->>>>>>> 00b75f01
 from class_dashboard.views import has_instructor_access_for_class
 from student.models import CourseEnrollment
 from courseware.models import StudentModule
