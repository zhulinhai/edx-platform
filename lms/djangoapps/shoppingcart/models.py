# pylint: disable=arguments-differ
""" Models for the shopping cart and assorted purchase types """

from collections import namedtuple
from datetime import datetime
from datetime import timedelta
from decimal import Decimal
import json
import analytics
from io import BytesIO
from django.db.models import Q, F
import pytz
import logging
import smtplib
import StringIO
import csv
from boto.exception import BotoServerError  # this is a super-class of SESError and catches connection errors
from django.dispatch import receiver
from django.db import models
from django.conf import settings
from django.core.exceptions import ObjectDoesNotExist
from django.core.mail import send_mail
from django.contrib.auth.models import User
from django.utils.translation import ugettext as _, ugettext_lazy
from django.db import transaction
from django.db.models import Sum, Count
from django.db.models.signals import post_save, post_delete

from django.core.urlresolvers import reverse
from model_utils.managers import InheritanceManager
from model_utils.models import TimeStampedModel
from django.core.mail.message import EmailMessage
from xmodule.modulestore.django import modulestore
from eventtracking import tracker

from courseware.courses import get_course_by_id
from config_models.models import ConfigurationModel
from course_modes.models import CourseMode
from edxmako.shortcuts import render_to_string
from student.models import CourseEnrollment, UNENROLL_DONE, EnrollStatusChange
from util.query import use_read_replica_if_available
from openedx.core.djangoapps.xmodule_django.models import CourseKeyField
from .exceptions import (
    InvalidCartItem,
    PurchasedCallbackException,
    ItemAlreadyInCartException,
    AlreadyEnrolledInCourseException,
    CourseDoesNotExistException,
    MultipleCouponsNotAllowedException,
    InvalidStatusToRetire,
    UnexpectedOrderItemStatus,
    ItemNotFoundInCartException
)
from shoppingcart.pdf import PDFInvoice
from openedx.core.djangoapps.site_configuration import helpers as configuration_helpers


log = logging.getLogger("shoppingcart")

ORDER_STATUSES = (
    # The user is selecting what he/she wants to purchase.
    ('cart', 'cart'),

    # The user has been sent to the external payment processor.
    # At this point, the order should NOT be modified.
    # If the user returns to the payment flow, he/she will start a new order.
    ('paying', 'paying'),

    # The user has successfully purchased the items in the order.
    ('purchased', 'purchased'),

    # The user's order has been refunded.
    ('refunded', 'refunded'),

    # The user's order went through, but the order was erroneously left
    # in 'cart'.
    ('defunct-cart', 'defunct-cart'),

    # The user's order went through, but the order was erroneously left
    # in 'paying'.
    ('defunct-paying', 'defunct-paying'),
)

# maps order statuses to their defunct states
ORDER_STATUS_MAP = {
    'cart': 'defunct-cart',
    'paying': 'defunct-paying',
}

# we need a tuple to represent the primary key of various OrderItem subclasses
OrderItemSubclassPK = namedtuple('OrderItemSubclassPK', ['cls', 'pk'])


class OrderTypes(object):
    """
    This class specify purchase OrderTypes.
    """
    PERSONAL = 'personal'
    BUSINESS = 'business'

    ORDER_TYPES = (
        (PERSONAL, 'personal'),
        (BUSINESS, 'business'),
    )


class Order(models.Model):
    """
    This is the model for an order.  Before purchase, an Order and its related OrderItems are used
    as the shopping cart.
    FOR ANY USER, THERE SHOULD ONLY EVER BE ZERO OR ONE ORDER WITH STATUS='cart'.
    """
    class Meta(object):
        app_label = "shoppingcart"

    user = models.ForeignKey(User, db_index=True)
    currency = models.CharField(default="usd", max_length=8)  # lower case ISO currency codes
    status = models.CharField(max_length=32, default='cart', choices=ORDER_STATUSES)
    purchase_time = models.DateTimeField(null=True, blank=True)
    refunded_time = models.DateTimeField(null=True, blank=True)
    # Now we store data needed to generate a reasonable receipt
    # These fields only make sense after the purchase
    bill_to_first = models.CharField(max_length=64, blank=True)
    bill_to_last = models.CharField(max_length=64, blank=True)
    bill_to_street1 = models.CharField(max_length=128, blank=True)
    bill_to_street2 = models.CharField(max_length=128, blank=True)
    bill_to_city = models.CharField(max_length=64, blank=True)
    bill_to_state = models.CharField(max_length=8, blank=True)
    bill_to_postalcode = models.CharField(max_length=16, blank=True)
    bill_to_country = models.CharField(max_length=64, blank=True)
    bill_to_ccnum = models.CharField(max_length=8, blank=True)  # last 4 digits
    bill_to_cardtype = models.CharField(max_length=32, blank=True)
    # a JSON dump of the CC processor response, for completeness
    processor_reply_dump = models.TextField(blank=True)

    # bulk purchase registration code workflow billing details
    company_name = models.CharField(max_length=255, null=True, blank=True)
    company_contact_name = models.CharField(max_length=255, null=True, blank=True)
    company_contact_email = models.CharField(max_length=255, null=True, blank=True)
    recipient_name = models.CharField(max_length=255, null=True, blank=True)
    recipient_email = models.CharField(max_length=255, null=True, blank=True)
    customer_reference_number = models.CharField(max_length=63, null=True, blank=True)
    order_type = models.CharField(max_length=32, default='personal', choices=OrderTypes.ORDER_TYPES)

    @classmethod
    def get_cart_for_user(cls, user):
        """
        Always use this to preserve the property that at most 1 order per user has status = 'cart'
        """
        # find the newest element in the db
        try:
            cart_order = cls.objects.filter(user=user, status='cart').order_by('-id')[:1].get()
        except ObjectDoesNotExist:
            # if nothing exists in the database, create a new cart
            cart_order, _created = cls.objects.get_or_create(user=user, status='cart')
        return cart_order

    @classmethod
    def does_user_have_cart(cls, user):
        """
        Returns a boolean whether a shopping cart (Order) exists for the specified user
        """
        return cls.objects.filter(user=user, status='cart').exists()

    @classmethod
    def user_cart_has_items(cls, user, item_types=None):
        """
        Returns true if the user (anonymous user ok) has
        a cart with items in it.  (Which means it should be displayed.
        If a item_type is passed in, then we check to see if the cart has at least one of
        those types of OrderItems
        """
        if not user.is_authenticated():
            return False
        cart = cls.get_cart_for_user(user)

        if not item_types:
            # check to see if the cart has at least some item in it
            return cart.has_items()
        else:
            # if the caller is explicitly asking to check for particular types
            for item_type in item_types:
                if cart.has_items(item_type):
                    return True

        return False

    @classmethod
    def remove_cart_item_from_order(cls, item, user):
        """
        Removes the item from the cart if the item.order.status == 'cart'.
        Also removes any code redemption associated with the order_item
        """
        if item.order.status == 'cart':
            log.info("order item %s removed for user %s", str(item.id), user)
            item.delete()
            # remove any redemption entry associated with the item
            CouponRedemption.remove_code_redemption_from_item(item, user)

    @property
    def total_cost(self):
        """
        Return the total cost of the cart.  If the order has been purchased, returns total of
        all purchased and not refunded items.
        """
        return sum(i.line_cost for i in self.orderitem_set.filter(status=self.status))

    def has_items(self, item_type=None):
        """
        Does the cart have any items in it?
        If an item_type is passed in then we check to see if there are any items of that class type
        """
        if not item_type:
            return self.orderitem_set.exists()
        else:
            items = self.orderitem_set.all().select_subclasses()
            for item in items:
                if isinstance(item, item_type):
                    return True
            return False

    def reset_cart_items_prices(self):
        """
        Reset the items price state in the user cart
        """
        for item in self.orderitem_set.all():
            if item.is_discounted:
                item.unit_cost = item.list_price
                item.save()

    def clear(self):
        """
        Clear out all the items in the cart
        """
        self.orderitem_set.all().delete()

    @transaction.atomic
    def start_purchase(self):
        """
        Start the purchase process.  This will set the order status to "paying",
        at which point it should no longer be modified.

        Future calls to `Order.get_cart_for_user()` will filter out orders with
        status "paying", effectively creating a new (empty) cart.
        """
        if self.status == 'cart':
            self.status = 'paying'
            self.save()

            for item in OrderItem.objects.filter(order=self).select_subclasses():
                item.start_purchase()

    def update_order_type(self):
        """
        updating order type. This method wil inspect the quantity associated with the OrderItem.
        In the application, it is implied that when qty > 1, then the user is to purchase
        'RegistrationCodes' which are randomly generated strings that users can distribute to
        others in order for them to enroll in paywalled courses.

        The UI/UX may change in the future to make the switching between PaidCourseRegistration
        and CourseRegCodeItems a more explicit UI gesture from the purchaser
        """
        cart_items = self.orderitem_set.all()
        is_order_type_business = False
        for cart_item in cart_items:
            if cart_item.qty > 1:
                is_order_type_business = True

        items_to_delete = []
        old_to_new_id_map = []
        if is_order_type_business:
            for cart_item in cart_items:
                if hasattr(cart_item, 'paidcourseregistration'):
                    course_reg_code_item = CourseRegCodeItem.add_to_order(
                        self, cart_item.paidcourseregistration.course_id, cart_item.qty,
                    )
                    # update the discounted prices if coupon redemption applied
                    course_reg_code_item.list_price = cart_item.list_price
                    course_reg_code_item.unit_cost = cart_item.unit_cost
                    course_reg_code_item.save()
                    items_to_delete.append(cart_item)
                    old_to_new_id_map.append({"oldId": cart_item.id, "newId": course_reg_code_item.id})
        else:
            for cart_item in cart_items:
                if hasattr(cart_item, 'courseregcodeitem'):
                    paid_course_registration = PaidCourseRegistration.add_to_order(
                        self, cart_item.courseregcodeitem.course_id,
                    )
                    # update the discounted prices if coupon redemption applied
                    paid_course_registration.list_price = cart_item.list_price
                    paid_course_registration.unit_cost = cart_item.unit_cost
                    paid_course_registration.save()
                    items_to_delete.append(cart_item)
                    old_to_new_id_map.append({"oldId": cart_item.id, "newId": paid_course_registration.id})

        for item in items_to_delete:
            item.delete()

        self.order_type = OrderTypes.BUSINESS if is_order_type_business else OrderTypes.PERSONAL
        self.save()
        return old_to_new_id_map

    def generate_pdf_receipt(self, order_items):
        """
        Generates the pdf receipt for the given order_items
        and returns the pdf_buffer.
        """
        items_data = []
        for item in order_items:
            item_total = item.qty * item.unit_cost
            items_data.append({
                'item_description': item.pdf_receipt_display_name,
                'quantity': item.qty,
                'list_price': item.get_list_price(),
                'discount': item.get_list_price() - item.unit_cost,
                'item_total': item_total
            })
        pdf_buffer = BytesIO()

        PDFInvoice(
            items_data=items_data,
            item_id=str(self.id),
            date=self.purchase_time,
            is_invoice=False,
            total_cost=self.total_cost,
            payment_received=self.total_cost,
            balance=0
        ).generate_pdf(pdf_buffer)
        return pdf_buffer

    def generate_registration_codes_csv(self, orderitems, site_name):
        """
        this function generates the csv file
        """
        course_info = []
        csv_file = StringIO.StringIO()
        csv_writer = csv.writer(csv_file)
        csv_writer.writerow(['Course Name', 'Registration Code', 'URL'])
        for item in orderitems:
            course_id = item.course_id
            course = get_course_by_id(item.course_id, depth=0)
            registration_codes = CourseRegistrationCode.objects.filter(course_id=course_id, order=self)
            course_info.append((course.display_name, ' (' + course.start_datetime_text() + '-' + course.end_datetime_text() + ')'))
            for registration_code in registration_codes:
                redemption_url = reverse('register_code_redemption', args=[registration_code.code])
                url = '{base_url}{redemption_url}'.format(base_url=site_name, redemption_url=redemption_url)
                csv_writer.writerow([unicode(course.display_name).encode("utf-8"), registration_code.code, url])

        return csv_file, course_info

    def send_confirmation_emails(self, orderitems, is_order_type_business, csv_file, pdf_file, site_name, courses_info):
        """
        send confirmation e-mail
        """
        recipient_list = [(self.user.username, self.user.email, 'user')]  # pylint: disable=no-member
        if self.company_contact_email:
            recipient_list.append((self.company_contact_name, self.company_contact_email, 'company_contact'))
        joined_course_names = ""
        if self.recipient_email:
            recipient_list.append((self.recipient_name, self.recipient_email, 'email_recipient'))
            courses_names_with_dates = [course_info[0] + course_info[1] for course_info in courses_info]
            joined_course_names = " " + ", ".join(courses_names_with_dates)

        if not is_order_type_business:
            subject = _("Order Payment Confirmation")
        else:
            subject = _('Confirmation and Registration Codes for the following courses: {course_name_list}').format(
                course_name_list=joined_course_names
            )

        dashboard_url = '{base_url}{dashboard}'.format(
            base_url=site_name,
            dashboard=reverse('dashboard')
        )
        try:
            from_address = configuration_helpers.get_value(
                'email_from_address',
                settings.PAYMENT_CONFIRM_EMAIL
            )
            # Send a unique email for each recipient. Don't put all email addresses in a single email.
            for recipient in recipient_list:
                # Some of the names in the db end in white space.
                recipient_name = self.user.profile.name.strip()
                message = render_to_string(
                    'emails/business_order_confirmation_email.txt' if is_order_type_business else 'emails/order_confirmation_email.txt',
                    {
                        'order': self,
                        'recipient_name': recipient[0],
                        'recipient_type': recipient[2],
                        'site_name': site_name,
                        'order_items': orderitems,
                        'course_names': ", ".join([course_info[0] for course_info in courses_info]),
                        'dashboard_url': dashboard_url,
                        'currency_symbol': settings.PAID_COURSE_REGISTRATION_CURRENCY[1],
                        'order_placed_by': '{username} ({email})'.format(
                            username=self.user.username, email=self.user.email
                        ),
                        'has_billing_info': settings.FEATURES['STORE_BILLING_INFO'],
<<<<<<< HEAD
                        'platform_name': microsite.get_value('platform_name', settings.PLATFORM_NAME),
                        'payment_support_email': microsite.get_value('payment_support_email', settings.PAYMENT_SUPPORT_EMAIL),
                        'payment_email_signature': microsite.get_value('payment_email_signature'),
                        'recipient_name': recipient_name,
                        'payment_support_phone': microsite.get_value('payment_support_phone', settings.PAYMENT_SUPPORT_PHONE),
                        'payment_platform_name': microsite.get_value('payment_platform_name', settings.PAYMENT_PLATFORM_NAME),
=======
                        'platform_name': configuration_helpers.get_value('platform_name', settings.PLATFORM_NAME),
                        'payment_support_email': configuration_helpers.get_value(
                            'payment_support_email', settings.PAYMENT_SUPPORT_EMAIL,
                        ),
                        'payment_email_signature': configuration_helpers.get_value('payment_email_signature'),
>>>>>>> 90707afa
                    }
                )
                email = EmailMessage(
                    subject=subject,
                    body=message,
                    from_email=from_address,
                    to=[recipient[1]]
                )

                # Only the business order is HTML formatted. A single seat order confirmation is plain text.
                if is_order_type_business:
                    email.content_subtype = "html"

                if csv_file:
                    email.attach(u'RegistrationCodesRedemptionUrls.csv', csv_file.getvalue(), 'text/csv')
                if pdf_file is not None:
                    email.attach(u'ReceiptOrder{}.pdf'.format(str(self.id)), pdf_file.getvalue(), 'application/pdf')
                else:
                    file_buffer = StringIO.StringIO(_('pdf download unavailable right now, please contact support.'))
                    email.attach(u'pdf_not_available.txt', file_buffer.getvalue(), 'text/plain')
                email.send()
        except (smtplib.SMTPException, BotoServerError):  # sadly need to handle diff. mail backends individually
            log.error('Failed sending confirmation e-mail for order %d', self.id)

    def purchase(self, first='', last='', street1='', street2='', city='', state='', postalcode='',
                 country='', ccnum='', cardtype='', processor_reply_dump=''):
        """
        Call to mark this order as purchased.  Iterates through its OrderItems and calls
        their purchased_callback

        `first` - first name of person billed (e.g. John)
        `last` - last name of person billed (e.g. Smith)
        `street1` - first line of a street address of the billing address (e.g. 11 Cambridge Center)
        `street2` - second line of a street address of the billing address (e.g. Suite 101)
        `city` - city of the billing address (e.g. Cambridge)
        `state` - code of the state, province, or territory of the billing address (e.g. MA)
        `postalcode` - postal code of the billing address (e.g. 02142)
        `country` - country code of the billing address (e.g. US)
        `ccnum` - last 4 digits of the credit card number of the credit card billed (e.g. 1111)
        `cardtype` - 3-digit code representing the card type used (e.g. 001)
        `processor_reply_dump` - all the parameters returned by the processor

        """
        if self.status == 'purchased':
            log.error(
                u"`purchase` method called on order {}, but order is already purchased.".format(self.id)  # pylint: disable=no-member
            )
            return
        self.status = 'purchased'
        self.purchase_time = datetime.now(pytz.utc)
        self.bill_to_first = first
        self.bill_to_last = last
        self.bill_to_city = city
        self.bill_to_state = state
        self.bill_to_country = country
        self.bill_to_postalcode = postalcode
        if settings.FEATURES['STORE_BILLING_INFO']:
            self.bill_to_street1 = street1
            self.bill_to_street2 = street2
            self.bill_to_ccnum = ccnum
            self.bill_to_cardtype = cardtype
            self.processor_reply_dump = processor_reply_dump

        # save these changes on the order, then we can tell when we are in an
        # inconsistent state
        self.save()
        # this should return all of the objects with the correct types of the
        # subclasses
        orderitems = OrderItem.objects.filter(order=self).select_subclasses()
        site_name = configuration_helpers.get_value('SITE_NAME', settings.SITE_NAME)

        if self.order_type == OrderTypes.BUSINESS:
            self.update_order_type()

        for item in orderitems:
            item.purchase_item()

        csv_file = None
        courses_info = []
        if self.order_type == OrderTypes.BUSINESS:
            #
            # Generate the CSV file that contains all of the RegistrationCodes that have already been
            # generated when the purchase has transacted
            #
            csv_file, courses_info = self.generate_registration_codes_csv(orderitems, site_name)

        try:
            pdf_file = self.generate_pdf_receipt(orderitems)
        except Exception:  # pylint: disable=broad-except
            log.exception('Exception at creating pdf file.')
            pdf_file = None

        try:
            self.send_confirmation_emails(
                orderitems, self.order_type == OrderTypes.BUSINESS,
                csv_file, pdf_file, site_name, courses_info
            )
        except Exception:  # pylint: disable=broad-except
            # Catch all exceptions here, since the Django view implicitly
            # wraps this in a transaction.  If the order completes successfully,
            # we don't want to roll back just because we couldn't send
            # the confirmation email.
            log.exception('Error occurred while sending payment confirmation email')

        self._emit_order_event('Completed Order', orderitems)

    def refund(self):
        """
        Refund the given order. As of right now, this just marks the order as refunded.
        """
        self.status = 'refunded'
        self.save()
        orderitems = OrderItem.objects.filter(order=self).select_subclasses()
        self._emit_order_event('Refunded Order', orderitems)

    def _emit_order_event(self, event_name, orderitems):
        """
        Emit an analytics event with the given name for this Order. Will iterate over all associated
        OrderItems and add them as products in the event as well.

        """
        try:
            if settings.LMS_SEGMENT_KEY:
                tracking_context = tracker.get_tracker().resolve_context()
                analytics.track(self.user.id, event_name, {
                    'orderId': self.id,
                    'total': str(self.total_cost),
                    'currency': self.currency,
                    'products': [item.analytics_data() for item in orderitems]
                }, context={
                    'ip': tracking_context.get('ip'),
                    'Google Analytics': {
                        'clientId': tracking_context.get('client_id')
                    }
                })

        except Exception:  # pylint: disable=broad-except
            # Capturing all exceptions thrown while tracking analytics events. We do not want
            # an operation to fail because of an analytics event, so we will capture these
            # errors in the logs.
            log.exception(
                u'Unable to emit {event} event for user {user} and order {order}'.format(
                    event=event_name, user=self.user.id, order=self.id)
            )

    def add_billing_details(self, company_name='', company_contact_name='', company_contact_email='', recipient_name='',
                            recipient_email='', customer_reference_number=''):
        """
        This function is called after the user selects a purchase type of "Business" and
        is asked to enter the optional billing details. The billing details are updated
        for that order.

        company_name - Name of purchasing organization
        company_contact_name - Name of the key contact at the company the sale was made to
        company_contact_email - Email of the key contact at the company the sale was made to
        recipient_name - Name of the company should the invoice be sent to
        recipient_email - Email of the company should the invoice be sent to
        customer_reference_number - purchase order number of the organization associated with this Order
        """

        self.company_name = company_name
        self.company_contact_name = company_contact_name
        self.company_contact_email = company_contact_email
        self.recipient_name = recipient_name
        self.recipient_email = recipient_email
        self.customer_reference_number = customer_reference_number

        self.save()

    def generate_receipt_instructions(self):
        """
        Call to generate specific instructions for each item in the order.  This gets displayed on the receipt
        page, typically.  Instructions are something like "visit your dashboard to see your new courses".
        This will return two things in a pair.  The first will be a dict with keys=OrderItemSubclassPK corresponding
        to an OrderItem and values=a set of html instructions they generate.  The second will be a set of de-duped
        html instructions
        """
        instruction_set = set([])  # heh. not ia32 or alpha or sparc
        instruction_dict = {}
        order_items = OrderItem.objects.filter(order=self).select_subclasses()
        for item in order_items:
            item_pk_with_subclass, set_of_html = item.generate_receipt_instructions()
            instruction_dict[item_pk_with_subclass] = set_of_html
            instruction_set.update(set_of_html)
        return instruction_dict, instruction_set

    def retire(self):
        """
        Method to "retire" orders that have gone through to the payment service
        but have (erroneously) not had their statuses updated.
        This method only works on orders that satisfy the following conditions:
        1) the order status is either "cart" or "paying" (otherwise we raise
           an InvalidStatusToRetire error)
        2) the order's order item's statuses match the order's status (otherwise
           we throw an UnexpectedOrderItemStatus error)
        """
        # if an order is already retired, no-op:
        if self.status in ORDER_STATUS_MAP.values():
            return

        if self.status not in ORDER_STATUS_MAP.keys():
            raise InvalidStatusToRetire(
                "order status {order_status} is not 'paying' or 'cart'".format(
                    order_status=self.status
                )
            )

        for item in self.orderitem_set.all():
            if item.status != self.status:
                raise UnexpectedOrderItemStatus(
                    "order_item status is different from order status"
                )

        self.status = ORDER_STATUS_MAP[self.status]
        self.save()

        for item in self.orderitem_set.all():
            item.retire()

    def find_item_by_course_id(self, course_id):
        """
        course_id: Course id of the item to find
        Returns OrderItem from the Order given a course_id
        Raises exception ItemNotFoundException when the item
        having the given course_id is not present in the cart
        """
        cart_items = OrderItem.objects.filter(order=self).select_subclasses()
        found_items = []
        for item in cart_items:
            if getattr(item, 'course_id', None):
                if item.course_id == course_id:
                    found_items.append(item)
        if not found_items:
            raise ItemNotFoundInCartException
        return found_items


class OrderItem(TimeStampedModel):
    """
    This is the basic interface for order items.
    Order items are line items that fill up the shopping carts and orders.

    Each implementation of OrderItem should provide its own purchased_callback as
    a method.
    """
    class Meta(object):
        app_label = "shoppingcart"

    objects = InheritanceManager()
    order = models.ForeignKey(Order, db_index=True)
    # this is denormalized, but convenient for SQL queries for reports, etc. user should always be = order.user
    user = models.ForeignKey(User, db_index=True)
    # this is denormalized, but convenient for SQL queries for reports, etc. status should always be = order.status
    status = models.CharField(max_length=32, default='cart', choices=ORDER_STATUSES, db_index=True)
    qty = models.IntegerField(default=1)
    unit_cost = models.DecimalField(default=0.0, decimal_places=2, max_digits=30)
    list_price = models.DecimalField(decimal_places=2, max_digits=30, null=True)
    line_desc = models.CharField(default="Misc. Item", max_length=1024)
    currency = models.CharField(default="usd", max_length=8)  # lower case ISO currency codes
    fulfilled_time = models.DateTimeField(null=True, db_index=True)
    refund_requested_time = models.DateTimeField(null=True, db_index=True)
    service_fee = models.DecimalField(default=0.0, decimal_places=2, max_digits=30)
    # general purpose field, not user-visible.  Used for reporting
    report_comments = models.TextField(default="")

    @property
    def line_cost(self):
        """ Return the total cost of this OrderItem """
        return self.qty * self.unit_cost

    @classmethod
    def add_to_order(cls, order, *args, **kwargs):
        """
        A suggested convenience function for subclasses.

        NOTE: This does not add anything to the cart. That is left up to the
        subclasses to implement for themselves
        """
        # this is a validation step to verify that the currency of the item we
        # are adding is the same as the currency of the order we are adding it
        # to
        currency = kwargs.get('currency', 'usd')
        if order.currency != currency and order.orderitem_set.exists():
            raise InvalidCartItem(_("Trying to add a different currency into the cart"))

    @transaction.atomic
    def purchase_item(self):
        """
        This is basically a wrapper around purchased_callback that handles
        modifying the OrderItem itself
        """
        self.purchased_callback()
        self.status = 'purchased'
        self.fulfilled_time = datetime.now(pytz.utc)
        self.save()

    def start_purchase(self):
        """
        Start the purchase process.  This will set the order item status to "paying",
        at which point it should no longer be modified.
        """
        self.status = 'paying'
        self.save()

    def purchased_callback(self):
        """
        This is called on each inventory item in the shopping cart when the
        purchase goes through.
        """
        raise NotImplementedError

    def generate_receipt_instructions(self):
        """
        This is called on each item in a purchased order to generate receipt instructions.
        This should return a list of `ReceiptInstruction`s in HTML string
        Default implementation is to return an empty set
        """
        return self.pk_with_subclass, set([])

    @property
    def pk_with_subclass(self):
        """
        Returns a named tuple that annotates the pk of this instance with its class, to fully represent
        a pk of a subclass (inclusive) of OrderItem
        """
        return OrderItemSubclassPK(type(self), self.pk)

    @property
    def is_discounted(self):
        """
        Returns True if the item a discount coupon has been applied to the OrderItem and False otherwise.
        Earlier, the OrderItems were stored with an empty list_price if a discount had not been applied.
        Now we consider the item to be non discounted if list_price is None or list_price == unit_cost. In
        these lines, an item is discounted if it's non-None and list_price and unit_cost mismatch.
        This should work with both new and old records.
        """
        return self.list_price and self.list_price != self.unit_cost

    def get_list_price(self):
        """
        Returns the unit_cost if no discount has been applied, or the list_price if it is defined.
        """
        return self.list_price if self.list_price else self.unit_cost

    @property
    def single_item_receipt_template(self):
        """
        The template that should be used when there's only one item in the order
        """
        return 'shoppingcart/receipt.html'

    @property
    def single_item_receipt_context(self):
        """
        Extra variables needed to render the template specified in
        `single_item_receipt_template`
        """
        return {}

    def additional_instruction_text(self, **kwargs):  # pylint: disable=unused-argument
        """
        Individual instructions for this order item.

        Currently, only used for emails.
        """
        return ''

    @property
    def pdf_receipt_display_name(self):
        """
            How to display this item on a PDF printed receipt file.
            This can be overridden by the subclasses of OrderItem
        """
        course_key = getattr(self, 'course_id', None)
        if course_key:
            course = get_course_by_id(course_key, depth=0)
            return course.display_name
        else:
            raise Exception(
                "Not Implemented. OrderItems that are not Course specific should have"
                " a overridden pdf_receipt_display_name property"
            )

    def analytics_data(self):
        """Simple function used to construct analytics data for the OrderItem.

        The default implementation returns defaults for most attributes. When no name or
        category is specified by the implementation, the string 'N/A' is placed for the
        name and category.  This should be handled appropriately by all implementations.

        Returns
            A dictionary containing analytics data for this OrderItem.

        """
        return {
            'id': self.id,
            'sku': type(self).__name__,
            'name': 'N/A',
            'price': str(self.unit_cost),
            'quantity': self.qty,
            'category': 'N/A',
        }

    def retire(self):
        """
        Called by the `retire` method defined in the `Order` class. Retires
        an order item if its (and its order's) status was erroneously not
        updated to "purchased" after the order was processed.
        """
        self.status = ORDER_STATUS_MAP[self.status]
        self.save()


class Invoice(TimeStampedModel):
    """
    This table capture all the information needed to support "invoicing"
    which is when a user wants to purchase Registration Codes,
    but will not do so via a Credit Card transaction.
    """
    class Meta(object):
        app_label = "shoppingcart"

    company_name = models.CharField(max_length=255, db_index=True)
    company_contact_name = models.CharField(max_length=255)
    company_contact_email = models.CharField(max_length=255)
    recipient_name = models.CharField(max_length=255)
    recipient_email = models.CharField(max_length=255)
    address_line_1 = models.CharField(max_length=255)
    address_line_2 = models.CharField(max_length=255, null=True, blank=True)
    address_line_3 = models.CharField(max_length=255, null=True, blank=True)
    city = models.CharField(max_length=255, null=True)
    state = models.CharField(max_length=255, null=True)
    zip = models.CharField(max_length=15, null=True)
    country = models.CharField(max_length=64, null=True)

    # This field has been deprecated.
    # The total amount can now be calculated as the sum
    # of each invoice item associated with the invoice.
    # For backwards compatibility, this field is maintained
    # and written to during invoice creation.
    total_amount = models.FloatField()

    # This field has been deprecated in order to support
    # invoices for items that are not course-related.
    # Although this field is still maintained for backwards
    # compatibility, you should use CourseRegistrationCodeInvoiceItem
    # to look up the course ID for purchased redeem codes.
    course_id = CourseKeyField(max_length=255, db_index=True)

    internal_reference = models.CharField(
        max_length=255,
        null=True,
        blank=True,
        help_text=ugettext_lazy("Internal reference code for this invoice.")
    )
    customer_reference_number = models.CharField(
        max_length=63,
        null=True,
        blank=True,
        help_text=ugettext_lazy("Customer's reference code for this invoice.")
    )
    is_valid = models.BooleanField(default=True)

    @classmethod
    def get_invoice_total_amount_for_course(cls, course_key):
        """
        returns the invoice total amount generated by course.
        """
        result = cls.objects.filter(course_id=course_key, is_valid=True).aggregate(total=Sum('total_amount'))

        total = result.get('total', 0)
        return total if total else 0

    def generate_pdf_invoice(self, course, course_price, quantity, sale_price):
        """
        Generates the pdf invoice for the given course
        and returns the pdf_buffer.
        """
        discount_per_item = float(course_price) - sale_price / quantity
        list_price = course_price - discount_per_item
        items_data = [{
            'item_description': course.display_name,
            'quantity': quantity,
            'list_price': list_price,
            'discount': discount_per_item,
            'item_total': quantity * list_price
        }]
        pdf_buffer = BytesIO()
        PDFInvoice(
            items_data=items_data,
            item_id=str(self.id),
            date=datetime.now(pytz.utc),
            is_invoice=True,
            total_cost=float(self.total_amount),
            payment_received=0,
            balance=float(self.total_amount)
        ).generate_pdf(pdf_buffer)

        return pdf_buffer

    def snapshot(self):
        """Create a snapshot of the invoice.

        A snapshot is a JSON-serializable representation
        of the invoice's state, including its line items
        and associated transactions (payments/refunds).

        This is useful for saving the history of changes
        to the invoice.

        Returns:
            dict

        """
        return {
            'internal_reference': self.internal_reference,
            'customer_reference': self.customer_reference_number,
            'is_valid': self.is_valid,
            'contact_info': {
                'company_name': self.company_name,
                'company_contact_name': self.company_contact_name,
                'company_contact_email': self.company_contact_email,
                'recipient_name': self.recipient_name,
                'recipient_email': self.recipient_email,
                'address_line_1': self.address_line_1,
                'address_line_2': self.address_line_2,
                'address_line_3': self.address_line_3,
                'city': self.city,
                'state': self.state,
                'zip': self.zip,
                'country': self.country,
            },
            'items': [
                item.snapshot()
                for item in InvoiceItem.objects.filter(invoice=self).select_subclasses()
            ],
            'transactions': [
                trans.snapshot()
                for trans in InvoiceTransaction.objects.filter(invoice=self)
            ],
        }

    def __unicode__(self):
        label = (
            unicode(self.internal_reference)
            if self.internal_reference
            else u"No label"
        )

        created = (
            self.created.strftime("%Y-%m-%d")
            if self.created
            else u"No date"
        )

        return u"{label} ({date_created})".format(
            label=label, date_created=created
        )


INVOICE_TRANSACTION_STATUSES = (
    # A payment/refund is in process, but money has not yet been transferred
    ('started', 'started'),

    # A payment/refund has completed successfully
    # This should be set ONLY once money has been successfully exchanged.
    ('completed', 'completed'),

    # A payment/refund was promised, but was cancelled before
    # money had been transferred.  An example would be
    # cancelling a refund check before the recipient has
    # a chance to deposit it.
    ('cancelled', 'cancelled')
)


class InvoiceTransaction(TimeStampedModel):
    """Record payment and refund information for invoices.

    There are two expected use cases:

    1) We send an invoice to someone, and they send us a check.
       We then manually create an invoice transaction to represent
       the payment.

    2) We send an invoice to someone, and they pay us.  Later, we
       need to issue a refund for the payment.  We manually
       create a transaction with a negative amount to represent
       the refund.

    """
    class Meta(object):
        app_label = "shoppingcart"

    invoice = models.ForeignKey(Invoice)
    amount = models.DecimalField(
        default=0.0, decimal_places=2, max_digits=30,
        help_text=ugettext_lazy(
            "The amount of the transaction.  Use positive amounts for payments"
            " and negative amounts for refunds."
        )
    )
    currency = models.CharField(
        default="usd",
        max_length=8,
        help_text=ugettext_lazy("Lower-case ISO currency codes")
    )
    comments = models.TextField(
        null=True,
        blank=True,
        help_text=ugettext_lazy("Optional: provide additional information for this transaction")
    )
    status = models.CharField(
        max_length=32,
        default='started',
        choices=INVOICE_TRANSACTION_STATUSES,
        help_text=ugettext_lazy(
            "The status of the payment or refund. "
            "'started' means that payment is expected, but money has not yet been transferred. "
            "'completed' means that the payment or refund was received. "
            "'cancelled' means that payment or refund was expected, but was cancelled before money was transferred. "
        )
    )
    created_by = models.ForeignKey(User)
    last_modified_by = models.ForeignKey(User, related_name='last_modified_by_user')

    @classmethod
    def get_invoice_transaction(cls, invoice_id):
        """
        if found Returns the Invoice Transaction object for the given invoice_id
        else returns None
        """
        try:
            return cls.objects.get(Q(invoice_id=invoice_id), Q(status='completed') | Q(status='refunded'))
        except InvoiceTransaction.DoesNotExist:
            return None

    @classmethod
    def get_total_amount_of_paid_course_invoices(cls, course_key):
        """
        returns the total amount of the paid invoices.
        """
        result = cls.objects.filter(amount__gt=0, invoice__course_id=course_key, status='completed').aggregate(
            total=Sum(
                'amount',
                output_field=models.DecimalField(decimal_places=2, max_digits=30)
            )
        )

        total = result.get('total', 0)
        return total if total else 0

    def snapshot(self):
        """Create a snapshot of the invoice transaction.

        The returned dictionary is JSON-serializable.

        Returns:
            dict

        """
        return {
            'amount': unicode(self.amount),
            'currency': self.currency,
            'comments': self.comments,
            'status': self.status,
            'created_by': self.created_by.username,
            'last_modified_by': self.last_modified_by.username
        }


class InvoiceItem(TimeStampedModel):
    """
    This is the basic interface for invoice items.

    Each invoice item represents a "line" in the invoice.
    For example, in an invoice for course registration codes,
    there might be an invoice item representing 10 registration
    codes for the DemoX course.

    """
    class Meta(object):
        app_label = "shoppingcart"

    objects = InheritanceManager()
    invoice = models.ForeignKey(Invoice, db_index=True)
    qty = models.IntegerField(
        default=1,
        help_text=ugettext_lazy("The number of items sold.")
    )
    unit_price = models.DecimalField(
        default=0.0,
        decimal_places=2,
        max_digits=30,
        help_text=ugettext_lazy("The price per item sold, including discounts.")
    )
    currency = models.CharField(
        default="usd",
        max_length=8,
        help_text=ugettext_lazy("Lower-case ISO currency codes")
    )

    def snapshot(self):
        """Create a snapshot of the invoice item.

        The returned dictionary is JSON-serializable.

        Returns:
            dict

        """
        return {
            'qty': self.qty,
            'unit_price': unicode(self.unit_price),
            'currency': self.currency
        }


class CourseRegistrationCodeInvoiceItem(InvoiceItem):
    """
    This is an invoice item that represents a payment for
    a course registration.

    """
    class Meta(object):
        app_label = "shoppingcart"

    course_id = CourseKeyField(max_length=128, db_index=True)

    def snapshot(self):
        """Create a snapshot of the invoice item.

        This is the same as a snapshot for other invoice items,
        with the addition of a `course_id` field.

        Returns:
            dict

        """
        snapshot = super(CourseRegistrationCodeInvoiceItem, self).snapshot()
        snapshot['course_id'] = unicode(self.course_id)
        return snapshot


class InvoiceHistory(models.Model):
    """History of changes to invoices.

    This table stores snapshots of invoice state,
    including the associated line items and transactions
    (payments/refunds).

    Entries in the table are created, but never deleted
    or modified.

    We use Django signals to save history entries on change
    events.  These signals are fired within a database
    transaction, so the history record is created only
    if the invoice change is successfully persisted.

    """
    timestamp = models.DateTimeField(auto_now_add=True, db_index=True)
    invoice = models.ForeignKey(Invoice)

    # JSON-serialized representation of the current state
    # of the invoice, including its line items and
    # transactions (payments/refunds).
    snapshot = models.TextField(blank=True)

    @classmethod
    def save_invoice_snapshot(cls, invoice):
        """Save a snapshot of the invoice's current state.

        Arguments:
            invoice (Invoice): The invoice to save.

        """
        cls.objects.create(
            invoice=invoice,
            snapshot=json.dumps(invoice.snapshot())
        )

    @staticmethod
    def snapshot_receiver(sender, instance, **kwargs):  # pylint: disable=unused-argument
        """Signal receiver that saves a snapshot of an invoice.

        Arguments:
            sender: Not used, but required by Django signals.
            instance (Invoice, InvoiceItem, or InvoiceTransaction)

        """
        if isinstance(instance, Invoice):
            InvoiceHistory.save_invoice_snapshot(instance)
        elif hasattr(instance, 'invoice'):
            InvoiceHistory.save_invoice_snapshot(instance.invoice)

    class Meta(object):
        get_latest_by = "timestamp"
        app_label = "shoppingcart"


# Hook up Django signals to record changes in the history table.
# We record any change to an invoice, invoice item, or transaction.
# We also record any deletion of a transaction, since users can delete
# transactions via Django admin.
# Note that we need to include *each* InvoiceItem subclass
# here, since Django signals do not fire automatically for subclasses
# of the "sender" class.
post_save.connect(InvoiceHistory.snapshot_receiver, sender=Invoice)
post_save.connect(InvoiceHistory.snapshot_receiver, sender=InvoiceItem)
post_save.connect(InvoiceHistory.snapshot_receiver, sender=CourseRegistrationCodeInvoiceItem)
post_save.connect(InvoiceHistory.snapshot_receiver, sender=InvoiceTransaction)
post_delete.connect(InvoiceHistory.snapshot_receiver, sender=InvoiceTransaction)


class CourseRegistrationCode(models.Model):
    """
    This table contains registration codes
    With registration code, a user can register for a course for free
    """
    class Meta(object):
        app_label = "shoppingcart"

    code = models.CharField(max_length=32, db_index=True, unique=True)
    course_id = CourseKeyField(max_length=255, db_index=True)
    created_by = models.ForeignKey(User, related_name='created_by_user')
    created_at = models.DateTimeField(auto_now_add=True)
    order = models.ForeignKey(Order, db_index=True, null=True, related_name="purchase_order")
    mode_slug = models.CharField(max_length=100, null=True)
    is_valid = models.BooleanField(default=True)

    # For backwards compatibility, we maintain the FK to "invoice"
    # In the future, we will remove this in favor of the FK
    # to "invoice_item" (which can be used to look up the invoice).
    invoice = models.ForeignKey(Invoice, null=True)
    invoice_item = models.ForeignKey(CourseRegistrationCodeInvoiceItem, null=True)

    @classmethod
    def order_generated_registration_codes(cls, course_id):
        """
        Returns the registration codes that were generated
        via bulk purchase scenario.
        """
        return cls.objects.filter(order__isnull=False, course_id=course_id)

    @classmethod
    def invoice_generated_registration_codes(cls, course_id):
        """
        Returns the registration codes that were generated
        via invoice.
        """
        return cls.objects.filter(invoice__isnull=False, course_id=course_id)


class RegistrationCodeRedemption(models.Model):
    """
    This model contains the registration-code redemption info
    """
    class Meta(object):
        app_label = "shoppingcart"

    order = models.ForeignKey(Order, db_index=True, null=True)
    registration_code = models.ForeignKey(CourseRegistrationCode, db_index=True)
    redeemed_by = models.ForeignKey(User, db_index=True)
    redeemed_at = models.DateTimeField(auto_now_add=True, null=True)
    course_enrollment = models.ForeignKey(CourseEnrollment, null=True)

    @classmethod
    def registration_code_used_for_enrollment(cls, course_enrollment):
        """
        Returns RegistrationCodeRedemption object if registration code
        has been used during the course enrollment else Returns None.
        """
        # theoretically there could be more than one (e.g. someone self-unenrolls
        # then re-enrolls with a different regcode)
        reg_codes = cls.objects.filter(course_enrollment=course_enrollment).order_by('-redeemed_at')
        if reg_codes:
            # return the first one. In all normal use cases of registration codes
            # the user will only have one
            return reg_codes[0]

        return None

    @classmethod
    def is_registration_code_redeemed(cls, course_reg_code):
        """
        Checks the existence of the registration code
        in the RegistrationCodeRedemption
        """
        return cls.objects.filter(registration_code__code=course_reg_code).exists()

    @classmethod
    def get_registration_code_redemption(cls, code, course_id):
        """
        Returns the registration code redemption object if found else returns None.
        """
        try:
            code_redemption = cls.objects.get(registration_code__code=code, registration_code__course_id=course_id)
        except cls.DoesNotExist:
            code_redemption = None
        return code_redemption

    @classmethod
    def create_invoice_generated_registration_redemption(cls, course_reg_code, user):  # pylint: disable=invalid-name
        """
        This function creates a RegistrationCodeRedemption entry in case the registration codes were invoice generated
        and thus the order_id is missing.
        """
        code_redemption = RegistrationCodeRedemption(registration_code=course_reg_code, redeemed_by=user)
        code_redemption.save()
        return code_redemption


class SoftDeleteCouponManager(models.Manager):
    """ Use this manager to get objects that have a is_active=True """
    def get_active_coupons_queryset(self):
        """
        filter the is_active = True Coupons only
        """
        return super(SoftDeleteCouponManager, self).get_queryset().filter(is_active=True)

    def get_queryset(self):
        """
        get all the coupon objects
        """
        return super(SoftDeleteCouponManager, self).get_queryset()


class Coupon(models.Model):
    """
    This table contains coupon codes
    A user can get a discount offer on course if provide coupon code
    """
    class Meta(object):
        app_label = "shoppingcart"

    code = models.CharField(max_length=32, db_index=True)
    description = models.CharField(max_length=255, null=True, blank=True)
    course_id = CourseKeyField(max_length=255)
    percentage_discount = models.IntegerField(default=0)
    created_by = models.ForeignKey(User)
    created_at = models.DateTimeField(auto_now_add=True)
    is_active = models.BooleanField(default=True)
    expiration_date = models.DateTimeField(null=True, blank=True)

    def __unicode__(self):
        return "[Coupon] code: {} course: {}".format(self.code, self.course_id)

    objects = SoftDeleteCouponManager()

    @property
    def display_expiry_date(self):
        """
        return the coupon expiration date in the readable format
        """
        return (self.expiration_date - timedelta(days=1)).strftime("%B %d, %Y") if self.expiration_date else None


class CouponRedemption(models.Model):
    """
    This table contain coupon redemption info
    """
    class Meta(object):
        app_label = "shoppingcart"

    order = models.ForeignKey(Order, db_index=True)
    user = models.ForeignKey(User, db_index=True)
    coupon = models.ForeignKey(Coupon, db_index=True)

    @classmethod
    def remove_code_redemption_from_item(cls, item, user):
        """
        If an item removed from shopping cart then we will remove
        the corresponding redemption info of coupon code
        """
        order_item_course_id = item.course_id
        try:
            # Try to remove redemption information of coupon code, If exist.
            coupon_redemption = cls.objects.get(
                user=user,
                coupon__course_id=order_item_course_id if order_item_course_id else CourseKeyField.Empty,
                order=item.order_id
            )
            coupon_redemption.delete()
            log.info(
                u'Coupon "%s" redemption entry removed for user "%s" for order item "%s"',
                coupon_redemption.coupon.code,
                user,
                str(item.id),
            )
        except CouponRedemption.DoesNotExist:
            log.debug(u'Code redemption does not exist for order item id=%s.', str(item.id))

    @classmethod
    def remove_coupon_redemption_from_cart(cls, user, cart):
        """
        This method delete coupon redemption
        """
        coupon_redemption = cls.objects.filter(user=user, order=cart)
        if coupon_redemption:
            coupon_redemption.delete()
            log.info(u'Coupon redemption entry removed for user %s for order %s', user, cart.id)

    @classmethod
    def get_discount_price(cls, percentage_discount, value):
        """
        return discounted price against coupon
        """
        discount = Decimal("{0:.2f}".format(Decimal(percentage_discount / 100.00) * value))
        return value - discount

    @classmethod
    def add_coupon_redemption(cls, coupon, order, cart_items):
        """
        add coupon info into coupon_redemption model
        """
        is_redemption_applied = False
        coupon_redemptions = cls.objects.filter(order=order, user=order.user)
        for coupon_redemption in coupon_redemptions:
            if coupon_redemption.coupon.code != coupon.code or coupon_redemption.coupon.id == coupon.id:
                log.exception(
                    u"Coupon redemption already exist for user '%s' against order id '%s'",
                    order.user.username,
                    order.id,
                )
                raise MultipleCouponsNotAllowedException

        for item in cart_items:
            if item.course_id:
                if item.course_id == coupon.course_id:
                    coupon_redemption = cls(order=order, user=order.user, coupon=coupon)
                    coupon_redemption.save()
                    discount_price = cls.get_discount_price(coupon.percentage_discount, item.unit_cost)
                    item.list_price = item.unit_cost
                    item.unit_cost = discount_price
                    item.save()
                    log.info(
                        u"Discount generated for user %s against order id '%s'",
                        order.user.username,
                        order.id,
                    )
                    is_redemption_applied = True
                    return is_redemption_applied

        return is_redemption_applied

    @classmethod
    def get_top_discount_codes_used(cls, course_id):
        """
        Returns the top discount codes used.

        QuerySet = [
            {
                'coupon__percentage_discount': 22,
                'coupon__code': '12',
                'coupon__used_count': '2',
            },
            {
                ...
            }
        ]
        """
        return cls.objects.filter(order__status='purchased', coupon__course_id=course_id).values(
            'coupon__code', 'coupon__percentage_discount'
        ).annotate(coupon__used_count=Count('coupon__code')).order_by('-coupon__used_count')

    @classmethod
    def get_total_coupon_code_purchases(cls, course_id):
        """
        returns total seats purchases using coupon codes
        """
        return cls.objects.filter(order__status='purchased', coupon__course_id=course_id).aggregate(Count('coupon'))


class PaidCourseRegistration(OrderItem):
    """
    This is an inventory item for paying for a course registration
    """
    class Meta(object):
        app_label = "shoppingcart"

    course_id = CourseKeyField(max_length=128, db_index=True)
    mode = models.SlugField(default=CourseMode.DEFAULT_SHOPPINGCART_MODE_SLUG)
    course_enrollment = models.ForeignKey(CourseEnrollment, null=True)

    @classmethod
    def get_self_purchased_seat_count(cls, course_key, status='purchased'):
        """
        returns the count of paid_course items filter by course_id and status.
        """
        return cls.objects.filter(course_id=course_key, status=status).count()

    @classmethod
    def get_course_item_for_user_enrollment(cls, user, course_id, course_enrollment):
        """
        Returns PaidCourseRegistration object if user has payed for
        the course enrollment else Returns None
        """
        try:
            return cls.objects.filter(course_id=course_id, user=user, course_enrollment=course_enrollment,
                                      status='purchased').latest('id')
        except PaidCourseRegistration.DoesNotExist:
            return None

    @classmethod
    def contained_in_order(cls, order, course_id):
        """
        Is the course defined by course_id contained in the order?
        """
        return course_id in [
            item.course_id
            for item in order.orderitem_set.all().select_subclasses("paidcourseregistration")
            if isinstance(item, cls)
        ]

    @classmethod
    def get_total_amount_of_purchased_item(cls, course_key, status='purchased'):
        """
        This will return the total amount of money that a purchased course generated
        """
        total_cost = 0
        result = cls.objects.filter(course_id=course_key, status=status).aggregate(
            total=Sum(
                F('qty') * F('unit_cost'),
                output_field=models.DecimalField(decimal_places=2, max_digits=30)
            )
        )

        if result['total'] is not None:
            total_cost = result['total']

        return total_cost

    @classmethod
    @transaction.atomic
    def add_to_order(cls, order, course_id, mode_slug=CourseMode.DEFAULT_SHOPPINGCART_MODE_SLUG,
                     cost=None, currency=None):  # pylint: disable=arguments-differ
        """
        A standardized way to create these objects, with sensible defaults filled in.
        Will update the cost if called on an order that already carries the course.

        Returns the order item
        """
        # First a bunch of sanity checks:
        # actually fetch the course to make sure it exists, use this to
        # throw errors if it doesn't.
        course = modulestore().get_course(course_id)
        if not course:
            log.error("User {} tried to add non-existent course {} to cart id {}"
                      .format(order.user.email, course_id, order.id))
            raise CourseDoesNotExistException

        if cls.contained_in_order(order, course_id):
            log.warning(
                u"User %s tried to add PaidCourseRegistration for course %s, already in cart id %s",
                order.user.email,
                course_id,
                order.id,
            )
            raise ItemAlreadyInCartException

        if CourseEnrollment.is_enrolled(user=order.user, course_key=course_id):
            log.warning("User {} trying to add course {} to cart id {}, already registered"
                        .format(order.user.email, course_id, order.id))
            raise AlreadyEnrolledInCourseException

        ### Validations done, now proceed
        ### handle default arguments for mode_slug, cost, currency
        course_mode = CourseMode.mode_for_course(course_id, mode_slug)
        if not course_mode:
            # user could have specified a mode that's not set, in that case return the DEFAULT_MODE
            course_mode = CourseMode.DEFAULT_SHOPPINGCART_MODE
        if not cost:
            cost = course_mode.min_price
        if not currency:
            currency = course_mode.currency

        super(PaidCourseRegistration, cls).add_to_order(order, course_id, cost, currency=currency)

        item, __ = cls.objects.get_or_create(order=order, user=order.user, course_id=course_id)
        item.status = order.status
        item.mode = course_mode.slug
        item.qty = 1
        item.unit_cost = cost
        item.list_price = cost
        item.line_desc = _(u'Registration for Course: {course_name}').format(
            course_name=course.display_name_with_default_escaped)
        item.currency = currency
        order.currency = currency
        item.report_comments = item.csv_report_comments
        order.save()
        item.save()
        log.info("User {} added course registration {} to cart: order {}"
                 .format(order.user.email, course_id, order.id))

        CourseEnrollment.send_signal_full(EnrollStatusChange.paid_start,
                                          user=order.user, mode=item.mode, course_id=course_id,
                                          cost=cost, currency=currency)
        return item

    def purchased_callback(self):
        """
        When purchased, this should enroll the user in the course.  We are assuming that
        course settings for enrollment date are configured such that only if the (user.email, course_id) pair is found
        in CourseEnrollmentAllowed will the user be allowed to enroll.  Otherwise requiring payment
        would in fact be quite silly since there's a clear back door.
        """
        if not modulestore().has_course(self.course_id):
            msg = u"The customer purchased Course {0}, but that course doesn't exist!".format(self.course_id)
            log.error(msg)
            raise PurchasedCallbackException(msg)

        # enroll in course and link to the enrollment_id
        self.course_enrollment = CourseEnrollment.enroll(user=self.user, course_key=self.course_id, mode=self.mode)
        self.save()

        log.info("Enrolled {0} in paid course {1}, paid ${2}"
                 .format(self.user.email, self.course_id, self.line_cost))
        self.course_enrollment.send_signal(EnrollStatusChange.paid_complete,
                                           cost=self.line_cost, currency=self.currency)

    def generate_receipt_instructions(self):
        """
        Generates instructions when the user has purchased a PaidCourseRegistration.
        Basically tells the user to visit the dashboard to see their new classes
        """
        notification = _(
            u"Please visit your {link_start}dashboard{link_end} "
            u"to see your new course."
        ).format(
            link_start=u'<a href="{url}">'.format(url=reverse('dashboard')),
            link_end=u'</a>',
        )

        return self.pk_with_subclass, set([notification])

    @property
    def csv_report_comments(self):
        """
        Tries to fetch an annotation associated with the course_id from the database.  If not found, returns u"".
        Otherwise returns the annotation
        """
        try:
            return PaidCourseRegistrationAnnotation.objects.get(course_id=self.course_id).annotation
        except PaidCourseRegistrationAnnotation.DoesNotExist:
            return u""

    def analytics_data(self):
        """Simple function used to construct analytics data for the OrderItem.

        If the Order Item is associated with a course, additional fields will be populated with
        course information. If there is a mode associated, the mode data is included in the SKU.

        Returns
            A dictionary containing analytics data for this OrderItem.

        """
        data = super(PaidCourseRegistration, self).analytics_data()
        sku = data['sku']
        if self.course_id != CourseKeyField.Empty:
            data['name'] = unicode(self.course_id)
            data['category'] = unicode(self.course_id.org)
        if self.mode:
            data['sku'] = sku + u'.' + unicode(self.mode)
        return data


class CourseRegCodeItem(OrderItem):
    """
    This is an inventory item for paying for
    generating course registration codes
    """
    class Meta(object):
        app_label = "shoppingcart"

    course_id = CourseKeyField(max_length=128, db_index=True)
    mode = models.SlugField(default=CourseMode.DEFAULT_SHOPPINGCART_MODE_SLUG)

    @classmethod
    def get_bulk_purchased_seat_count(cls, course_key, status='purchased'):
        """
        returns the sum of bulk purchases seats.
        """
        total = 0
        result = cls.objects.filter(course_id=course_key, status=status).aggregate(total=Sum('qty'))

        if result['total'] is not None:
            total = result['total']

        return total

    @classmethod
    def contained_in_order(cls, order, course_id):
        """
        Is the course defined by course_id contained in the order?
        """
        return course_id in [
            item.course_id
            for item in order.orderitem_set.all().select_subclasses("courseregcodeitem")
            if isinstance(item, cls)
        ]

    @classmethod
    def get_total_amount_of_purchased_item(cls, course_key, status='purchased'):
        """
        This will return the total amount of money that a purchased course generated
        """
        total_cost = 0
        result = cls.objects.filter(course_id=course_key, status=status).aggregate(
            total=Sum(
                F('qty') * F('unit_cost'),
                output_field=models.DecimalField(decimal_places=2, max_digits=30)
            )
        )

        if result['total'] is not None:
            total_cost = result['total']

        return total_cost

    @classmethod
    @transaction.atomic
    def add_to_order(cls, order, course_id, qty, mode_slug=CourseMode.DEFAULT_SHOPPINGCART_MODE_SLUG,
                     cost=None, currency=None):  # pylint: disable=arguments-differ
        """
        A standardized way to create these objects, with sensible defaults filled in.
        Will update the cost if called on an order that already carries the course.

        Returns the order item
        """
        # First a bunch of sanity checks:
        # actually fetch the course to make sure it exists, use this to
        # throw errors if it doesn't.
        course = modulestore().get_course(course_id)
        if not course:
            log.error("User {} tried to add non-existent course {} to cart id {}"
                      .format(order.user.email, course_id, order.id))
            raise CourseDoesNotExistException

        if cls.contained_in_order(order, course_id):
            log.warning("User {} tried to add PaidCourseRegistration for course {}, already in cart id {}"
                        .format(order.user.email, course_id, order.id))
            raise ItemAlreadyInCartException

        if CourseEnrollment.is_enrolled(user=order.user, course_key=course_id):
            log.warning("User {} trying to add course {} to cart id {}, already registered"
                        .format(order.user.email, course_id, order.id))
            raise AlreadyEnrolledInCourseException

        ### Validations done, now proceed
        ### handle default arguments for mode_slug, cost, currency
        course_mode = CourseMode.mode_for_course(course_id, mode_slug)
        if not course_mode:
            # user could have specified a mode that's not set, in that case return the DEFAULT_SHOPPINGCART_MODE
            course_mode = CourseMode.DEFAULT_SHOPPINGCART_MODE
        if not cost:
            cost = course_mode.min_price
        if not currency:
            currency = course_mode.currency

        super(CourseRegCodeItem, cls).add_to_order(order, course_id, cost, currency=currency)

        item, created = cls.objects.get_or_create(order=order, user=order.user, course_id=course_id)  # pylint: disable=unused-variable
        item.status = order.status
        item.mode = course_mode.slug
        item.unit_cost = cost
        item.list_price = cost
        item.qty = qty
        item.line_desc = _(u'Enrollment codes for Course: {course_name}').format(
            course_name=course.display_name_with_default_escaped)
        item.currency = currency
        order.currency = currency
        item.report_comments = item.csv_report_comments
        order.save()
        item.save()
        log.info("User {} added course registration {} to cart: order {}"
                 .format(order.user.email, course_id, order.id))
        return item

    def purchased_callback(self):
        """
        The purchase is completed, this OrderItem type will generate Registration Codes that will
        be redeemed by users
        """
        if not modulestore().has_course(self.course_id):
            msg = u"The customer purchased Course {0}, but that course doesn't exist!".format(self.course_id)
            log.error(msg)
            raise PurchasedCallbackException(msg)
        total_registration_codes = int(self.qty)

        # we need to import here because of a circular dependency
        # we should ultimately refactor code to have save_registration_code in this models.py
        # file, but there's also a shared dependency on a random string generator which
        # is in another PR (for another feature)
        from lms.djangoapps.instructor.views.api import save_registration_code
        for i in range(total_registration_codes):  # pylint: disable=unused-variable
            save_registration_code(self.user, self.course_id, self.mode, order=self.order)

        log.info("Enrolled {0} in paid course {1}, paid ${2}"
                 .format(self.user.email, self.course_id, self.line_cost))

    @property
    def csv_report_comments(self):
        """
        Tries to fetch an annotation associated with the course_id from the database.  If not found, returns u"".
        Otherwise returns the annotation
        """
        try:
            return CourseRegCodeItemAnnotation.objects.get(course_id=self.course_id).annotation
        except CourseRegCodeItemAnnotation.DoesNotExist:
            return u""

    def analytics_data(self):
        """Simple function used to construct analytics data for the OrderItem.

        If the OrderItem is associated with a course, additional fields will be populated with
        course information. If a mode is available, it will be included in the SKU.

        Returns
            A dictionary containing analytics data for this OrderItem.

        """
        data = super(CourseRegCodeItem, self).analytics_data()
        sku = data['sku']
        if self.course_id != CourseKeyField.Empty:
            data['name'] = unicode(self.course_id)
            data['category'] = unicode(self.course_id.org)
        if self.mode:
            data['sku'] = sku + u'.' + unicode(self.mode)
        return data


class CourseRegCodeItemAnnotation(models.Model):
    """
    A model that maps course_id to an additional annotation.  This is specifically needed because when Stanford
    generates report for the paid courses, each report item must contain the payment account associated with a course.
    And unfortunately we didn't have the concept of a "SKU" or stock item where we could keep this association,
    so this is to retrofit it.
    """
    class Meta(object):
        app_label = "shoppingcart"

    course_id = CourseKeyField(unique=True, max_length=128, db_index=True)
    annotation = models.TextField(null=True)

    def __unicode__(self):
        # pylint: disable=no-member
        return u"{} : {}".format(self.course_id.to_deprecated_string(), self.annotation)


class PaidCourseRegistrationAnnotation(models.Model):
    """
    A model that maps course_id to an additional annotation.  This is specifically needed because when Stanford
    generates report for the paid courses, each report item must contain the payment account associated with a course.
    And unfortunately we didn't have the concept of a "SKU" or stock item where we could keep this association,
    so this is to retrofit it.
    """
    class Meta(object):
        app_label = "shoppingcart"

    course_id = CourseKeyField(unique=True, max_length=128, db_index=True)
    annotation = models.TextField(null=True)

    def __unicode__(self):
        # pylint: disable=no-member
        return u"{} : {}".format(self.course_id.to_deprecated_string(), self.annotation)


class CertificateItem(OrderItem):
    """
    This is an inventory item for purchasing certificates
    """
    class Meta(object):
        app_label = "shoppingcart"

    course_id = CourseKeyField(max_length=128, db_index=True)
    course_enrollment = models.ForeignKey(CourseEnrollment)
    mode = models.SlugField()

    @receiver(UNENROLL_DONE)
    def refund_cert_callback(sender, course_enrollment=None, skip_refund=False, **kwargs):  # pylint: disable=no-self-argument,unused-argument
        """
        When a CourseEnrollment object calls its unenroll method, this function checks to see if that unenrollment
        occurred in a verified certificate that was within the refund deadline.  If so, it actually performs the
        refund.

        Returns the refunded certificate on a successful refund; else, it returns nothing.
        """

        # Only refund verified cert unenrollments that are within bounds of the expiration date
        if (not course_enrollment.refundable()) or skip_refund:
            return

        target_certs = CertificateItem.objects.filter(course_id=course_enrollment.course_id, user_id=course_enrollment.user, status='purchased', mode='verified')
        try:
            target_cert = target_certs[0]
        except IndexError:
            log.warning(
                u"Matching CertificateItem not found while trying to refund. User %s, Course %s",
                course_enrollment.user,
                course_enrollment.course_id,
            )
            return
        target_cert.status = 'refunded'
        target_cert.refund_requested_time = datetime.now(pytz.utc)
        target_cert.save()

        target_cert.order.refund()

        order_number = target_cert.order_id
        # send billing an email so they can handle refunding
        subject = _("[Refund] User-Requested Refund")
        message = "User {user} ({user_email}) has requested a refund on Order #{order_number}.".format(user=course_enrollment.user,
                                                                                                       user_email=course_enrollment.user.email,
                                                                                                       order_number=order_number)
        to_email = [settings.PAYMENT_SUPPORT_EMAIL]
<<<<<<< HEAD
        from_email = microsite.get_value('payment_support_email', settings.PAYMENT_CONFIRM_EMAIL)
=======
        from_email = configuration_helpers.get_value('payment_support_email', settings.PAYMENT_SUPPORT_EMAIL)
>>>>>>> 90707afa
        try:
            send_mail(subject, message, from_email, to_email, fail_silently=False)
        except Exception as exception:  # pylint: disable=broad-except
            err_str = ('Failed sending email to billing to request a refund for verified certificate'
                       ' (User {user}, Course {course}, CourseEnrollmentID {ce_id}, Order #{order})\n{exception}')
            log.error(err_str.format(
                user=course_enrollment.user,
                course=course_enrollment.course_id,
                ce_id=course_enrollment.id,
                order=order_number,
                exception=exception,
            ))

        return target_cert

    @classmethod
    @transaction.atomic
    def add_to_order(cls, order, course_id, cost, mode, currency='usd'):
        """
        Add a CertificateItem to an order

        Returns the CertificateItem object after saving

        `order` - an order that this item should be added to, generally the cart order
        `course_id` - the course that we would like to purchase as a CertificateItem
        `cost` - the amount the user will be paying for this CertificateItem
        `mode` - the course mode that this certificate is going to be issued for

        This item also creates a new enrollment if none exists for this user and this course.

        Example Usage:
            cart = Order.get_cart_for_user(user)
            CertificateItem.add_to_order(cart, 'edX/Test101/2013_Fall', 30, 'verified')

        """
        super(CertificateItem, cls).add_to_order(order, course_id, cost, currency=currency)

        course_enrollment = CourseEnrollment.get_or_create_enrollment(order.user, course_id)

        # do some validation on the enrollment mode
        valid_modes = CourseMode.modes_for_course_dict(course_id)
        if mode in valid_modes:
            mode_info = valid_modes[mode]
        else:
            msg = u"Mode {mode} does not exist for {course_id}".format(mode=mode, course_id=course_id)
            log.error(msg)
            raise InvalidCartItem(
                _(u"Mode {mode} does not exist for {course_id}").format(mode=mode, course_id=course_id)
            )

        item, _created = cls.objects.get_or_create(
            order=order,
            user=order.user,
            course_id=course_id,
            course_enrollment=course_enrollment,
            mode=mode,
        )
        item.status = order.status
        item.qty = 1
        item.unit_cost = cost
        item.list_price = cost
        course_name = modulestore().get_course(course_id).display_name
        # Translators: In this particular case, mode_name refers to a
        # particular mode (i.e. Honor Code Certificate, Verified Certificate, etc)
        # by which a user could enroll in the given course.
        item.line_desc = _("{mode_name} for course {course}").format(
            mode_name=mode_info.name,
            course=course_name
        )
        item.currency = currency
        order.currency = currency
        order.save()
        item.save()

        # signal course added to cart
        course_enrollment.send_signal(EnrollStatusChange.paid_start, cost=cost, currency=currency)
        return item

    def purchased_callback(self):
        """
        When purchase goes through, activate and update the course enrollment for the correct mode
        """
        self.course_enrollment.change_mode(self.mode)
        self.course_enrollment.activate()
        self.course_enrollment.send_signal(EnrollStatusChange.upgrade_complete,
                                           cost=self.unit_cost, currency=self.currency)

    def additional_instruction_text(self):
        verification_reminder = ""
        refund_reminder_msg = _("You can unenroll in the course and receive a full refund for 14 days after the course "
                                "start date. ")
        is_enrollment_mode_verified = self.course_enrollment.is_verified_enrollment()
        is_professional_mode_verified = self.course_enrollment.is_professional_enrollment()

        if is_enrollment_mode_verified:
            domain = configuration_helpers.get_value('SITE_NAME', settings.SITE_NAME)
            path = reverse('verify_student_verify_now', kwargs={'course_id': unicode(self.course_id)})
            verification_url = "http://{domain}{path}".format(domain=domain, path=path)

            verification_reminder = _(
                "If you haven't verified your identity yet, please start the verification process ({verification_url})."
            ).format(verification_url=verification_url)

        if is_professional_mode_verified:
            refund_reminder_msg = _("You can unenroll in the course and receive a full refund for 2 days after the "
                                    "course start date. ")

        refund_reminder = _(
            "{refund_reminder_msg}"
            "To receive your refund, contact {billing_email}. "
            "Please include your order number in your email. "
            "Please do NOT include your credit card information."
        ).format(
            refund_reminder_msg=refund_reminder_msg,
            billing_email=settings.PAYMENT_SUPPORT_EMAIL
        )

        # Need this to be unicode in case the reminder strings
        # have been translated and contain non-ASCII unicode
        return u"{verification_reminder} {refund_reminder}".format(
            verification_reminder=verification_reminder,
            refund_reminder=refund_reminder
        )

    @classmethod
    def verified_certificates_count(cls, course_id, status):
        """Return a queryset of CertificateItem for every verified enrollment in course_id with the given status."""
        return use_read_replica_if_available(
            CertificateItem.objects.filter(course_id=course_id, mode='verified', status=status).count())

    # TODO combine these three methods into one
    @classmethod
    def verified_certificates_monetary_field_sum(cls, course_id, status, field_to_aggregate):
        """
        Returns a Decimal indicating the total sum of field_to_aggregate for all verified certificates with a particular status.

        Sample usages:
        - status 'refunded' and field_to_aggregate 'unit_cost' will give the total amount of money refunded for course_id
        - status 'purchased' and field_to_aggregate 'service_fees' gives the sum of all service fees for purchased certificates
        etc
        """
        query = use_read_replica_if_available(
            CertificateItem.objects.filter(course_id=course_id, mode='verified', status=status)).aggregate(Sum(field_to_aggregate))[field_to_aggregate + '__sum']
        if query is None:
            return Decimal(0.00)
        else:
            return query

    @classmethod
    def verified_certificates_contributing_more_than_minimum(cls, course_id):
        return use_read_replica_if_available(
            CertificateItem.objects.filter(
                course_id=course_id,
                mode='verified',
                status='purchased',
                unit_cost__gt=(CourseMode.min_course_price_for_verified_for_currency(course_id, 'usd')))).count()

    def analytics_data(self):
        """Simple function used to construct analytics data for the OrderItem.

        If the CertificateItem is associated with a course, additional fields will be populated with
        course information. If there is a mode associated with the certificate, it is included in the SKU.

        Returns
            A dictionary containing analytics data for this OrderItem.

        """
        data = super(CertificateItem, self).analytics_data()
        sku = data['sku']
        if self.course_id != CourseKeyField.Empty:
            data['name'] = unicode(self.course_id)
            data['category'] = unicode(self.course_id.org)
        if self.mode:
            data['sku'] = sku + u'.' + unicode(self.mode)
        return data


class DonationConfiguration(ConfigurationModel):
    """Configure whether donations are enabled on the site."""
    class Meta(ConfigurationModel.Meta):
        app_label = "shoppingcart"


class Donation(OrderItem):
    """A donation made by a user.

    Donations can be made for a specific course or to the organization as a whole.
    Users can choose the donation amount.
    """

    class Meta(object):
        app_label = "shoppingcart"

    # Types of donations
    DONATION_TYPES = (
        ("general", "A general donation"),
        ("course", "A donation to a particular course")
    )

    # The type of donation
    donation_type = models.CharField(max_length=32, default="general", choices=DONATION_TYPES)

    # If a donation is made for a specific course, then store the course ID here.
    # If the donation is made to the organization as a whole,
    # set this field to CourseKeyField.Empty
    course_id = CourseKeyField(max_length=255, db_index=True)

    @classmethod
    @transaction.atomic
    def add_to_order(cls, order, donation_amount, course_id=None, currency='usd'):
        """Add a donation to an order.

        Args:
            order (Order): The order to add this donation to.
            donation_amount (Decimal): The amount the user is donating.


        Keyword Args:
            course_id (CourseKey): If provided, associate this donation with a particular course.
            currency (str): The currency used for the the donation.

        Raises:
            InvalidCartItem: The provided course ID is not valid.

        Returns:
            Donation

        """
        # This will validate the currency but won't actually add the item to the order.
        super(Donation, cls).add_to_order(order, currency=currency)

        # Create a line item description, including the name of the course
        # if this is a per-course donation.
        # This will raise an exception if the course can't be found.
        description = cls._line_item_description(course_id=course_id)

        params = {
            "order": order,
            "user": order.user,
            "status": order.status,
            "qty": 1,
            "unit_cost": donation_amount,
            "currency": currency,
            "line_desc": description
        }

        if course_id is not None:
            params["course_id"] = course_id
            params["donation_type"] = "course"
        else:
            params["donation_type"] = "general"

        return cls.objects.create(**params)

    def purchased_callback(self):
        """Donations do not need to be fulfilled, so this method does nothing."""
        pass

    def generate_receipt_instructions(self):
        """Provide information about tax-deductible donations in the receipt.

        Returns:
            tuple of (Donation, unicode)

        """
        return self.pk_with_subclass, set([self._tax_deduction_msg()])

    def additional_instruction_text(self, **kwargs):
        """Provide information about tax-deductible donations in the confirmation email.

        Returns:
            unicode

        """
        return self._tax_deduction_msg()

    def _tax_deduction_msg(self):
        """Return the translated version of the tax deduction message.

        Returns:
            unicode

        """
        return _(
            u"We greatly appreciate this generous contribution and your support of the {platform_name} mission.  "
            u"This receipt was prepared to support charitable contributions for tax purposes.  "
            u"We confirm that neither goods nor services were provided in exchange for this gift."
        ).format(platform_name=configuration_helpers.get_value('PLATFORM_NAME', settings.PLATFORM_NAME))

    @classmethod
    def _line_item_description(cls, course_id=None):
        """Create a line-item description for the donation.

        Includes the course display name if provided.

        Keyword Arguments:
            course_id (CourseKey)

        Raises:
            CourseDoesNotExistException: The course ID is not valid.

        Returns:
            unicode

        """
        # If a course ID is provided, include the display name of the course
        # in the line item description.
        if course_id is not None:
            course = modulestore().get_course(course_id)
            if course is None:
                msg = u"Could not find a course with the ID '{course_id}'".format(course_id=course_id)
                log.error(msg)
                raise CourseDoesNotExistException(
                    _(u"Could not find a course with the ID '{course_id}'").format(course_id=course_id)
                )

            return _(u"Donation for {course}").format(course=course.display_name)

        # The donation is for the organization as a whole, not a specific course
        else:
            return _(u"Donation for {platform_name}").format(
                platform_name=configuration_helpers.get_value('PLATFORM_NAME', settings.PLATFORM_NAME),
            )

    @property
    def single_item_receipt_context(self):
        return {
            'receipt_has_donation_item': True,
        }

    def analytics_data(self):
        """Simple function used to construct analytics data for the OrderItem.

        If the donation is associated with a course, additional fields will be populated with
        course information. When no name or category is specified by the implementation, the
        platform name is used as a default value for required event fields, to declare that
        the Order is specific to the platform, rather than a specific product name or category.

        Returns
            A dictionary containing analytics data for this OrderItem.

        """
        data = super(Donation, self).analytics_data()
        if self.course_id != CourseKeyField.Empty:
            data['name'] = unicode(self.course_id)
            data['category'] = unicode(self.course_id.org)
        else:
            data['name'] = configuration_helpers.get_value('PLATFORM_NAME', settings.PLATFORM_NAME)
            data['category'] = configuration_helpers.get_value('PLATFORM_NAME', settings.PLATFORM_NAME)
        return data

    @property
    def pdf_receipt_display_name(self):
        """
            How to display this item on a PDF printed receipt file.
        """
        return self._line_item_description(course_id=self.course_id)<|MERGE_RESOLUTION|>--- conflicted
+++ resolved
@@ -385,7 +385,7 @@
                     'emails/business_order_confirmation_email.txt' if is_order_type_business else 'emails/order_confirmation_email.txt',
                     {
                         'order': self,
-                        'recipient_name': recipient[0],
+                        'recipient_name': recipient_name,
                         'recipient_type': recipient[2],
                         'site_name': site_name,
                         'order_items': orderitems,
@@ -396,20 +396,13 @@
                             username=self.user.username, email=self.user.email
                         ),
                         'has_billing_info': settings.FEATURES['STORE_BILLING_INFO'],
-<<<<<<< HEAD
-                        'platform_name': microsite.get_value('platform_name', settings.PLATFORM_NAME),
-                        'payment_support_email': microsite.get_value('payment_support_email', settings.PAYMENT_SUPPORT_EMAIL),
-                        'payment_email_signature': microsite.get_value('payment_email_signature'),
-                        'recipient_name': recipient_name,
-                        'payment_support_phone': microsite.get_value('payment_support_phone', settings.PAYMENT_SUPPORT_PHONE),
-                        'payment_platform_name': microsite.get_value('payment_platform_name', settings.PAYMENT_PLATFORM_NAME),
-=======
                         'platform_name': configuration_helpers.get_value('platform_name', settings.PLATFORM_NAME),
                         'payment_support_email': configuration_helpers.get_value(
                             'payment_support_email', settings.PAYMENT_SUPPORT_EMAIL,
                         ),
                         'payment_email_signature': configuration_helpers.get_value('payment_email_signature'),
->>>>>>> 90707afa
+                        'payment_support_phone': configuration_helpers.get_value('payment_support_phone', settings.PAYMENT_SUPPORT_PHONE),
+                        'payment_platform_name': configuration_helpers.get_value('payment_platform_name', settings.PAYMENT_PLATFORM_NAME),
                     }
                 )
                 email = EmailMessage(
@@ -1925,11 +1918,7 @@
                                                                                                        user_email=course_enrollment.user.email,
                                                                                                        order_number=order_number)
         to_email = [settings.PAYMENT_SUPPORT_EMAIL]
-<<<<<<< HEAD
-        from_email = microsite.get_value('payment_support_email', settings.PAYMENT_CONFIRM_EMAIL)
-=======
         from_email = configuration_helpers.get_value('payment_support_email', settings.PAYMENT_SUPPORT_EMAIL)
->>>>>>> 90707afa
         try:
             send_mail(subject, message, from_email, to_email, fail_silently=False)
         except Exception as exception:  # pylint: disable=broad-except
