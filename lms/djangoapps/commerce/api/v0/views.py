""" API v0 views. """
import logging

from edx_rest_api_client import exceptions
from opaque_keys import InvalidKeyError
from opaque_keys.edx.keys import CourseKey
from rest_framework.authentication import SessionAuthentication
from rest_framework.permissions import IsAuthenticated
from rest_framework.status import HTTP_406_NOT_ACCEPTABLE, HTTP_409_CONFLICT
from rest_framework.views import APIView

from commerce.constants import Messages
from commerce.exceptions import InvalidResponseError
from commerce.http import DetailResponse, InternalRequestErrorResponse
from commerce.utils import audit_log
from course_modes.models import CourseMode
from courseware import courses
from embargo import api as embargo_api
from enrollment.api import add_enrollment
from enrollment.views import EnrollmentCrossDomainSessionAuth
from openedx.core.djangoapps.commerce.utils import ecommerce_api_client
from openedx.core.djangoapps.user_api.preferences.api import update_email_opt_in
from openedx.core.lib.api.authentication import OAuth2AuthenticationAllowInactiveUser
from student.models import CourseEnrollment
from student.views import notify_enrollment_by_email
from util.json_request import JsonResponse


log = logging.getLogger(__name__)


class BasketsView(APIView):
    """ Creates a basket with a course seat and enrolls users. """

    # LMS utilizes User.user_is_active to indicate email verification, not whether an account is active. Sigh!
    authentication_classes = (EnrollmentCrossDomainSessionAuth, OAuth2AuthenticationAllowInactiveUser)
    permission_classes = (IsAuthenticated,)

    def _is_data_valid(self, request):
        """
        Validates the data posted to the view.

        Arguments
            request -- HTTP request

        Returns
            Tuple (data_is_valid, course_key, error_msg)
        """
        course_id = request.data.get('course_id')

        if not course_id:
            return False, None, u'Field course_id is missing.'

        try:
            course_key = CourseKey.from_string(course_id)
            courses.get_course(course_key)
        except (InvalidKeyError, ValueError)as ex:
            log.exception(u'Unable to locate course matching %s.', course_id)
            return False, None, ex.message

        return True, course_key, None

    def _enroll(self, course_key, user, mode=CourseMode.DEFAULT_MODE_SLUG):
        """ Enroll the user in the course. """
        add_enrollment(user.username, unicode(course_key), mode)

    def _handle_marketing_opt_in(self, request, course_key, user):
        """
        Handle the marketing email opt-in flag, if it was set.

        Errors here aren't expected, but should not break the outer enrollment transaction.
        """
        email_opt_in = request.data.get('email_opt_in', None)
        if email_opt_in is not None:
            try:
                update_email_opt_in(user, course_key.org, email_opt_in)
            except Exception:  # pylint: disable=broad-except
                # log the error, return silently
                log.exception(
                    'Failed to handle marketing opt-in flag: user="%s", course="%s"', user.username, course_key
                )

    def post(self, request, *args, **kwargs):
        """
        Attempt to create the basket and enroll the user.
        """
        user = request.user
        valid, course_key, error = self._is_data_valid(request)
        if not valid:
            return DetailResponse(error, status=HTTP_406_NOT_ACCEPTABLE)

        embargo_response = embargo_api.get_embargo_response(request, course_key, user)

        if embargo_response:
            return embargo_response

        # Don't do anything if an enrollment already exists
        course_id = unicode(course_key)
        enrollment = CourseEnrollment.get_enrollment(user, course_key)
        if enrollment and enrollment.is_active:
            msg = Messages.ENROLLMENT_EXISTS.format(course_id=course_id, username=user.username)
            return DetailResponse(msg, status=HTTP_409_CONFLICT)

        # If there is no audit or honor course mode, this most likely
        # a Prof-Ed course. Return an error so that the JS redirects
        # to track selection.
        honor_mode = CourseMode.mode_for_course(course_key, CourseMode.HONOR)
        audit_mode = CourseMode.mode_for_course(course_key, CourseMode.AUDIT)

        # Accept either honor or audit as an enrollment mode to
        # maintain backwards compatibility with existing courses
        default_enrollment_mode = audit_mode or honor_mode

        if not default_enrollment_mode:
            msg = Messages.NO_DEFAULT_ENROLLMENT_MODE.format(course_id=course_id)
            return DetailResponse(msg, status=HTTP_406_NOT_ACCEPTABLE)
        elif default_enrollment_mode and not default_enrollment_mode.sku:
            # If there are no course modes with SKUs, enroll the user without contacting the external API.
            msg = Messages.NO_SKU_ENROLLED.format(
                enrollment_mode=default_enrollment_mode.slug,
                course_id=course_id,
                username=user.username
            )
            log.info(msg)
<<<<<<< HEAD
            self._enroll(course_key, user)
            notify_enrollment_by_email(courses.get_course(course_key), user, request)
=======
            self._enroll(course_key, user, default_enrollment_mode.slug)
>>>>>>> a27c7025
            self._handle_marketing_opt_in(request, course_key, user)
            return DetailResponse(msg)

        # Setup the API

        try:
            api = ecommerce_api_client(user)
        except ValueError:
            self._enroll(course_key, user)
            notify_enrollment_by_email(courses.get_course(course_key), user, request)
            msg = Messages.NO_ECOM_API.format(username=user.username, course_id=unicode(course_key))
            log.debug(msg)
            return DetailResponse(msg)

        response = None

        # Make the API call
        try:
            response_data = api.baskets.post({
                'products': [{'sku': default_enrollment_mode.sku}],
                'checkout': True,
            })

            payment_data = response_data["payment_data"]
            if payment_data:
                # Pass data to the client to begin the payment flow.
                response = JsonResponse(payment_data)
            elif response_data['order']:
                # The order was completed immediately because there is no charge.
                msg = Messages.ORDER_COMPLETED.format(order_number=response_data['order']['number'])
                log.debug(msg)
                response = DetailResponse(msg)
            else:
                msg = u'Unexpected response from basket endpoint.'
                log.error(
                    msg + u' Could not enroll user %(username)s in course %(course_id)s.',
                    {'username': user.id, 'course_id': course_id},
                )
                raise InvalidResponseError(msg)
        except (exceptions.SlumberBaseException, exceptions.Timeout) as ex:
            log.exception(ex.message)
            return InternalRequestErrorResponse(ex.message)
        finally:
            audit_log(
                'checkout_requested',
                course_id=course_id,
                mode=default_enrollment_mode.slug,
                processor_name=None,
                user_id=user.id
            )

        self._handle_marketing_opt_in(request, course_key, user)
        return response


class BasketOrderView(APIView):
    """ Retrieve the order associated with a basket. """

    authentication_classes = (SessionAuthentication,)
    permission_classes = (IsAuthenticated,)

    def get(self, request, *_args, **kwargs):
        """ HTTP handler. """
        try:
            order = ecommerce_api_client(request.user).baskets(kwargs['basket_id']).order.get()
            return JsonResponse(order)
        except exceptions.HttpNotFoundError:
            return JsonResponse(status=404)<|MERGE_RESOLUTION|>--- conflicted
+++ resolved
@@ -122,12 +122,8 @@
                 username=user.username
             )
             log.info(msg)
-<<<<<<< HEAD
-            self._enroll(course_key, user)
+            self._enroll(course_key, user, default_enrollment_mode.slug)
             notify_enrollment_by_email(courses.get_course(course_key), user, request)
-=======
-            self._enroll(course_key, user, default_enrollment_mode.slug)
->>>>>>> a27c7025
             self._handle_marketing_opt_in(request, course_key, user)
             return DetailResponse(msg)
 
