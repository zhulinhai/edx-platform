--- conflicted
+++ resolved
@@ -46,8 +46,7 @@
 
     descriptor = modulestore().get_item(usage_key, depth=0)
     field_data_cache = FieldDataCache([descriptor], usage_key.course_key, student)
-<<<<<<< HEAD
-    return get_module(student, request, usage_key, field_data_cache)
+    return get_module(student, request, usage_key, field_data_cache, course=course)
 
 
 def collect_course_forums_data(course_id):
@@ -349,7 +348,4 @@
             }
         },
     ]
-    return query
-=======
-    return get_module(student, request, usage_key, field_data_cache, course=course)
->>>>>>> c8090659
+    return query