--- conflicted
+++ resolved
@@ -5,13 +5,8 @@
 
 Many of these GETs may become PUTs in the future.
 """
-<<<<<<< HEAD
-from django.views.decorators.http import require_POST
-
 import hashlib
-=======
 import StringIO
->>>>>>> 04595a7b
 import json
 import logging
 import re
