--- conflicted
+++ resolved
@@ -37,16 +37,15 @@
     FileValidationException, UniversalNewlineIterator
 )
 from util.json_request import JsonResponse, JsonResponseBadRequest
-<<<<<<< HEAD
-from instructor.views.instructor_task_helpers import extract_email_features, extract_task_features
+
+# Stanford Fork
 from instructor_analytics.csvs import create_csv_response
 import gzip
-
-from microsite_configuration import microsite
-=======
+from instructor.lti_grader import LTIGrader
+# / Stanford Fork
+
 from util.views import require_global_staff
 from lms.djangoapps.instructor.views.instructor_task_helpers import extract_email_features, extract_task_features
->>>>>>> 90707afa
 
 from courseware.access import has_access
 from courseware.courses import get_course_with_access, get_course_by_id
@@ -93,13 +92,8 @@
 import instructor_analytics.csvs
 import csv
 from openedx.core.djangoapps.user_api.preferences.api import get_user_preference, set_user_preference
-<<<<<<< HEAD
-from instructor.views import INVOICE_KEY
-from instructor.lti_grader import LTIGrader
-=======
 from openedx.core.djangolib.markup import HTML, Text
 from lms.djangoapps.instructor.views import INVOICE_KEY
->>>>>>> 90707afa
 
 from submissions import api as sub_api  # installed from the edx-submissions repository
 
@@ -119,11 +113,7 @@
     parse_datetime,
     set_due_date_extension,
     strip_if_string,
-<<<<<<< HEAD
-    bulk_email_is_enabled_for_course,
-    generate_course_forums_d3,
-=======
->>>>>>> 90707afa
+    generate_course_forums_d3, # <- Stanford Fork
 )
 from opaque_keys.edx.keys import CourseKey, UsageKey
 from opaque_keys.edx.locations import SlashSeparatedCourseKey
