--- conflicted
+++ resolved
@@ -87,10 +87,7 @@
         'initial_mode': initial_mode,
         'third_party_auth': json.dumps(_third_party_auth_context(request)),
         'platform_name': settings.PLATFORM_NAME,
-<<<<<<< HEAD
         'account_name': settings.ACCOUNT_NAME,
-        'responsive': True
-=======
         'responsive': True,
 
         # Include form descriptions retrieved from the user API.
@@ -106,7 +103,6 @@
         'enrollment_action': request.GET.get('enrollment_action'),
         'course_id': request.GET.get('course_id'),
         'course_mode': request.GET.get('course_mode'),
->>>>>>> 00b75f01
     }
 
     return render_to_response('student_account/login_and_register.html', context)
