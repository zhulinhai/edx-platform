""" Views for a student's account information. """

import logging
import json
import urlparse

from django.conf import settings
from django.contrib import messages
from django.contrib.auth.decorators import login_required
from django.http import (
    HttpResponse, HttpResponseBadRequest, HttpResponseForbidden
)
from django.shortcuts import redirect
from django.http import HttpRequest
from django_countries import countries
from django.core.urlresolvers import reverse, resolve
from django.utils.translation import ugettext as _
from django.views.decorators.csrf import ensure_csrf_cookie
from django.views.decorators.http import require_http_methods

from lang_pref.api import released_languages
from edxmako.shortcuts import render_to_response
from microsite_configuration import microsite

from external_auth.login_and_register import (
    login as external_auth_login,
    register as external_auth_register
)
from external_auth.models import ExternalAuthMap
from student.models import UserProfile
from student.views import (
    signin_user as old_login_view,
    register_user as old_register_view
)
from student.helpers import get_next_url_for_login_page
import third_party_auth
from third_party_auth import pipeline
from third_party_auth.decorators import xframe_allow_whitelisted
from util.bad_request_rate_limiter import BadRequestRateLimiter

from openedx.core.djangoapps.user_api.accounts.api import request_password_change
from openedx.core.djangoapps.user_api.errors import UserNotFound


AUDIT_LOG = logging.getLogger("audit")


@require_http_methods(['GET'])
@ensure_csrf_cookie
@xframe_allow_whitelisted
def login_and_registration_form(request, initial_mode="login"):
    """Render the combined login/registration form, defaulting to login

    This relies on the JS to asynchronously load the actual form from
    the user_api.

    Keyword Args:
        initial_mode (string): Either "login" or "register".

    """
    # Determine the URL to redirect to following login/registration/third_party_auth
    redirect_to = get_next_url_for_login_page(request)

    # If we're already logged in, redirect to the dashboard
    if UserProfile.has_registered(request.user):
        return redirect(redirect_to)

    # Retrieve the form descriptions from the user API
    form_descriptions = _get_form_descriptions(request)

    # If this is a microsite, revert to the old login/registration pages.
    # We need to do this for now to support existing themes.
    # Microsites can use the new logistration page by setting
    # 'ENABLE_COMBINED_LOGIN_REGISTRATION' in their microsites configuration file.
    if microsite.is_request_in_microsite() and not microsite.get_value('ENABLE_COMBINED_LOGIN_REGISTRATION', False):
        if initial_mode == "login":
            return old_login_view(request)
        elif initial_mode == "register":
            return old_register_view(request)

    # Allow external auth to intercept and handle the request
    ext_auth_response = _external_auth_intercept(request, initial_mode)
    if ext_auth_response is not None:
        return ext_auth_response

    # Our ?next= URL may itself contain a parameter 'tpa_hint=x' that we need to check.
    # If present, we display a login page focused on third-party auth with that provider.
    third_party_auth_hint = None
    if '?' in redirect_to:
        try:
            next_args = urlparse.parse_qs(urlparse.urlparse(redirect_to).query)
            provider_id = next_args['tpa_hint'][0]
            if third_party_auth.provider.Registry.get(provider_id=provider_id):
                third_party_auth_hint = provider_id
                initial_mode = "hinted_login"
        except (KeyError, ValueError, IndexError):
            pass

    # Otherwise, render the combined login/registration page
    context = {
<<<<<<< HEAD
        'login_redirect_url': redirect_to,  # This gets added to the query string of the "Sign In" button in the header
        'disable_courseware_js': True,
        'initial_mode': initial_mode,
        'third_party_auth': json.dumps(_third_party_auth_context(request, redirect_to)),
        'third_party_auth_hint': third_party_auth_hint or '',
        'platform_name': settings.PLATFORM_NAME,
        'account_name': settings.ACCOUNT_NAME,
=======
        'data': {
            'login_redirect_url': redirect_to,
            'initial_mode': initial_mode,
            'third_party_auth': _third_party_auth_context(request, redirect_to),
            'third_party_auth_hint': third_party_auth_hint or '',
            'platform_name': settings.PLATFORM_NAME,

            # Include form descriptions retrieved from the user API.
            # We could have the JS client make these requests directly,
            # but we include them in the initial page load to avoid
            # the additional round-trip to the server.
            'login_form_desc': json.loads(form_descriptions['login']),
            'registration_form_desc': json.loads(form_descriptions['registration']),
            'password_reset_form_desc': json.loads(form_descriptions['password_reset']),
        },
        'login_redirect_url': redirect_to,  # This gets added to the query string of the "Sign In" button in header
>>>>>>> 3bd9f95a
        'responsive': True,
        'allow_iframing': True,
        'disable_courseware_js': True,
    }

    return render_to_response('student_account/login_and_register.html', context)


@require_http_methods(['POST'])
def password_change_request_handler(request):
    """Handle password change requests originating from the account page.

    Uses the Account API to email the user a link to the password reset page.

    Note:
        The next step in the password reset process (confirmation) is currently handled
        by student.views.password_reset_confirm_wrapper, a custom wrapper around Django's
        password reset confirmation view.

    Args:
        request (HttpRequest)

    Returns:
        HttpResponse: 200 if the email was sent successfully
        HttpResponse: 400 if there is no 'email' POST parameter, or if no user with
            the provided email exists
        HttpResponse: 403 if the client has been rate limited
        HttpResponse: 405 if using an unsupported HTTP method

    Example usage:

        POST /account/password

    """
    limiter = BadRequestRateLimiter()
    if limiter.is_rate_limit_exceeded(request):
        AUDIT_LOG.warning("Password reset rate limit exceeded")
        return HttpResponseForbidden()

    user = request.user
    # Prefer logged-in user's email
    email = user.email if user.is_authenticated() else request.POST.get('email')

    if email:
        try:
            request_password_change(email, request.get_host(), request.is_secure())
        except UserNotFound:
            AUDIT_LOG.info("Invalid password reset attempt")
            # Increment the rate limit counter
            limiter.tick_bad_request_counter(request)

            return HttpResponseBadRequest(_("No user with the provided email address exists."))

        return HttpResponse(status=200)
    else:
        return HttpResponseBadRequest(_("No email address provided."))


def _third_party_auth_context(request, redirect_to):
    """Context for third party auth providers and the currently running pipeline.

    Arguments:
        request (HttpRequest): The request, used to determine if a pipeline
            is currently running.
        redirect_to: The URL to send the user to following successful
            authentication.

    Returns:
        dict

    """
    context = {
        "currentProvider": None,
        "providers": [],
        "secondaryProviders": [],
        "finishAuthUrl": None,
        "errorMessage": None,
    }

    if third_party_auth.is_enabled():
        for enabled in third_party_auth.provider.Registry.accepting_logins():
            info = {
                "id": enabled.provider_id,
                "name": enabled.name,
                "iconClass": enabled.icon_class,
                "loginUrl": pipeline.get_login_url(
                    enabled.provider_id,
                    pipeline.AUTH_ENTRY_LOGIN,
                    redirect_url=redirect_to,
                ),
                "registerUrl": pipeline.get_login_url(
                    enabled.provider_id,
                    pipeline.AUTH_ENTRY_REGISTER,
                    redirect_url=redirect_to,
                ),
            }
            context["providers" if not enabled.secondary else "secondaryProviders"].append(info)

        running_pipeline = pipeline.get(request)
        if running_pipeline is not None:
            current_provider = third_party_auth.provider.Registry.get_from_pipeline(running_pipeline)

            if current_provider is not None:
                context["currentProvider"] = current_provider.name
                context["finishAuthUrl"] = pipeline.get_complete_url(current_provider.backend_name)

                if current_provider.skip_registration_form:
                    # As a reliable way of "skipping" the registration form, we just submit it automatically
                    context["autoSubmitRegForm"] = True

        # Check for any error messages we may want to display:
        for msg in messages.get_messages(request):
            if msg.extra_tags.split()[0] == "social-auth":
                # msg may or may not be translated. Try translating [again] in case we are able to:
                context['errorMessage'] = _(unicode(msg))  # pylint: disable=translation-of-non-string
                break

    return context


def _get_form_descriptions(request):
    """Retrieve form descriptions from the user API.

    Arguments:
        request (HttpRequest): The original request, used to retrieve session info.

    Returns:
        dict: Keys are 'login', 'registration', and 'password_reset';
            values are the JSON-serialized form descriptions.

    """
    return {
        'login': _local_server_get('/user_api/v1/account/login_session/', request.session),
        'registration': _local_server_get('/user_api/v1/account/registration/', request.session),
        'password_reset': _local_server_get('/user_api/v1/account/password_reset/', request.session)
    }


def _local_server_get(url, session):
    """Simulate a server-server GET request for an in-process API.

    Arguments:
        url (str): The URL of the request (excluding the protocol and domain)
        session (SessionStore): The session of the original request,
            used to get past the CSRF checks.

    Returns:
        str: The content of the response

    """
    # Since the user API is currently run in-process,
    # we simulate the server-server API call by constructing
    # our own request object.  We don't need to include much
    # information in the request except for the session
    # (to get past through CSRF validation)
    request = HttpRequest()
    request.method = "GET"
    request.session = session

    # Call the Django view function, simulating
    # the server-server API call
    view, args, kwargs = resolve(url)
    response = view(request, *args, **kwargs)

    # Return the content of the response
    return response.content


def _external_auth_intercept(request, mode):
    """Allow external auth to intercept a login/registration request.

    Arguments:
        request (Request): The original request.
        mode (str): Either "login" or "register"

    Returns:
        Response or None

    """
    if mode == "login":
        return external_auth_login(request)
    elif mode == "register":
        return external_auth_register(request)


@login_required
@require_http_methods(['GET'])
def account_settings(request):
    """Render the current user's account settings page.

    Args:
        request (HttpRequest)

    Returns:
        HttpResponse: 200 if the page was sent successfully
        HttpResponse: 302 if not logged in (redirect to login page)
        HttpResponse: 405 if using an unsupported HTTP method

    Example usage:

        GET /account/settings

    """
    return render_to_response('student_account/account_settings.html', account_settings_context(request))


@login_required
@require_http_methods(['GET'])
def finish_auth(request):  # pylint: disable=unused-argument
    """ Following logistration (1st or 3rd party), handle any special query string params.

    See FinishAuthView.js for details on the query string params.

    e.g. auto-enroll the user in a course, set email opt-in preference.

    This view just displays a "Please wait" message while AJAX calls are made to enroll the
    user in the course etc. This view is only used if a parameter like "course_id" is present
    during login/registration/third_party_auth. Otherwise, there is no need for it.

    Ideally this view will finish and redirect to the next step before the user even sees it.

    Args:
        request (HttpRequest)

    Returns:
        HttpResponse: 200 if the page was sent successfully
        HttpResponse: 302 if not logged in (redirect to login page)
        HttpResponse: 405 if using an unsupported HTTP method

    Example usage:

        GET /account/finish_auth/?course_id=course-v1:blah&enrollment_action=enroll

    """
    return render_to_response('student_account/finish_auth.html', {
        'disable_courseware_js': True,
    })


def account_settings_context(request):
    """ Context for the account settings page.

    Args:
        request: The request object.

    Returns:
        dict

    """
    user = request.user

    year_of_birth_options = [(unicode(year), unicode(year)) for year in UserProfile.VALID_YEARS]

    context = {
        'auth': {},
        'duplicate_provider': None,
        'fields': {
            'country': {
                'options': list(countries),
            }, 'gender': {
                'options': [(choice[0], _(choice[1])) for choice in UserProfile.GENDER_CHOICES],  # pylint: disable=translation-of-non-string
            }, 'language': {
                'options': released_languages(),
            }, 'level_of_education': {
                'options': [(choice[0], _(choice[1])) for choice in UserProfile.LEVEL_OF_EDUCATION_CHOICES],  # pylint: disable=translation-of-non-string
            }, 'password': {
                'url': reverse('password_reset'),
            }, 'year_of_birth': {
                'options': year_of_birth_options,
            }, 'preferred_language': {
                'options': settings.ALL_LANGUAGES,
            }
        },
        'platform_name': settings.PLATFORM_NAME,
        'user_accounts_api_url': reverse("accounts_api", kwargs={'username': user.username}),
        'user_preferences_api_url': reverse('preferences_api', kwargs={'username': user.username}),
        'disable_courseware_js': True,
    }

    if third_party_auth.is_enabled():
        # If the account on the third party provider is already connected with another edX account,
        # we display a message to the user.
        context['duplicate_provider'] = pipeline.get_duplicate_provider(messages.get_messages(request))

        auth_states = pipeline.get_provider_user_states(user)

        context['auth']['providers'] = [{
            'id': state.provider.provider_id,
            'name': state.provider.name,  # The name of the provider e.g. Facebook
            'connected': state.has_account,  # Whether the user's edX account is connected with the provider.
            # If the user is not connected, they should be directed to this page to authenticate
            # with the particular provider, as long as the provider supports initiating a login.
            'connect_url': pipeline.get_login_url(
                state.provider.provider_id,
                pipeline.AUTH_ENTRY_ACCOUNT_SETTINGS,
                # The url the user should be directed to after the auth process has completed.
                redirect_url=reverse('account_settings'),
            ),
            'accepts_logins': state.provider.accepts_logins,
            # If the user is connected, sending a POST request to this url removes the connection
            # information for this provider from their edX account.
            'disconnect_url': pipeline.get_disconnect_url(state.provider.provider_id, state.association_id),
        } for state in auth_states]

    try:
        external_auth_map = ExternalAuthMap.objects.get(user=user)
    except:
        external_auth_map = None
    context['is_shib_auth'] = 'shib' in external_auth_map.external_domain if external_auth_map else False

    return context<|MERGE_RESOLUTION|>--- conflicted
+++ resolved
@@ -98,21 +98,13 @@
 
     # Otherwise, render the combined login/registration page
     context = {
-<<<<<<< HEAD
-        'login_redirect_url': redirect_to,  # This gets added to the query string of the "Sign In" button in the header
-        'disable_courseware_js': True,
-        'initial_mode': initial_mode,
-        'third_party_auth': json.dumps(_third_party_auth_context(request, redirect_to)),
-        'third_party_auth_hint': third_party_auth_hint or '',
-        'platform_name': settings.PLATFORM_NAME,
-        'account_name': settings.ACCOUNT_NAME,
-=======
         'data': {
             'login_redirect_url': redirect_to,
             'initial_mode': initial_mode,
             'third_party_auth': _third_party_auth_context(request, redirect_to),
             'third_party_auth_hint': third_party_auth_hint or '',
             'platform_name': settings.PLATFORM_NAME,
+            'account_name': settings.ACCOUNT_NAME,
 
             # Include form descriptions retrieved from the user API.
             # We could have the JS client make these requests directly,
@@ -123,7 +115,6 @@
             'password_reset_form_desc': json.loads(form_descriptions['password_reset']),
         },
         'login_redirect_url': redirect_to,  # This gets added to the query string of the "Sign In" button in header
->>>>>>> 3bd9f95a
         'responsive': True,
         'allow_iframing': True,
         'disable_courseware_js': True,
