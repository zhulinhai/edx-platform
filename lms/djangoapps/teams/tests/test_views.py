# -*- coding: utf-8 -*-
"""Tests for the teams API at the HTTP request level."""
import json
from datetime import datetime

import pytz
from dateutil import parser
import ddt
from elasticsearch.exceptions import ConnectionError
from mock import patch
from search.search_engine_base import SearchEngine
from django.core.urlresolvers import reverse
from django.conf import settings
from django.db.models.signals import post_save
from django.utils import translation
from nose.plugins.attrib import attr
import unittest
from rest_framework.test import APITestCase, APIClient
from xmodule.modulestore.tests.django_utils import SharedModuleStoreTestCase
from xmodule.modulestore.tests.factories import CourseFactory

from courseware.tests.factories import StaffFactory
from common.test.utils import skip_signal
from student.tests.factories import UserFactory, AdminFactory, CourseEnrollmentFactory
from student.models import CourseEnrollment
from util.testing import EventTestMixin
from .factories import CourseTeamFactory, LAST_ACTIVITY_AT
from ..models import CourseTeamMembership
from ..search_indexes import CourseTeamIndexer, CourseTeam, course_team_post_save_callback
from django_comment_common.models import Role, FORUM_ROLE_COMMUNITY_TA
from django_comment_common.utils import seed_permissions_roles


@attr('shard_1')
class TestDashboard(SharedModuleStoreTestCase):
    """Tests for the Teams dashboard."""
    test_password = "test"

    NUM_TOPICS = 10

    @classmethod
    def setUpClass(cls):
        super(TestDashboard, cls).setUpClass()
        cls.course = CourseFactory.create(
            teams_configuration={
                "max_team_size": 10,
                "topics": [
                    {
                        "name": "Topic {}".format(topic_id),
                        "id": topic_id,
                        "description": "Description for topic {}".format(topic_id)
                    }
                    for topic_id in range(cls.NUM_TOPICS)
                ]
            }
        )

    def setUp(self):
        """
        Set up tests
        """
        super(TestDashboard, self).setUp()
        # will be assigned to self.client by default
        self.user = UserFactory.create(password=self.test_password)
        self.teams_url = reverse('teams_dashboard', args=[self.course.id])

    def test_anonymous(self):
        """Verifies that an anonymous client cannot access the team
        dashboard, and is redirected to the login page."""
        anonymous_client = APIClient()
        response = anonymous_client.get(self.teams_url)
        redirect_url = '{0}?next={1}'.format(settings.LOGIN_URL, self.teams_url)
        self.assertRedirects(response, redirect_url)

    def test_not_enrolled_not_staff(self):
        """ Verifies that a student who is not enrolled cannot access the team dashboard. """
        self.client.login(username=self.user.username, password=self.test_password)
        response = self.client.get(self.teams_url)
        self.assertEqual(404, response.status_code)

    def test_not_enrolled_staff(self):
        """
        Verifies that a user with global access who is not enrolled in the course can access the team dashboard.
        """
        staff_user = UserFactory(is_staff=True, password=self.test_password)
        staff_client = APIClient()
        staff_client.login(username=staff_user.username, password=self.test_password)
        response = staff_client.get(self.teams_url)
        self.assertContains(response, "TeamsTabFactory", status_code=200)

    def test_enrolled_not_staff(self):
        """
        Verifies that a user without global access who is enrolled in the course can access the team dashboard.
        """
        CourseEnrollmentFactory.create(user=self.user, course_id=self.course.id)
        self.client.login(username=self.user.username, password=self.test_password)
        response = self.client.get(self.teams_url)
        self.assertContains(response, "TeamsTabFactory", status_code=200)

    def test_enrolled_teams_not_enabled(self):
        """
        Verifies that a user without global access who is enrolled in the course cannot access the team dashboard
        if the teams feature is not enabled.
        """
        course = CourseFactory.create()
        teams_url = reverse('teams_dashboard', args=[course.id])
        CourseEnrollmentFactory.create(user=self.user, course_id=course.id)
        self.client.login(username=self.user.username, password=self.test_password)
        response = self.client.get(teams_url)
        self.assertEqual(404, response.status_code)

    @unittest.skip("Fix this - getting unreliable query counts")
    def test_query_counts(self):
        # Enroll in the course and log in
        CourseEnrollmentFactory.create(user=self.user, course_id=self.course.id)
        self.client.login(username=self.user.username, password=self.test_password)

<<<<<<< HEAD
        # Check the query count on the dashboard With no teams
        with self.assertNumQueries(22):
=======
        # Check the query count on the dashboard with no teams
        with self.assertNumQueries(18):
>>>>>>> a27c7025
            self.client.get(self.teams_url)

        # Create some teams
        for topic_id in range(self.NUM_TOPICS):
            team = CourseTeamFactory.create(
                name=u"Team for topic {}".format(topic_id),
                course_id=self.course.id,
                topic_id=topic_id,
            )

        # Add the user to the last team
        team.add_user(self.user)

        # Check the query count on the dashboard again
<<<<<<< HEAD
        with self.assertNumQueries(22):
=======
        with self.assertNumQueries(24):
>>>>>>> a27c7025
            self.client.get(self.teams_url)

    def test_bad_course_id(self):
        """
        Verifies expected behavior when course_id does not reference an existing course or is invalid.
        """
        bad_org = "badorgxxx"
        bad_team_url = self.teams_url.replace(self.course.id.org, bad_org)
        CourseEnrollmentFactory.create(user=self.user, course_id=self.course.id)
        self.client.login(username=self.user.username, password=self.test_password)
        response = self.client.get(bad_team_url)
        self.assertEqual(404, response.status_code)

        bad_team_url = bad_team_url.replace(bad_org, "invalid/course/id")
        response = self.client.get(bad_team_url)
        self.assertEqual(404, response.status_code)

    def get_user_course_specific_teams_list(self):
        """Gets the list of user course specific teams."""

        # Create a course two
        course_two = CourseFactory.create(
            teams_configuration={
                "max_team_size": 1,
                "topics": [
                    {
                        "name": "Test topic for course two",
                        "id": 1,
                        "description": "Description for test topic for course two."
                    }
                ]
            }
        )

        # Login and enroll user in both course course
        self.client.login(username=self.user.username, password=self.test_password)
        CourseEnrollmentFactory.create(user=self.user, course_id=self.course.id)
        CourseEnrollmentFactory.create(user=self.user, course_id=course_two.id)

        # Create teams in both courses
        course_one_team = CourseTeamFactory.create(name="Course one team", course_id=self.course.id, topic_id=1)
        course_two_team = CourseTeamFactory.create(name="Course two team", course_id=course_two.id, topic_id=1)  # pylint: disable=unused-variable

        # Check that initially list of user teams in course one is empty
        course_one_teams_url = reverse('teams_dashboard', args=[self.course.id])
        response = self.client.get(course_one_teams_url)
        self.assertIn('"teams": {"count": 0', response.content)

        # Add user to a course one team
        course_one_team.add_user(self.user)

        # Check that list of user teams in course one is not empty, it is one now
        response = self.client.get(course_one_teams_url)
        self.assertIn('"teams": {"count": 1', response.content)

        # Check that list of user teams in course two is still empty
        course_two_teams_url = reverse('teams_dashboard', args=[course_two.id])
        response = self.client.get(course_two_teams_url)
        self.assertIn('"teams": {"count": 0', response.content)


class TeamAPITestCase(APITestCase, SharedModuleStoreTestCase):
    """Base class for Team API test cases."""

    test_password = 'password'

    @classmethod
    def setUpClass(cls):
        super(TeamAPITestCase, cls).setUpClass()
        teams_configuration_1 = {
            'topics':
            [
                {
                    'id': 'topic_{}'.format(i),
                    'name': name,
                    'description': 'Description for topic {}.'.format(i)
                } for i, name in enumerate([u'Sólar power', 'Wind Power', 'Nuclear Power', 'Coal Power'])
            ]
        }
        cls.test_course_1 = CourseFactory.create(
            org='TestX',
            course='TS101',
            display_name='Test Course',
            teams_configuration=teams_configuration_1
        )

        teams_configuration_2 = {
            'topics':
            [
                {
                    'id': 'topic_5',
                    'name': 'Other Interests',
                    'description': 'Description for topic 5.'
                },
                {
                    'id': 'topic_6',
                    'name': 'Public Profiles',
                    'description': 'Description for topic 6.'
                },
            ],
            'max_team_size': 1
        }
        cls.test_course_2 = CourseFactory.create(
            org='MIT',
            course='6.002x',
            display_name='Circuits',
            teams_configuration=teams_configuration_2
        )

    def setUp(self):
        super(TeamAPITestCase, self).setUp()
        self.topics_count = 4
        self.users = {
            'staff': AdminFactory.create(password=self.test_password),
            'course_staff': StaffFactory.create(course_key=self.test_course_1.id, password=self.test_password)
        }
        self.create_and_enroll_student(username='student_enrolled')
        self.create_and_enroll_student(username='student_enrolled_not_on_team')
        self.create_and_enroll_student(username='student_unenrolled', courses=[])

        # Make this student a community TA.
        self.create_and_enroll_student(username='community_ta')
        seed_permissions_roles(self.test_course_1.id)
        community_ta_role = Role.objects.get(name=FORUM_ROLE_COMMUNITY_TA, course_id=self.test_course_1.id)
        community_ta_role.users.add(self.users['community_ta'])

        # This student is enrolled in both test courses and is a member of a team in each course, but is not on the
        # same team as student_enrolled.
        self.create_and_enroll_student(
            courses=[self.test_course_1, self.test_course_2],
            username='student_enrolled_both_courses_other_team'
        )

        # Make this student have a public profile
        self.create_and_enroll_student(
            courses=[self.test_course_2],
            username='student_enrolled_public_profile'
        )
        profile = self.users['student_enrolled_public_profile'].profile
        profile.year_of_birth = 1970
        profile.save()

        # This student is enrolled in the other course, but not yet a member of a team. This is to allow
        # course_2 to use a max_team_size of 1 without breaking other tests on course_1
        self.create_and_enroll_student(
            courses=[self.test_course_2],
            username='student_enrolled_other_course_not_on_team'
        )

        with skip_signal(
            post_save,
            receiver=course_team_post_save_callback,
            sender=CourseTeam,
            dispatch_uid='teams.signals.course_team_post_save_callback'
        ):
            self.solar_team = CourseTeamFactory.create(
                name=u'Sólar team',
                course_id=self.test_course_1.id,
                topic_id='topic_0'
            )
            self.wind_team = CourseTeamFactory.create(name='Wind Team', course_id=self.test_course_1.id)
            self.nuclear_team = CourseTeamFactory.create(name='Nuclear Team', course_id=self.test_course_1.id)
            self.another_team = CourseTeamFactory.create(name='Another Team', course_id=self.test_course_2.id)
            self.public_profile_team = CourseTeamFactory.create(
                name='Public Profile Team',
                course_id=self.test_course_2.id,
                topic_id='topic_6'
            )
            self.search_team = CourseTeamFactory.create(
                name='Search',
                description='queryable text',
                country='GS',
                language='to',
                course_id=self.test_course_2.id,
                topic_id='topic_7'
            )
            self.chinese_team = CourseTeamFactory.create(
                name=u'著文企臺個',
                description=u'共樣地面較，件展冷不護者這與民教過住意，國制銀產物助音是勢一友',
                country='CN',
                language='zh_HANS',
                course_id=self.test_course_2.id,
                topic_id='topic_7'
            )

        self.test_team_name_id_map = {team.name: team for team in (
            self.solar_team,
            self.wind_team,
            self.nuclear_team,
            self.another_team,
            self.public_profile_team,
            self.search_team,
            self.chinese_team,
        )}

        for user, course in [('staff', self.test_course_1), ('course_staff', self.test_course_1)]:
            CourseEnrollment.enroll(
                self.users[user], course.id, check_access=True
            )

        # Django Rest Framework v3 requires us to pass a request to serializers
        # that have URL fields.  Since we're invoking this code outside the context
        # of a request, we need to simulate that there's a request.
        self.solar_team.add_user(self.users['student_enrolled'])
        self.nuclear_team.add_user(self.users['student_enrolled_both_courses_other_team'])
        self.another_team.add_user(self.users['student_enrolled_both_courses_other_team'])
        self.public_profile_team.add_user(self.users['student_enrolled_public_profile'])

    def build_membership_data_raw(self, username, team):
        """Assembles a membership creation payload based on the raw values provided."""
        return {'username': username, 'team_id': team}

    def build_membership_data(self, username, team):
        """Assembles a membership creation payload based on the username and team model provided."""
        return self.build_membership_data_raw(self.users[username].username, team.team_id)

    def create_and_enroll_student(self, courses=None, username=None):
        """ Creates a new student and enrolls that student in the course.

        Adds the new user to the self.users dictionary with the username as the key.

        Returns the username once the user has been created.
        """
        if username is not None:
            user = UserFactory.create(password=self.test_password, username=username)
        else:
            user = UserFactory.create(password=self.test_password)
        courses = courses if courses is not None else [self.test_course_1]
        for course in courses:
            CourseEnrollment.enroll(user, course.id, check_access=True)
        self.users[user.username] = user

        return user.username

    def login(self, user):
        """Given a user string, logs the given user in.

        Used for testing with ddt, which does not have access to self in
        decorators. If user is 'student_inactive', then an inactive user will
        be both created and logged in.
        """
        if user == 'student_inactive':
            student_inactive = UserFactory.create(password=self.test_password)
            self.client.login(username=student_inactive.username, password=self.test_password)
            student_inactive.is_active = False
            student_inactive.save()
        else:
            self.client.login(username=self.users[user].username, password=self.test_password)

    def make_call(self, url, expected_status=200, method='get', data=None, content_type=None, **kwargs):
        """Makes a call to the Team API at the given url with method and data.

        If a user is specified in kwargs, that user is first logged in.
        """
        user = kwargs.pop('user', 'student_enrolled_not_on_team')
        if user:
            self.login(user)
        func = getattr(self.client, method)
        if content_type:
            response = func(url, data=data, content_type=content_type)
        else:
            response = func(url, data=data)

        self.assertEqual(
            expected_status,
            response.status_code,
            msg="Expected status {expected} but got {actual}: {content}".format(
                expected=expected_status,
                actual=response.status_code,
                content=response.content,
            )
        )

        if expected_status == 200:
            return json.loads(response.content)
        else:
            return response

    def get_teams_list(self, expected_status=200, data=None, no_course_id=False, **kwargs):
        """Gets the list of teams as the given user with data as query params. Verifies expected_status."""
        data = data if data else {}
        if 'course_id' not in data and not no_course_id:
            data.update({'course_id': self.test_course_1.id})
        return self.make_call(reverse('teams_list'), expected_status, 'get', data, **kwargs)

    def get_user_course_specific_teams_list(self):
        """Gets the list of user course specific teams."""

        # Create and enroll user in both courses
        user = self.create_and_enroll_student(
            courses=[self.test_course_1, self.test_course_2],
            username='test_user_enrolled_both_courses'
        )
        course_one_data = {'course_id': self.test_course_1.id, 'username': user}
        course_two_data = {'course_id': self.test_course_2.id, 'username': user}

        # Check that initially list of user teams in course one is empty
        team_list = self.get_teams_list(user=user, expected_status=200, data=course_one_data)
        self.assertEqual(team_list['count'], 0)

        # Add user to a course one team
        self.solar_team.add_user(self.users[user])

        # Check that list of user teams in course one is not empty now
        team_list = self.get_teams_list(user=user, expected_status=200, data=course_one_data)
        self.assertEqual(team_list['count'], 1)

        # Check that list of user teams in course two is still empty
        team_list = self.get_teams_list(user=user, expected_status=200, data=course_two_data)
        self.assertEqual(team_list['count'], 0)

    def build_team_data(self, name="Test team", course=None, description="Filler description", **kwargs):
        """Creates the payload for creating a team. kwargs can be used to specify additional fields."""
        data = kwargs
        course = course if course else self.test_course_1
        data.update({
            'name': name,
            'course_id': str(course.id),
            'description': description,
        })
        return data

    def post_create_team(self, expected_status=200, data=None, **kwargs):
        """Posts data to the team creation endpoint. Verifies expected_status."""
        return self.make_call(reverse('teams_list'), expected_status, 'post', data, **kwargs)

    def get_team_detail(self, team_id, expected_status=200, data=None, **kwargs):
        """Gets detailed team information for team_id. Verifies expected_status."""
        return self.make_call(reverse('teams_detail', args=[team_id]), expected_status, 'get', data, **kwargs)

    def delete_team(self, team_id, expected_status, **kwargs):
        """Delete the given team. Verifies expected_status."""
        return self.make_call(reverse('teams_detail', args=[team_id]), expected_status, 'delete', **kwargs)

    def patch_team_detail(self, team_id, expected_status, data=None, **kwargs):
        """Patches the team with team_id using data. Verifies expected_status."""
        return self.make_call(
            reverse('teams_detail', args=[team_id]),
            expected_status,
            'patch',
            json.dumps(data) if data else None,
            'application/merge-patch+json',
            **kwargs
        )

    def get_topics_list(self, expected_status=200, data=None, **kwargs):
        """Gets the list of topics, passing data as query params. Verifies expected_status."""
        return self.make_call(reverse('topics_list'), expected_status, 'get', data, **kwargs)

    def get_topic_detail(self, topic_id, course_id, expected_status=200, data=None, **kwargs):
        """Gets a single topic, passing data as query params. Verifies expected_status."""
        return self.make_call(
            reverse('topics_detail', kwargs={'topic_id': topic_id, 'course_id': str(course_id)}),
            expected_status,
            'get',
            data,
            **kwargs
        )

    def get_membership_list(self, expected_status=200, data=None, **kwargs):
        """Gets the membership list, passing data as query params. Verifies expected_status."""
        return self.make_call(reverse('team_membership_list'), expected_status, 'get', data, **kwargs)

    def post_create_membership(self, expected_status=200, data=None, **kwargs):
        """Posts data to the membership creation endpoint. Verifies expected_status."""
        return self.make_call(reverse('team_membership_list'), expected_status, 'post', data, **kwargs)

    def get_membership_detail(self, team_id, username, expected_status=200, data=None, **kwargs):
        """Gets an individual membership record, passing data as query params. Verifies expected_status."""
        return self.make_call(
            reverse('team_membership_detail', args=[team_id, username]),
            expected_status,
            'get',
            data,
            **kwargs
        )

    def delete_membership(self, team_id, username, expected_status=200, **kwargs):
        """Deletes an individual membership record. Verifies expected_status."""
        url = reverse('team_membership_detail', args=[team_id, username]) + '?admin=true'
        return self.make_call(url, expected_status, 'delete', **kwargs)

    def verify_expanded_public_user(self, user):
        """Verifies that fields exist on the returned user json indicating that it is expanded."""
        for field in ['username', 'url', 'bio', 'country', 'profile_image', 'time_zone', 'language_proficiencies']:
            self.assertIn(field, user)

    def verify_expanded_private_user(self, user):
        """Verifies that fields exist on the returned user json indicating that it is expanded."""
        for field in ['username', 'url', 'profile_image']:
            self.assertIn(field, user)
        for field in ['bio', 'country', 'time_zone', 'language_proficiencies']:
            self.assertNotIn(field, user)

    def verify_expanded_team(self, team):
        """Verifies that fields exist on the returned team json indicating that it is expanded."""
        for field in ['id', 'name', 'course_id', 'topic_id', 'date_created', 'description']:
            self.assertIn(field, team)


@ddt.ddt
class TestListTeamsAPI(EventTestMixin, TeamAPITestCase):
    """Test cases for the team listing API endpoint."""

    def setUp(self):  # pylint: disable=arguments-differ
        super(TestListTeamsAPI, self).setUp('lms.djangoapps.teams.utils.tracker')

    @ddt.data(
        (None, 401),
        ('student_inactive', 401),
        ('student_unenrolled', 403),
        ('student_enrolled', 200),
        ('staff', 200),
        ('course_staff', 200),
        ('community_ta', 200),
    )
    @ddt.unpack
    def test_access(self, user, status):
        teams = self.get_teams_list(user=user, expected_status=status)
        if status == 200:
            self.assertEqual(3, teams['count'])

    def test_missing_course_id(self):
        self.get_teams_list(400, no_course_id=True)

    def verify_names(self, data, status, names=None, **kwargs):
        """Gets a team listing with data as query params, verifies status, and then verifies team names if specified."""
        teams = self.get_teams_list(data=data, expected_status=status, **kwargs)
        if names is not None and 200 <= status < 300:
            results = teams['results']
            self.assertEqual(names, [team['name'] for team in results])

    def test_filter_invalid_course_id(self):
        self.verify_names({'course_id': 'no_such_course'}, 400)

    def test_filter_course_id(self):
        self.verify_names(
            {'course_id': self.test_course_2.id},
            200,
            ['Another Team', 'Public Profile Team', 'Search', u'著文企臺個'],
            user='staff'
        )

    def test_filter_topic_id(self):
        self.verify_names({'course_id': self.test_course_1.id, 'topic_id': 'topic_0'}, 200, [u'Sólar team'])

    def test_filter_username(self):
        self.verify_names({'course_id': self.test_course_1.id, 'username': 'student_enrolled'}, 200, [u'Sólar team'])
        self.verify_names({'course_id': self.test_course_1.id, 'username': 'staff'}, 200, [])

    @ddt.data(
        (None, 200, ['Nuclear Team', u'Sólar team', 'Wind Team']),
        ('name', 200, ['Nuclear Team', u'Sólar team', 'Wind Team']),
        # Note that "Nuclear Team" and "Solar team" have the same open_slots.
        # "Solar team" comes first due to secondary sort by last_activity_at.
        ('open_slots', 200, ['Wind Team', u'Sólar team', 'Nuclear Team']),
        # Note that "Wind Team" and "Nuclear Team" have the same last_activity_at.
        # "Wind Team" comes first due to secondary sort by open_slots.
        ('last_activity_at', 200, [u'Sólar team', 'Wind Team', 'Nuclear Team']),
    )
    @ddt.unpack
    def test_order_by(self, field, status, names):
        # Make "Solar team" the most recently active team.
        # The CourseTeamFactory sets the last_activity_at to a fixed time (in the past), so all of the
        # other teams have the same last_activity_at.
        with skip_signal(
            post_save,
            receiver=course_team_post_save_callback,
            sender=CourseTeam,
            dispatch_uid='teams.signals.course_team_post_save_callback'
        ):
            solar_team = self.test_team_name_id_map[u'Sólar team']
            solar_team.last_activity_at = datetime.utcnow().replace(tzinfo=pytz.utc)
            solar_team.save()

        data = {'order_by': field} if field else {}
        self.verify_names(data, status, names)

    def test_order_by_with_text_search(self):
        data = {'order_by': 'name', 'text_search': 'search'}
        self.verify_names(data, 400, [])
        self.assert_no_events_were_emitted()

    @ddt.data((404, {'course_id': 'no/such/course'}), (400, {'topic_id': 'no_such_topic'}))
    @ddt.unpack
    def test_no_results(self, status, data):
        self.get_teams_list(status, data)

    def test_page_size(self):
        result = self.get_teams_list(200, {'page_size': 2})
        self.assertEquals(2, result['num_pages'])

    def test_page(self):
        result = self.get_teams_list(200, {'page_size': 1, 'page': 3})
        self.assertEquals(3, result['num_pages'])
        self.assertIsNone(result['next'])
        self.assertIsNotNone(result['previous'])

    def test_expand_private_user(self):
        # Use the default user which is already private because to year_of_birth is set
        result = self.get_teams_list(200, {'expand': 'user', 'topic_id': 'topic_0'})
        self.verify_expanded_private_user(result['results'][0]['membership'][0]['user'])

    def test_expand_public_user(self):
        result = self.get_teams_list(
            200,
            {
                'expand': 'user',
                'topic_id': 'topic_6',
                'course_id': self.test_course_2.id
            },
            user='student_enrolled_public_profile'
        )
        self.verify_expanded_public_user(result['results'][0]['membership'][0]['user'])

    @ddt.data(
        ('search', ['Search']),
        ('queryable', ['Search']),
        ('Tonga', ['Search']),
        ('Island', ['Search']),
        ('not-a-query', []),
        ('team', ['Another Team', 'Public Profile Team']),
        (u'著文企臺個', [u'著文企臺個']),
    )
    @ddt.unpack
    def test_text_search(self, text_search, expected_team_names):
        def reset_search_index():
            """Clear out the search index and reindex the teams."""
            CourseTeamIndexer.engine().destroy()
            for team in self.test_team_name_id_map.values():
                CourseTeamIndexer.index(team)

        reset_search_index()
        self.verify_names(
            {'course_id': self.test_course_2.id, 'text_search': text_search},
            200,
            expected_team_names,
            user='student_enrolled_public_profile'
        )

        self.assert_event_emitted(
            'edx.team.searched',
            search_text=text_search,
            topic_id=None,
            number_of_results=len(expected_team_names)
        )

        # Verify that the searches still work for a user from a different locale
        with translation.override('ar'):
            reset_search_index()
            self.verify_names(
                {'course_id': self.test_course_2.id, 'text_search': text_search},
                200,
                expected_team_names,
                user='student_enrolled_public_profile'
            )

    def test_delete_removed_from_search(self):
        team = CourseTeamFactory.create(
            name=u'zoinks',
            course_id=self.test_course_1.id,
            topic_id='topic_0'
        )
        self.verify_names(
            {'course_id': self.test_course_1.id, 'text_search': 'zoinks'},
            200,
            [team.name],
            user='staff'
        )
        team.delete()
        self.verify_names(
            {'course_id': self.test_course_1.id, 'text_search': 'zoinks'},
            200,
            [],
            user='staff'
        )


@ddt.ddt
class TestCreateTeamAPI(EventTestMixin, TeamAPITestCase):
    """Test cases for the team creation endpoint."""

    def setUp(self):  # pylint: disable=arguments-differ
        super(TestCreateTeamAPI, self).setUp('lms.djangoapps.teams.utils.tracker')

    @ddt.data(
        (None, 401),
        ('student_inactive', 401),
        ('student_unenrolled', 403),
        ('student_enrolled_not_on_team', 200),
        ('staff', 200),
        ('course_staff', 200),
        ('community_ta', 200),
    )
    @ddt.unpack
    def test_access(self, user, status):
        team = self.post_create_team(status, self.build_team_data(name="New Team"), user=user)
        if status == 200:
            self.verify_expected_team_id(team, 'new-team')
            teams = self.get_teams_list(user=user)
            self.assertIn("New Team", [team['name'] for team in teams['results']])

    def _expected_team_id(self, team, expected_prefix):
        """ Return the team id that we'd expect given this team data and this prefix. """
        return expected_prefix + '-' + team['discussion_topic_id']

    def verify_expected_team_id(self, team, expected_prefix):
        """ Verifies that the team id starts with the specified prefix and ends with the discussion_topic_id """
        self.assertIn('id', team)
        self.assertIn('discussion_topic_id', team)
        self.assertEqual(team['id'], self._expected_team_id(team, expected_prefix))

    def test_naming(self):
        new_teams = [
            self.post_create_team(data=self.build_team_data(name=name), user=self.create_and_enroll_student())
            for name in ["The Best Team", "The Best Team", "A really long team name"]
        ]
        # Check that teams with the same name have unique IDs.
        self.verify_expected_team_id(new_teams[0], 'the-best-team')
        self.verify_expected_team_id(new_teams[1], 'the-best-team')
        self.assertNotEqual(new_teams[0]['id'], new_teams[1]['id'])

        # Verify expected truncation behavior with names > 20 characters.
        self.verify_expected_team_id(new_teams[2], 'a-really-long-team-n')

    @ddt.data((400, {
        'name': 'Bad Course ID',
        'course_id': 'no_such_course',
        'description': "Filler Description"
    }), (404, {
        'name': "Non-existent course ID",
        'course_id': 'no/such/course',
        'description': "Filler Description"
    }))
    @ddt.unpack
    def test_bad_course_data(self, status, data):
        self.post_create_team(status, data)

    def test_student_in_team(self):
        response = self.post_create_team(
            400,
            data=self.build_team_data(
                name="Doomed team",
                course=self.test_course_1,
                description="Overly ambitious student"
            ),
            user='student_enrolled'
        )
        self.assertEqual(
            "You are already in a team in this course.",
            json.loads(response.content)["user_message"]
        )

    @ddt.data('staff', 'course_staff', 'community_ta')
    def test_privileged_create_multiple_teams(self, user):
        """ Privileged users can create multiple teams, even if they are already in one. """
        # First add the privileged user to a team.
        self.post_create_membership(
            200,
            self.build_membership_data(user, self.solar_team),
            user=user
        )

        self.post_create_team(
            data=self.build_team_data(
                name="Another team",
                course=self.test_course_1,
                description="Privileged users are the best"
            ),
            user=user
        )

    @ddt.data({'description': ''}, {'name': 'x' * 1000}, {'name': ''})
    def test_bad_fields(self, kwargs):
        self.post_create_team(400, self.build_team_data(**kwargs))

    def test_missing_name(self):
        self.post_create_team(400, {
            'course_id': str(self.test_course_1.id),
            'description': "foobar"
        })

    def test_full_student_creator(self):
        creator = self.create_and_enroll_student()
        team = self.post_create_team(data=self.build_team_data(
            name="Fully specified team",
            course=self.test_course_1,
            description="Another fantastic team",
            topic_id='great-topic',
            country='CA',
            language='fr'
        ), user=creator)

        # Verify the id (it ends with a unique hash, which is the same as the discussion_id).
        self.verify_expected_team_id(team, 'fully-specified-team')
        del team['id']

        self.assert_event_emitted(
            'edx.team.created',
            team_id=self._expected_team_id(team, 'fully-specified-team'),
        )

        self.assert_event_emitted(
            'edx.team.learner_added',
            team_id=self._expected_team_id(team, 'fully-specified-team'),
            user_id=self.users[creator].id,
            add_method='added_on_create'
        )
        # Remove date_created and discussion_topic_id because they change between test runs
        del team['date_created']
        del team['discussion_topic_id']

        # Since membership is its own list, we want to examine this separately.
        team_membership = team['membership']
        del team['membership']

        # verify that it's been set to a time today.
        self.assertEqual(
            parser.parse(team['last_activity_at']).date(),
            datetime.utcnow().replace(tzinfo=pytz.utc).date()
        )
        del team['last_activity_at']

        # Verify that the creating user gets added to the team.
        self.assertEqual(len(team_membership), 1)
        member = team_membership[0]['user']
        self.assertEqual(member['username'], creator)

        self.assertEqual(team, {
            'name': 'Fully specified team',
            'language': 'fr',
            'country': 'CA',
            'topic_id': 'great-topic',
            'course_id': str(self.test_course_1.id),
            'description': 'Another fantastic team'
        })

    @ddt.data('staff', 'course_staff', 'community_ta')
    def test_membership_staff_creator(self, user):
        # Verify that staff do not automatically get added to a team
        # when they create one.
        team = self.post_create_team(data=self.build_team_data(
            name="New team",
            course=self.test_course_1,
            description="Another fantastic team",
        ), user=user)

        self.assertEqual(team['membership'], [])


@ddt.ddt
class TestDetailTeamAPI(TeamAPITestCase):
    """Test cases for the team detail endpoint."""

    @ddt.data(
        (None, 401),
        ('student_inactive', 401),
        ('student_unenrolled', 403),
        ('student_enrolled', 200),
        ('staff', 200),
        ('course_staff', 200),
        ('community_ta', 200),
    )
    @ddt.unpack
    def test_access(self, user, status):
        team = self.get_team_detail(self.solar_team.team_id, status, user=user)
        if status == 200:
            self.assertEqual(team['description'], self.solar_team.description)
            self.assertEqual(team['discussion_topic_id'], self.solar_team.discussion_topic_id)
            self.assertEqual(parser.parse(team['last_activity_at']), LAST_ACTIVITY_AT)

    def test_does_not_exist(self):
        self.get_team_detail('no_such_team', 404)

    def test_expand_private_user(self):
        # Use the default user which is already private because to year_of_birth is set
        result = self.get_team_detail(self.solar_team.team_id, 200, {'expand': 'user'})
        self.verify_expanded_private_user(result['membership'][0]['user'])

    def test_expand_public_user(self):
        result = self.get_team_detail(
            self.public_profile_team.team_id,
            200,
            {'expand': 'user'},
            user='student_enrolled_public_profile'
        )
        self.verify_expanded_public_user(result['membership'][0]['user'])


@ddt.ddt
class TestDeleteTeamAPI(EventTestMixin, TeamAPITestCase):
    """Test cases for the team delete endpoint."""

    def setUp(self):  # pylint: disable=arguments-differ
        super(TestDeleteTeamAPI, self).setUp('lms.djangoapps.teams.utils.tracker')

    @ddt.data(
        (None, 401),
        ('student_inactive', 401),
        ('student_unenrolled', 403),
        ('student_enrolled', 403),
        ('staff', 204),
        ('course_staff', 204),
        ('community_ta', 204)
    )
    @ddt.unpack
    def test_access(self, user, status):
        self.delete_team(self.solar_team.team_id, status, user=user)
        if status == 204:
            self.assert_event_emitted(
                'edx.team.deleted',
                team_id=self.solar_team.team_id,
            )
            self.assert_event_emitted(
                'edx.team.learner_removed',
                team_id=self.solar_team.team_id,
                remove_method='team_deleted',
                user_id=self.users['student_enrolled'].id
            )

    def test_does_not_exist(self):
        self.delete_team('nonexistent', 404)

    def test_memberships_deleted(self):
        self.assertEqual(CourseTeamMembership.objects.filter(team=self.solar_team).count(), 1)
        self.delete_team(self.solar_team.team_id, 204, user='staff')
        self.assert_event_emitted(
            'edx.team.deleted',
            team_id=self.solar_team.team_id,
        )
        self.assert_event_emitted(
            'edx.team.learner_removed',
            team_id=self.solar_team.team_id,
            remove_method='team_deleted',
            user_id=self.users['student_enrolled'].id
        )
        self.assertEqual(CourseTeamMembership.objects.filter(team=self.solar_team).count(), 0)


@ddt.ddt
class TestUpdateTeamAPI(EventTestMixin, TeamAPITestCase):
    """Test cases for the team update endpoint."""

    def setUp(self):  # pylint: disable=arguments-differ
        super(TestUpdateTeamAPI, self).setUp('lms.djangoapps.teams.utils.tracker')

    @ddt.data(
        (None, 401),
        ('student_inactive', 401),
        ('student_unenrolled', 403),
        ('student_enrolled', 403),
        ('staff', 200),
        ('course_staff', 200),
        ('community_ta', 200),
    )
    @ddt.unpack
    def test_access(self, user, status):
        prev_name = self.solar_team.name
        team = self.patch_team_detail(self.solar_team.team_id, status, {'name': 'foo'}, user=user)
        if status == 200:
            self.assertEquals(team['name'], 'foo')
            self.assert_event_emitted(
                'edx.team.changed',
                team_id=self.solar_team.team_id,
                truncated=[],
                field='name',
                old=prev_name,
                new='foo'
            )

    @ddt.data(
        (None, 401),
        ('student_inactive', 401),
        ('student_unenrolled', 404),
        ('student_enrolled', 404),
        ('staff', 404),
        ('course_staff', 404),
        ('community_ta', 404),
    )
    @ddt.unpack
    def test_access_bad_id(self, user, status):
        self.patch_team_detail("no_such_team", status, {'name': 'foo'}, user=user)

    @ddt.data(
        ('id', 'foobar'),
        ('description', ''),
        ('country', 'no_such_country'),
        ('language', 'no_such_language')
    )
    @ddt.unpack
    def test_bad_requests(self, key, value):
        self.patch_team_detail(self.solar_team.team_id, 400, {key: value}, user='staff')

    @ddt.data(('country', 'US'), ('language', 'en'), ('foo', 'bar'))
    @ddt.unpack
    def test_good_requests(self, key, value):
        if hasattr(self.solar_team, key):
            prev_value = getattr(self.solar_team, key)

        self.patch_team_detail(self.solar_team.team_id, 200, {key: value}, user='staff')

        if hasattr(self.solar_team, key):
            self.assert_event_emitted(
                'edx.team.changed',
                team_id=self.solar_team.team_id,
                truncated=[],
                field=key,
                old=prev_value,
                new=value
            )

    def test_does_not_exist(self):
        self.patch_team_detail('no_such_team', 404, user='staff')


@ddt.ddt
class TestListTopicsAPI(TeamAPITestCase):
    """Test cases for the topic listing endpoint."""

    @ddt.data(
        (None, 401),
        ('student_inactive', 401),
        ('student_unenrolled', 403),
        ('student_enrolled', 200),
        ('staff', 200),
        ('course_staff', 200),
        ('community_ta', 200),
    )
    @ddt.unpack
    def test_access(self, user, status):
        topics = self.get_topics_list(status, {'course_id': self.test_course_1.id}, user=user)
        if status == 200:
            self.assertEqual(topics['count'], self.topics_count)

    @ddt.data('A+BOGUS+COURSE', 'A/BOGUS/COURSE')
    def test_invalid_course_key(self, course_id):
        self.get_topics_list(404, {'course_id': course_id})

    def test_without_course_id(self):
        self.get_topics_list(400)

    @ddt.data(
        (None, 200, ['Coal Power', 'Nuclear Power', u'Sólar power', 'Wind Power'], 'name'),
        ('name', 200, ['Coal Power', 'Nuclear Power', u'Sólar power', 'Wind Power'], 'name'),
        # Note that "Nuclear Power" and "Solar power" both have 2 teams. "Coal Power" and "Window Power"
        # both have 0 teams. The secondary sort is alphabetical by name.
        ('team_count', 200, ['Nuclear Power', u'Sólar power', 'Coal Power', 'Wind Power'], 'team_count'),
        ('no_such_field', 400, [], None),
    )
    @ddt.unpack
    def test_order_by(self, field, status, names, expected_ordering):
        with skip_signal(
            post_save,
            receiver=course_team_post_save_callback,
            sender=CourseTeam,
            dispatch_uid='teams.signals.course_team_post_save_callback'
        ):
            # Add 2 teams to "Nuclear Power", which previously had no teams.
            CourseTeamFactory.create(
                name=u'Nuclear Team 1', course_id=self.test_course_1.id, topic_id='topic_2'
            )
            CourseTeamFactory.create(
                name=u'Nuclear Team 2', course_id=self.test_course_1.id, topic_id='topic_2'
            )
        data = {'course_id': self.test_course_1.id}
        if field:
            data['order_by'] = field
        topics = self.get_topics_list(status, data)
        if status == 200:
            self.assertEqual(names, [topic['name'] for topic in topics['results']])
            self.assertEqual(topics['sort_order'], expected_ordering)

    def test_order_by_team_count_secondary(self):
        """
        Ensure that the secondary sort (alphabetical) when primary sort is team_count
        works across pagination boundaries.
        """
        with skip_signal(
            post_save,
            receiver=course_team_post_save_callback,
            sender=CourseTeam,
            dispatch_uid='teams.signals.course_team_post_save_callback'
        ):
            # Add 2 teams to "Wind Power", which previously had no teams.
            CourseTeamFactory.create(
                name=u'Wind Team 1', course_id=self.test_course_1.id, topic_id='topic_1'
            )
            CourseTeamFactory.create(
                name=u'Wind Team 2', course_id=self.test_course_1.id, topic_id='topic_1'
            )

        topics = self.get_topics_list(data={
            'course_id': self.test_course_1.id,
            'page_size': 2,
            'page': 1,
            'order_by': 'team_count'
        })
        self.assertEqual(["Wind Power", u'Sólar power'], [topic['name'] for topic in topics['results']])

        topics = self.get_topics_list(data={
            'course_id': self.test_course_1.id,
            'page_size': 2,
            'page': 2,
            'order_by': 'team_count'
        })
        self.assertEqual(["Coal Power", "Nuclear Power"], [topic['name'] for topic in topics['results']])

    def test_pagination(self):
        response = self.get_topics_list(data={
            'course_id': self.test_course_1.id,
            'page_size': 2,
        })

        self.assertEqual(2, len(response['results']))
        self.assertIn('next', response)
        self.assertIn('previous', response)
        self.assertIsNone(response['previous'])
        self.assertIsNotNone(response['next'])

    def test_default_ordering(self):
        response = self.get_topics_list(data={'course_id': self.test_course_1.id})
        self.assertEqual(response['sort_order'], 'name')

    def test_team_count(self):
        """Test that team_count is included for each topic"""
        response = self.get_topics_list(data={'course_id': self.test_course_1.id})
        for topic in response['results']:
            self.assertIn('team_count', topic)
            if topic['id'] == u'topic_0':
                self.assertEqual(topic['team_count'], 1)
            else:
                self.assertEqual(topic['team_count'], 0)


@ddt.ddt
class TestDetailTopicAPI(TeamAPITestCase):
    """Test cases for the topic detail endpoint."""

    @ddt.data(
        (None, 401),
        ('student_inactive', 401),
        ('student_unenrolled', 403),
        ('student_enrolled', 200),
        ('staff', 200),
        ('course_staff', 200),
        ('community_ta', 200),
    )
    @ddt.unpack
    def test_access(self, user, status):
        topic = self.get_topic_detail('topic_0', self.test_course_1.id, status, user=user)
        if status == 200:
            for field in ('id', 'name', 'description'):
                self.assertIn(field, topic)

    @ddt.data('A+BOGUS+COURSE', 'A/BOGUS/COURSE')
    def test_invalid_course_id(self, course_id):
        self.get_topic_detail('topic_0', course_id, 404)

    def test_invalid_topic_id(self):
        self.get_topic_detail('no_such_topic', self.test_course_1.id, 404)

    def test_team_count(self):
        """Test that team_count is included with a topic"""
        topic = self.get_topic_detail(topic_id='topic_0', course_id=self.test_course_1.id)
        self.assertEqual(topic['team_count'], 1)
        topic = self.get_topic_detail(topic_id='topic_1', course_id=self.test_course_1.id)
        self.assertEqual(topic['team_count'], 0)


@ddt.ddt
class TestListMembershipAPI(TeamAPITestCase):
    """Test cases for the membership list endpoint."""

    @ddt.data(
        (None, 401),
        ('student_inactive', 401),
        ('student_unenrolled', 404),
        ('student_enrolled', 200),
        ('student_enrolled_both_courses_other_team', 200),
        ('staff', 200),
        ('course_staff', 200),
        ('community_ta', 200),
    )
    @ddt.unpack
    def test_access(self, user, status):
        membership = self.get_membership_list(status, {'team_id': self.solar_team.team_id}, user=user)
        if status == 200:
            self.assertEqual(membership['count'], 1)
            self.assertEqual(membership['results'][0]['user']['username'], self.users['student_enrolled'].username)

    @ddt.data(
        (None, 401, False),
        ('student_inactive', 401, False),
        ('student_unenrolled', 200, False),
        ('student_enrolled', 200, True),
        ('student_enrolled_both_courses_other_team', 200, True),
        ('staff', 200, True),
        ('course_staff', 200, True),
        ('community_ta', 200, True),
    )
    @ddt.unpack
    def test_access_by_username(self, user, status, has_content):
        membership = self.get_membership_list(status, {'username': self.users['student_enrolled'].username}, user=user)
        if status == 200:
            if has_content:
                self.assertEqual(membership['count'], 1)
                self.assertEqual(membership['results'][0]['team']['team_id'], self.solar_team.team_id)
            else:
                self.assertEqual(membership['count'], 0)

    @ddt.data(
        ('student_enrolled_both_courses_other_team', 'TestX/TS101/Test_Course', 200, 'Nuclear Team'),
        ('student_enrolled_both_courses_other_team', 'MIT/6.002x/Circuits', 200, 'Another Team'),
        ('student_enrolled', 'TestX/TS101/Test_Course', 200, u'Sólar team'),
        ('student_enrolled', 'MIT/6.002x/Circuits', 400, ''),
    )
    @ddt.unpack
    def test_course_filter_with_username(self, user, course_id, status, team_name):
        membership = self.get_membership_list(
            status,
            {
                'username': self.users[user],
                'course_id': course_id
            },
            user=user
        )
        if status == 200:
            self.assertEqual(membership['count'], 1)
            self.assertEqual(membership['results'][0]['team']['team_id'], self.test_team_name_id_map[team_name].team_id)

    @ddt.data(
        ('TestX/TS101/Test_Course', 200),
        ('MIT/6.002x/Circuits', 400),
    )
    @ddt.unpack
    def test_course_filter_with_team_id(self, course_id, status):
        membership = self.get_membership_list(status, {'team_id': self.solar_team.team_id, 'course_id': course_id})
        if status == 200:
            self.assertEqual(membership['count'], 1)
            self.assertEqual(membership['results'][0]['team']['team_id'], self.solar_team.team_id)

    def test_bad_course_id(self):
        self.get_membership_list(404, {'course_id': 'no_such_course'})

    def test_no_username_or_team_id(self):
        self.get_membership_list(400, {})

    def test_bad_team_id(self):
        self.get_membership_list(404, {'team_id': 'no_such_team'})

    def test_expand_private_user(self):
        # Use the default user which is already private because to year_of_birth is set
        result = self.get_membership_list(200, {'team_id': self.solar_team.team_id, 'expand': 'user'})
        self.verify_expanded_private_user(result['results'][0]['user'])

    def test_expand_public_user(self):
        result = self.get_membership_list(
            200,
            {'team_id': self.public_profile_team.team_id, 'expand': 'user'},
            user='student_enrolled_public_profile'
        )
        self.verify_expanded_public_user(result['results'][0]['user'])

    def test_expand_team(self):
        result = self.get_membership_list(200, {'team_id': self.solar_team.team_id, 'expand': 'team'})
        self.verify_expanded_team(result['results'][0]['team'])


@ddt.ddt
class TestCreateMembershipAPI(EventTestMixin, TeamAPITestCase):
    """Test cases for the membership creation endpoint."""

    def setUp(self):  # pylint: disable=arguments-differ
        super(TestCreateMembershipAPI, self).setUp('lms.djangoapps.teams.utils.tracker')

    @ddt.data(
        (None, 401),
        ('student_inactive', 401),
        ('student_unenrolled', 404),
        ('student_enrolled_not_on_team', 200),
        ('student_enrolled', 404),
        ('student_enrolled_both_courses_other_team', 404),
        ('staff', 200),
        ('course_staff', 200),
        ('community_ta', 200),
    )
    @ddt.unpack
    def test_access(self, user, status):
        membership = self.post_create_membership(
            status,
            self.build_membership_data('student_enrolled_not_on_team', self.solar_team),
            user=user
        )
        if status == 200:
            self.assertEqual(membership['user']['username'], self.users['student_enrolled_not_on_team'].username)
            self.assertEqual(membership['team']['team_id'], self.solar_team.team_id)
            memberships = self.get_membership_list(200, {'team_id': self.solar_team.team_id})
            self.assertEqual(memberships['count'], 2)

            add_method = 'joined_from_team_view' if user == 'student_enrolled_not_on_team' else 'added_by_another_user'

            self.assert_event_emitted(
                'edx.team.learner_added',
                team_id=self.solar_team.team_id,
                user_id=self.users['student_enrolled_not_on_team'].id,
                add_method=add_method
            )
        else:
            self.assert_no_events_were_emitted()

    def test_no_username(self):
        response = self.post_create_membership(400, {'team_id': self.solar_team.team_id})
        self.assertIn('username', json.loads(response.content)['field_errors'])

    def test_no_team(self):
        response = self.post_create_membership(400, {'username': self.users['student_enrolled_not_on_team'].username})
        self.assertIn('team_id', json.loads(response.content)['field_errors'])

    def test_bad_team(self):
        self.post_create_membership(
            404,
            self.build_membership_data_raw(self.users['student_enrolled'].username, 'no_such_team')
        )

    def test_bad_username(self):
        self.post_create_membership(
            404,
            self.build_membership_data_raw('no_such_user', self.solar_team.team_id),
            user='staff'
        )

    @ddt.data('student_enrolled', 'staff', 'course_staff')
    def test_join_twice(self, user):
        response = self.post_create_membership(
            400,
            self.build_membership_data('student_enrolled', self.solar_team),
            user=user
        )
        self.assertIn('already a member', json.loads(response.content)['developer_message'])

    def test_join_second_team_in_course(self):
        response = self.post_create_membership(
            400,
            self.build_membership_data('student_enrolled_both_courses_other_team', self.solar_team),
            user='student_enrolled_both_courses_other_team'
        )
        self.assertIn('already a member', json.loads(response.content)['developer_message'])

    @ddt.data('staff', 'course_staff')
    def test_not_enrolled_in_team_course(self, user):
        response = self.post_create_membership(
            400,
            self.build_membership_data('student_unenrolled', self.solar_team),
            user=user
        )
        self.assertIn('not enrolled', json.loads(response.content)['developer_message'])

    def test_over_max_team_size_in_course_2(self):
        response = self.post_create_membership(
            400,
            self.build_membership_data('student_enrolled_other_course_not_on_team', self.another_team),
            user='student_enrolled_other_course_not_on_team'
        )
        self.assertIn('full', json.loads(response.content)['developer_message'])


@ddt.ddt
class TestDetailMembershipAPI(TeamAPITestCase):
    """Test cases for the membership detail endpoint."""

    @ddt.data(
        (None, 401),
        ('student_inactive', 401),
        ('student_unenrolled', 404),
        ('student_enrolled_not_on_team', 200),
        ('student_enrolled', 200),
        ('staff', 200),
        ('course_staff', 200),
        ('community_ta', 200),
    )
    @ddt.unpack
    def test_access(self, user, status):
        self.get_membership_detail(
            self.solar_team.team_id,
            self.users['student_enrolled'].username,
            status,
            user=user
        )

    def test_bad_team(self):
        self.get_membership_detail('no_such_team', self.users['student_enrolled'].username, 404)

    def test_bad_username(self):
        self.get_membership_detail(self.solar_team.team_id, 'no_such_user', 404)

    def test_no_membership(self):
        self.get_membership_detail(
            self.solar_team.team_id,
            self.users['student_enrolled_not_on_team'].username,
            404
        )

    def test_expand_private_user(self):
        # Use the default user which is already private because to year_of_birth is set
        result = self.get_membership_detail(
            self.solar_team.team_id,
            self.users['student_enrolled'].username,
            200,
            {'expand': 'user'}
        )
        self.verify_expanded_private_user(result['user'])

    def test_expand_public_user(self):
        result = self.get_membership_detail(
            self.public_profile_team.team_id,
            self.users['student_enrolled_public_profile'].username,
            200,
            {'expand': 'user'},
            user='student_enrolled_public_profile'
        )
        self.verify_expanded_public_user(result['user'])

    def test_expand_team(self):
        result = self.get_membership_detail(
            self.solar_team.team_id,
            self.users['student_enrolled'].username,
            200,
            {'expand': 'team'}
        )
        self.verify_expanded_team(result['team'])


@ddt.ddt
class TestDeleteMembershipAPI(EventTestMixin, TeamAPITestCase):
    """Test cases for the membership deletion endpoint."""

    def setUp(self):  # pylint: disable=arguments-differ
        super(TestDeleteMembershipAPI, self).setUp('lms.djangoapps.teams.utils.tracker')

    @ddt.data(
        (None, 401),
        ('student_inactive', 401),
        ('student_unenrolled', 404),
        ('student_enrolled_not_on_team', 404),
        ('student_enrolled', 204),
        ('staff', 204),
        ('course_staff', 204),
        ('community_ta', 204),
    )
    @ddt.unpack
    def test_access(self, user, status):
        self.delete_membership(
            self.solar_team.team_id,
            self.users['student_enrolled'].username,
            status,
            user=user
        )

        if status == 204:
            self.assert_event_emitted(
                'edx.team.learner_removed',
                team_id=self.solar_team.team_id,
                user_id=self.users['student_enrolled'].id,
                remove_method='removed_by_admin'
            )
        else:
            self.assert_no_events_were_emitted()

    def test_leave_team(self):
        """
        The key difference between this test and test_access above is that
        removal via "Edit Membership" and "Leave Team" emit different events
        despite hitting the same API endpoint, due to the 'admin' query string.
        """
        url = reverse('team_membership_detail', args=[self.solar_team.team_id, self.users['student_enrolled'].username])
        self.make_call(url, 204, 'delete', user='student_enrolled')
        self.assert_event_emitted(
            'edx.team.learner_removed',
            team_id=self.solar_team.team_id,
            user_id=self.users['student_enrolled'].id,
            remove_method='self_removal'
        )

    def test_bad_team(self):
        self.delete_membership('no_such_team', self.users['student_enrolled'].username, 404)

    def test_bad_username(self):
        self.delete_membership(self.solar_team.team_id, 'no_such_user', 404)

    def test_missing_membership(self):
        self.delete_membership(self.wind_team.team_id, self.users['student_enrolled'].username, 404)


class TestElasticSearchErrors(TeamAPITestCase):
    """Test that the Team API is robust to Elasticsearch connection errors."""

    ES_ERROR = ConnectionError('N/A', 'connection error', {})

    @patch.object(SearchEngine, 'get_search_engine', side_effect=ES_ERROR)
    def test_list_teams(self, __):
        """Test that text searches return a 503 when Elasticsearch is down.

        The endpoint should still return 200 when a search is not supplied."""
        self.get_teams_list(
            expected_status=503,
            data={'course_id': self.test_course_1.id, 'text_search': 'zoinks'},
            user='staff'
        )
        self.get_teams_list(
            expected_status=200,
            data={'course_id': self.test_course_1.id},
            user='staff'
        )

    @patch.object(SearchEngine, 'get_search_engine', side_effect=ES_ERROR)
    def test_create_team(self, __):
        """Test that team creation is robust to Elasticsearch errors."""
        self.post_create_team(
            expected_status=200,
            data=self.build_team_data(name='zoinks'),
            user='staff'
        )

    @patch.object(SearchEngine, 'get_search_engine', side_effect=ES_ERROR)
    def test_delete_team(self, __):
        """Test that team deletion is robust to Elasticsearch errors."""
        self.delete_team(self.wind_team.team_id, 204, user='staff')

    @patch.object(SearchEngine, 'get_search_engine', side_effect=ES_ERROR)
    def test_patch_team(self, __):
        """Test that team updates are robust to Elasticsearch errors."""
        self.patch_team_detail(
            self.wind_team.team_id,
            200,
            data={'description': 'new description'},
            user='staff'
        )<|MERGE_RESOLUTION|>--- conflicted
+++ resolved
@@ -115,13 +115,8 @@
         CourseEnrollmentFactory.create(user=self.user, course_id=self.course.id)
         self.client.login(username=self.user.username, password=self.test_password)
 
-<<<<<<< HEAD
-        # Check the query count on the dashboard With no teams
-        with self.assertNumQueries(22):
-=======
         # Check the query count on the dashboard with no teams
         with self.assertNumQueries(18):
->>>>>>> a27c7025
             self.client.get(self.teams_url)
 
         # Create some teams
@@ -136,11 +131,7 @@
         team.add_user(self.user)
 
         # Check the query count on the dashboard again
-<<<<<<< HEAD
-        with self.assertNumQueries(22):
-=======
         with self.assertNumQueries(24):
->>>>>>> a27c7025
             self.client.get(self.teams_url)
 
     def test_bad_course_id(self):
