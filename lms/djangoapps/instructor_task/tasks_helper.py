--- conflicted
+++ resolved
@@ -10,12 +10,8 @@
 from datetime import datetime
 from itertools import chain
 from time import time
-<<<<<<< HEAD
-import unicodecsv
-import logging
-import urllib
-=======
->>>>>>> 90707afa
+
+import urllib # <- Stanford Fork
 
 import dogstats_wrapper as dog_stats_api
 import re
@@ -50,11 +46,10 @@
 from courseware.model_data import DjangoKeyValueStore, FieldDataCache
 from courseware.models import StudentModule
 from courseware.module_render import get_module_for_descriptor_internal
-<<<<<<< HEAD
-from instructor_analytics.basic import student_response_rows
-=======
+
+from instructor_analytics.basic import student_response_rows # <- Stanford Fork
+
 from edxmako.shortcuts import render_to_string
->>>>>>> 90707afa
 from instructor_analytics.basic import (
     enrolled_students_features,
     get_proctored_exam_results,
@@ -185,6 +180,7 @@
             entry.save_now()
 
 
+# Stanford Email Widget Fork
 class EmailWidgetTask(Task):     # pylint: disable=abstract-method
     """
     Base task class for use with EmailWidgetTask models.
@@ -198,6 +194,7 @@
         """
         TASK_LOG.debug(u'Task %s: failure returned', task_id)
         TASK_LOG.warning(u"Task (%s) failed", task_id, exc_info=True)
+# / Stanford Email Widget Fork
 
 
 class UpdateProblemModuleStateError(Exception):
@@ -776,7 +773,7 @@
         grade_header.append(assignment_info['average_header'])
 
     rows.append(
-        ["Student ID", "Email", "Username", "Grade"] +
+        ["Student ID", "Email", "Username", "Full Name", "Grade"] +
         grade_header +
         cohorts_header +
         group_configs_header +
@@ -803,24 +800,11 @@
             total_enrolled_students
         )
 
-<<<<<<< HEAD
-        if gradeset:
-            # We were able to successfully grade this student for this course.
-            task_progress.succeeded += 1
-            if not header:
-                header = [section['label'] for section in gradeset[u'section_breakdown']]
-                rows.append(
-                    ["id", "email", "username", "fullname", "grade"] + header + cohorts_header +
-                    group_configs_header + teams_header +
-                    ['Enrollment Track', 'Verification Status'] + certificate_info_header
-                )
-=======
         if not course_grade:
             # An empty gradeset means we failed to grade a student.
             task_progress.failed += 1
             err_rows.append([student.id, student.username, err_msg])
             continue
->>>>>>> 90707afa
 
         # We were able to successfully grade this student for this course.
         task_progress.succeeded += 1
@@ -843,28 +827,6 @@
             except CourseTeamMembership.DoesNotExist:
                 team_name.append('')
 
-<<<<<<< HEAD
-            # Not everybody has the same gradable items. If the item is not
-            # found in the user's gradeset, just assume it's a 0. The aggregated
-            # grades for their sections and overall course will be calculated
-            # without regard for the item they didn't have access to, so it's
-            # possible for a student to have a 0.0 show up in their row but
-            # still have 100% for the course.
-            row_percents = [percents.get(label, 0.0) for label in header]
-            rows.append([
-                student.id,
-                student.email,
-                student.username,
-                student.profile.name,
-                gradeset['percent'],
-            ] + row_percents + cohorts_group_name + group_configs_group_names + team_name +
-                [enrollment_mode] + [verification_status] + certificate_info
-            )
-        else:
-            # An empty gradeset means we failed to grade a student.
-            task_progress.failed += 1
-            err_rows.append([student.id, student.username, err_msg])
-=======
         enrollment_mode = CourseEnrollment.enrollment_mode_for_user(student, course_id)[0]
         verification_status = SoftwareSecurePhotoVerification.verification_status_for_user(
             student,
@@ -899,11 +861,10 @@
         grade_results = list(chain.from_iterable(grade_results))
 
         rows.append(
-            [student.id, student.email, student.username, course_grade.percent] +
+            [student.id, student.email, student.username, student.profile.name, course_grade.percent] +
             grade_results + cohorts_group_name + group_configs_group_names + team_name +
             [enrollment_mode] + [verification_status] + certificate_info
         )
->>>>>>> 90707afa
 
     TASK_LOG.info(
         u'%s, Task type: %s, Current step: %s, Grade calculation completed for students: %s/%s',
@@ -931,7 +892,7 @@
     return task_progress.update_task_state(extra_meta=current_step)
 
 
-<<<<<<< HEAD
+# Stanford Student Submission Report Fork
 def push_student_responses_to_s3(_xmodule_instance_args, _entry_id, course_id, _task_input, action_name):
     """
     For a given `course_id`, generate a responses CSV file for students that
@@ -1055,14 +1016,12 @@
     else:
         filename = u'ORA2_responses_anonymous'
         return _push_csv_responses_to_s3(collect_anonymous_ora2_data, filename, course_id, action_name)
-
-
-def _order_problems(blocks):
-=======
+# / Stanford Student Submission Report Fork
+
+
 def _graded_assignments(course_key):
     """
     Returns an OrderedDict that maps an assignment type to a dict of subsection-headers and average-header.
->>>>>>> 90707afa
     """
     grading_context = grading_context_for_course(course_key)
     graded_assignments_map = OrderedDict()
