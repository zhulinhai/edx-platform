--- conflicted
+++ resolved
@@ -42,11 +42,8 @@
 from opaque_keys.edx.keys import UsageKey
 from openedx.core.djangoapps.course_groups.cohorts import add_user_to_cohort, is_course_cohorted
 from student.models import CourseEnrollment
-<<<<<<< HEAD
 from instructor.utils import collect_anonymous_ora2_data, collect_email_ora2_data, collect_course_forums_data, collect_student_forums_data
-=======
 from verify_student.models import SoftwareSecurePhotoVerification
->>>>>>> 2ba5d483
 
 
 # define different loggers for use within tasks and on client side
@@ -733,7 +730,6 @@
     return task_progress.update_task_state(extra_meta=current_step)
 
 
-<<<<<<< HEAD
 def push_student_responses_to_s3(_xmodule_instance_args, _entry_id, course_id, _task_input, action_name):
     """
     For a given `course_id`, generate a responses CSV file for students that
@@ -854,7 +850,8 @@
     else:
         filename = u'ORA2_responses_anonymous'
         return _push_csv_responses_to_s3(collect_anonymous_ora2_data, filename, course_id, action_name)
-=======
+
+
 def _order_problems(blocks):
     """
     Sort the problems by the assignment type and assignment that it belongs to.
@@ -974,7 +971,6 @@
         upload_csv_to_report_store(error_rows, 'problem_grade_report_err', course_id, start_date)
 
     return task_progress.update_task_state(extra_meta={'step': 'Uploading CSV'})
->>>>>>> 2ba5d483
 
 
 def upload_students_csv(_xmodule_instance_args, _entry_id, course_id, task_input, action_name):
