--- conflicted
+++ resolved
@@ -1,17 +1,10 @@
 """
 Test for LMS instructor background task queue management
 """
-<<<<<<< HEAD
-
-from mock import MagicMock
-from mock import patch, Mock
-from bulk_email.models import CourseEmail, SEND_TO_ALL
-=======
 import ddt
 from mock import patch, Mock, MagicMock
 from nose.plugins.attrib import attr
 from bulk_email.models import CourseEmail, SEND_TO_MYSELF, SEND_TO_STAFF, SEND_TO_LEARNERS
->>>>>>> 90707afa
 from courseware.tests.factories import UserFactory
 from xmodule.modulestore.exceptions import ItemNotFoundError
 
@@ -42,16 +35,14 @@
     SpecificStudentIdMissingError,
 )
 
-<<<<<<< HEAD
-from instructor_task.api_helper import AlreadyRunningError
-from instructor_task.models import InstructorTask, PROGRESS
-from instructor_task.tasks import get_ora2_responses, get_course_forums_usage, get_student_forums_usage
-from instructor_task.tests.test_base import (InstructorTaskTestCase,
-                                             InstructorTaskCourseTestCase,
-                                             InstructorTaskModuleTestCase,
-                                             TestReportMixin,
-                                             TEST_COURSE_KEY)
-=======
+# Stanford Fork
+from instructor_task.tasks import (
+    get_ora2_responses,
+    get_course_forums_usage,
+    get_student_forums_usage,
+)
+# / Stanford Fork
+
 from lms.djangoapps.instructor_task.api_helper import AlreadyRunningError
 from lms.djangoapps.instructor_task.models import InstructorTask, PROGRESS
 from lms.djangoapps.instructor_task.tasks import export_ora2_data
@@ -62,7 +53,6 @@
     TestReportMixin,
     TEST_COURSE_KEY,
 )
->>>>>>> 90707afa
 from certificates.models import CertificateStatuses, CertificateGenerationHistory
 
 
@@ -268,6 +258,7 @@
         )
         self._test_resubmission(api_call)
 
+# Stanford Fork
     def test_submit_ora2_request_task(self):
         request = self.create_task_request(self.instructor)
 
@@ -285,22 +276,7 @@
             submit_ora2_request_task(request, self.course.id, "False")
 
             mock_submit_task.assert_called_once_with(request, 'ora2_responses', get_ora2_responses, self.course.id, {'include_email': 'False'}, '')
-
-    def test_submit_course_forums_usage_task(self):
-        request = self.create_task_request(self.instructor)
-
-        with patch('instructor_task.api.submit_task') as mock_submit_task:
-            mock_submit_task.return_value = MagicMock()
-            submit_course_forums_usage_task(request, self.course.id)
-
-            mock_submit_task.assert_called_once_with(
-                request,
-                'course_forums_usage',
-                get_course_forums_usage,
-                self.course.id,
-                {},
-                '',
-            )
+# / Stanford Fork
 
     def test_submit_student_forums_usage_task(self):
         request = self.create_task_request(self.instructor)
