"""
This file contains tasks that are designed to perform background operations on the
running state of a course.

At present, these tasks all operate on StudentModule objects in one way or another,
so they share a visitor architecture.  Each task defines an "update function" that
takes a module_descriptor, a particular StudentModule object, and xmodule_instance_args.

A task may optionally specify a "filter function" that takes a query for StudentModule
objects, and adds additional filter clauses.

A task also passes through "xmodule_instance_args", that are used to provide
information to our code that instantiates xmodule instances.

The task definition then calls the traversal function, passing in the three arguments
above, along with the id value for an InstructorTask object.  The InstructorTask
object contains a 'task_input' row which is a JSON-encoded dict containing
a problem URL and optionally a student.  These are used to set up the initial value
of the query for traversing StudentModule objects.

"""
import logging
from functools import partial

from django.conf import settings
from django.utils.translation import ugettext_noop

from celery import task
from bulk_email.tasks import perform_delegate_email_batches
from instructor_task.tasks_helper import (
    run_main_task,
    BaseInstructorTask,
    perform_module_state_update,
    rescore_problem_module_state,
    reset_attempts_module_state,
    delete_problem_module_state,
    push_student_responses_to_s3,
    push_ora2_responses_to_s3,
    push_course_forums_data_to_s3,
    upload_problem_responses_csv,
    upload_grades_csv,
    upload_problem_grade_report,
    upload_students_csv,
    push_student_forums_data_to_s3,
    cohort_students_and_upload,
    upload_enrollment_report,
    upload_may_enroll_csv,
    upload_exec_summary_report,
    upload_course_survey_report,
    generate_students_certificates,
    upload_proctored_exam_results_report
)


TASK_LOG = logging.getLogger('edx.celery.task')


@task(base=BaseInstructorTask)  # pylint: disable=not-callable
def rescore_problem(entry_id, xmodule_instance_args):
    """Rescores a problem in a course, for all students or one specific student.

    `entry_id` is the id value of the InstructorTask entry that corresponds to this task.
    The entry contains the `course_id` that identifies the course, as well as the
    `task_input`, which contains task-specific input.

    The task_input should be a dict with the following entries:

      'problem_url': the full URL to the problem to be rescored.  (required)

      'student': the identifier (username or email) of a particular user whose
          problem submission should be rescored.  If not specified, all problem
          submissions for the problem will be rescored.

    `xmodule_instance_args` provides information needed by _get_module_instance_for_task()
    to instantiate an xmodule instance.
    """
    # Translators: This is a past-tense verb that is inserted into task progress messages as {action}.
    action_name = ugettext_noop('rescored')
    update_fcn = partial(rescore_problem_module_state, xmodule_instance_args)

    def filter_fcn(modules_to_update):
        """Filter that matches problems which are marked as being done"""
        return modules_to_update.filter(state__contains='"done": true')

    visit_fcn = partial(perform_module_state_update, update_fcn, filter_fcn)
    return run_main_task(entry_id, visit_fcn, action_name)


@task(base=BaseInstructorTask)  # pylint: disable=not-callable
def reset_problem_attempts(entry_id, xmodule_instance_args):
    """Resets problem attempts to zero for a particular problem for all students in a course.

    `entry_id` is the id value of the InstructorTask entry that corresponds to this task.
    The entry contains the `course_id` that identifies the course, as well as the
    `task_input`, which contains task-specific input.

    The task_input should be a dict with the following entries:

      'problem_url': the full URL to the problem to be rescored.  (required)

    `xmodule_instance_args` provides information needed by _get_module_instance_for_task()
    to instantiate an xmodule instance.
    """
    # Translators: This is a past-tense verb that is inserted into task progress messages as {action}.
    action_name = ugettext_noop('reset')
    update_fcn = partial(reset_attempts_module_state, xmodule_instance_args)
    visit_fcn = partial(perform_module_state_update, update_fcn, None)
    return run_main_task(entry_id, visit_fcn, action_name)


@task(base=BaseInstructorTask)  # pylint: disable=not-callable
def delete_problem_state(entry_id, xmodule_instance_args):
    """Deletes problem state entirely for all students on a particular problem in a course.

    `entry_id` is the id value of the InstructorTask entry that corresponds to this task.
    The entry contains the `course_id` that identifies the course, as well as the
    `task_input`, which contains task-specific input.

    The task_input should be a dict with the following entries:

      'problem_url': the full URL to the problem to be rescored.  (required)

    `xmodule_instance_args` provides information needed by _get_module_instance_for_task()
    to instantiate an xmodule instance.
    """
    # Translators: This is a past-tense verb that is inserted into task progress messages as {action}.
    action_name = ugettext_noop('deleted')
    update_fcn = partial(delete_problem_module_state, xmodule_instance_args)
    visit_fcn = partial(perform_module_state_update, update_fcn, None)
    return run_main_task(entry_id, visit_fcn, action_name)


<<<<<<< HEAD
@task(base=BaseInstructorTask, routing_key=settings.BULK_EMAIL_ROUTING_KEY)
=======
@task(base=BaseInstructorTask)  # pylint: disable=not-callable
>>>>>>> a27c7025
def send_bulk_course_email(entry_id, _xmodule_instance_args):
    """Sends emails to recipients enrolled in a course.

    `entry_id` is the id value of the InstructorTask entry that corresponds to this task.
    The entry contains the `course_id` that identifies the course, as well as the
    `task_input`, which contains task-specific input.

    The task_input should be a dict with the following entries:

      'email_id': the full URL to the problem to be rescored.  (required)

    `_xmodule_instance_args` provides information needed by _get_module_instance_for_task()
    to instantiate an xmodule instance.  This is unused here.
    """
    # Translators: This is a past-tense verb that is inserted into task progress messages as {action}.
    action_name = ugettext_noop('emailed')
    visit_fcn = perform_delegate_email_batches
    return run_main_task(entry_id, visit_fcn, action_name)


@task(base=BaseInstructorTask, routing_key=settings.GRADES_DOWNLOAD_ROUTING_KEY)  # pylint: disable=not-callable
def calculate_problem_responses_csv(entry_id, xmodule_instance_args):
    """
    Compute student answers to a given problem and upload the CSV to
    an S3 bucket for download.
    """
    # Translators: This is a past-tense verb that is inserted into task progress messages as {action}.
    action_name = ugettext_noop('generated')
    task_fn = partial(upload_problem_responses_csv, xmodule_instance_args)
    return run_main_task(entry_id, task_fn, action_name)


@task(base=BaseInstructorTask, routing_key=settings.GRADES_DOWNLOAD_ROUTING_KEY)  # pylint: disable=not-callable
def calculate_grades_csv(entry_id, xmodule_instance_args):
    """
    Grade a course and push the results to an S3 bucket for download.
    """
    # Translators: This is a past-tense verb that is inserted into task progress messages as {action}.
    action_name = ugettext_noop('graded')
    TASK_LOG.info(
        u"Task: %s, InstructorTask ID: %s, Task type: %s, Preparing for task execution",
        xmodule_instance_args.get('task_id'), entry_id, action_name
    )

    task_fn = partial(upload_grades_csv, xmodule_instance_args)
    return run_main_task(entry_id, task_fn, action_name)


@task(base=BaseInstructorTask, routing_key=settings.GRADES_DOWNLOAD_ROUTING_KEY)  # pylint: disable=not-callable
def calculate_problem_grade_report(entry_id, xmodule_instance_args):
    """
    Generate a CSV for a course containing all students' problem
    grades and push the results to an S3 bucket for download.
    """
    # Translators: This is a past-tense phrase that is inserted into task progress messages as {action}.
    action_name = ugettext_noop('problem distribution graded')
    TASK_LOG.info(
        u"Task: %s, InstructorTask ID: %s, Task type: %s, Preparing for task execution",
        xmodule_instance_args.get('task_id'), entry_id, action_name
    )

    task_fn = partial(upload_problem_grade_report, xmodule_instance_args)
    return run_main_task(entry_id, task_fn, action_name)


@task(base=BaseInstructorTask, routing_key=settings.GRADES_DOWNLOAD_ROUTING_KEY)  # pylint: disable=not-callable
def calculate_students_features_csv(entry_id, xmodule_instance_args):
    """
    Compute student profile information for a course and upload the
    CSV to an S3 bucket for download.
    """
    # Translators: This is a past-tense verb that is inserted into task progress messages as {action}.
    action_name = ugettext_noop('generated')
    task_fn = partial(upload_students_csv, xmodule_instance_args)
    return run_main_task(entry_id, task_fn, action_name)


<<<<<<< HEAD
@task(base=BaseInstructorTask, routing_key=settings.STUDENT_RESPONSES_DOWNLOAD_ROUTING_KEY)
def get_student_responses(entry_id, xmodule_instance_args):
    """
    Generate a CSV file of student responses to all course problems and store in S3.
    """
    action_name = ugettext_noop('generated')
    task_fn = partial(push_student_responses_to_s3, xmodule_instance_args)
    return run_main_task(entry_id, task_fn, action_name)


@task(base=BaseInstructorTask, routing_key=settings.ORA2_RESPONSES_DOWNLOAD_ROUTING_KEY)
def get_ora2_responses(entry_id, xmodule_instance_args):
    """
    Generate a CSV of ora2 responses and push it to S3.
    """
    action_name = ugettext_noop('generated')
    task_fn = partial(push_ora2_responses_to_s3, xmodule_instance_args)
    return run_main_task(entry_id, task_fn, action_name)


@task(base=BaseInstructorTask, routing_key=settings.COURSE_FORUMS_DOWNLOAD_ROUTING_KEY)
def get_course_forums_usage(entry_id, xmodule_instance_args):
    """
    Generate a CSV of course forums usage and push it to S3.
    """
    action_name = ugettext_noop('generated')
    task_fn = partial(push_course_forums_data_to_s3, xmodule_instance_args)
    return run_main_task(entry_id, task_fn, action_name)


@task(base=BaseInstructorTask, routing_key=settings.STUDENT_FORUMS_DOWNLOAD_ROUTING_KEY)
def get_student_forums_usage(entry_id, xmodule_instance_args):
    """
    Generate a CSV of student forums usage and push it to S3.
    """
    action_name = ugettext_noop('generated')
    task_fn = partial(push_student_forums_data_to_s3, xmodule_instance_args)
    return run_main_task(entry_id, task_fn, action_name)


@task(base=BaseInstructorTask)
=======
@task(base=BaseInstructorTask)  # pylint: disable=not-callable
>>>>>>> a27c7025
def enrollment_report_features_csv(entry_id, xmodule_instance_args):
    """
    Compute student profile information for a course and upload the
    CSV to an S3 bucket for download.
    """
    # Translators: This is a past-tense verb that is inserted into task progress messages as {action}.
    action_name = ugettext_noop('generating_enrollment_report')
    task_fn = partial(upload_enrollment_report, xmodule_instance_args)
    return run_main_task(entry_id, task_fn, action_name)


@task(base=BaseInstructorTask)  # pylint: disable=not-callable
def exec_summary_report_csv(entry_id, xmodule_instance_args):
    """
    Compute executive summary report for a course and upload the
    Html generated report to an S3 bucket for download.
    """
    # Translators: This is a past-tense verb that is inserted into task progress messages as {action}.
    action_name = 'generating_exec_summary_report'
    task_fn = partial(upload_exec_summary_report, xmodule_instance_args)
    return run_main_task(entry_id, task_fn, action_name)


@task(base=BaseInstructorTask)  # pylint: disable=not-callable
def course_survey_report_csv(entry_id, xmodule_instance_args):
    """
    Compute the survey report for a course and upload the
    generated report to an S3 bucket for download.
    """
    # Translators: This is a past-tense verb that is inserted into task progress messages as {action}.
    action_name = ugettext_noop('generated')
    task_fn = partial(upload_course_survey_report, xmodule_instance_args)
    return run_main_task(entry_id, task_fn, action_name)


@task(base=BaseInstructorTask)  # pylint: disable=not-callable
def proctored_exam_results_csv(entry_id, xmodule_instance_args):
    """
    Compute proctored exam results report for a course and upload the
    CSV for download.
    """
    action_name = 'generating_proctored_exam_results_report'
    task_fn = partial(upload_proctored_exam_results_report, xmodule_instance_args)
    return run_main_task(entry_id, task_fn, action_name)


@task(base=BaseInstructorTask, routing_key=settings.GRADES_DOWNLOAD_ROUTING_KEY)  # pylint: disable=not-callable
def calculate_may_enroll_csv(entry_id, xmodule_instance_args):
    """
    Compute information about invited students who have not enrolled
    in a given course yet and upload the CSV to an S3 bucket for
    download.
    """
    # Translators: This is a past-tense verb that is inserted into task progress messages as {action}.
    action_name = ugettext_noop('generated')
    task_fn = partial(upload_may_enroll_csv, xmodule_instance_args)
    return run_main_task(entry_id, task_fn, action_name)


@task(base=BaseInstructorTask, routing_key=settings.GRADES_DOWNLOAD_ROUTING_KEY)  # pylint: disable=not-callable
def generate_certificates(entry_id, xmodule_instance_args):
    """
    Grade students and generate certificates.
    """
    # Translators: This is a past-tense verb that is inserted into task progress messages as {action}.
    action_name = ugettext_noop('certificates generated')
    TASK_LOG.info(
        u"Task: %s, InstructorTask ID: %s, Task type: %s, Preparing for task execution",
        xmodule_instance_args.get('task_id'), entry_id, action_name
    )

    task_fn = partial(generate_students_certificates, xmodule_instance_args)
    return run_main_task(entry_id, task_fn, action_name)


@task(base=BaseInstructorTask)  # pylint: disable=not-callable
def cohort_students(entry_id, xmodule_instance_args):
    """
    Cohort students in bulk, and upload the results.
    """
    # Translators: This is a past-tense verb that is inserted into task progress messages as {action}.
    # An example of such a message is: "Progress: {action} {succeeded} of {attempted} so far"
    action_name = ugettext_noop('cohorted')
    task_fn = partial(cohort_students_and_upload, xmodule_instance_args)
    return run_main_task(entry_id, task_fn, action_name)<|MERGE_RESOLUTION|>--- conflicted
+++ resolved
@@ -130,11 +130,7 @@
     return run_main_task(entry_id, visit_fcn, action_name)
 
 
-<<<<<<< HEAD
-@task(base=BaseInstructorTask, routing_key=settings.BULK_EMAIL_ROUTING_KEY)
-=======
-@task(base=BaseInstructorTask)  # pylint: disable=not-callable
->>>>>>> a27c7025
+@task(base=BaseInstructorTask, routing_key=settings.BULK_EMAIL_ROUTING_KEY)  # pylint: disable=not-callable
 def send_bulk_course_email(entry_id, _xmodule_instance_args):
     """Sends emails to recipients enrolled in a course.
 
@@ -212,7 +208,6 @@
     return run_main_task(entry_id, task_fn, action_name)
 
 
-<<<<<<< HEAD
 @task(base=BaseInstructorTask, routing_key=settings.STUDENT_RESPONSES_DOWNLOAD_ROUTING_KEY)
 def get_student_responses(entry_id, xmodule_instance_args):
     """
@@ -253,10 +248,7 @@
     return run_main_task(entry_id, task_fn, action_name)
 
 
-@task(base=BaseInstructorTask)
-=======
-@task(base=BaseInstructorTask)  # pylint: disable=not-callable
->>>>>>> a27c7025
+@task(base=BaseInstructorTask)  # pylint: disable=not-callable
 def enrollment_report_features_csv(entry_id, xmodule_instance_args):
     """
     Compute student profile information for a course and upload the
