--- conflicted
+++ resolved
@@ -868,11 +868,7 @@
         self.assertContains(resp, u"Download Your Certificate")
 
     @ddt.data(
-<<<<<<< HEAD
-        *itertools.product(((21, 4, True), (21, 4, False)), (True, False))
-=======
-        *itertools.product(((38, 4, True), (38, 4, False)), (True, False))
->>>>>>> 7c2fec21
+        *itertools.product(((40, 4, True), (40, 4, False)), (True, False))
     )
     @ddt.unpack
     def test_query_counts(self, (sql_calls, mongo_calls, self_paced), self_paced_enabled):
