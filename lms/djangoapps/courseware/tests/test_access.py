# -*- coding: utf-8 -*-
"""
Test the access control framework
"""
import datetime
import ddt
import itertools
import pytz

from django.test import TestCase
from django.core.urlresolvers import reverse
from mock import Mock, patch
from nose.plugins.attrib import attr
from opaque_keys.edx.locations import SlashSeparatedCourseKey

import courseware.access as access
import courseware.access_response as access_response
from courseware.masquerade import CourseMasquerade
from courseware.tests.factories import (
    BetaTesterFactory,
    GlobalStaffFactory,
    InstructorFactory,
    StaffFactory,
    UserFactory,
)
from courseware.tests.helpers import LoginEnrollmentTestCase
from openedx.core.djangoapps.content.course_overviews.models import CourseOverview
from student.tests.factories import (
    AnonymousUserFactory,
    CourseEnrollmentAllowedFactory,
    CourseEnrollmentFactory,
)
from xmodule.course_module import (
    CATALOG_VISIBILITY_CATALOG_AND_ABOUT,
    CATALOG_VISIBILITY_ABOUT,
    CATALOG_VISIBILITY_NONE,
)
from xmodule.modulestore.tests.factories import CourseFactory
from xmodule.modulestore.tests.django_utils import ModuleStoreTestCase

from util.milestones_helpers import (
    set_prerequisite_courses,
    fulfill_course_milestone,
    seed_milestone_relationship_types,
)

# pylint: disable=missing-docstring
# pylint: disable=protected-access


@attr('shard_1')
@ddt.ddt
class AccessTestCase(LoginEnrollmentTestCase, ModuleStoreTestCase):
    """
    Tests for the various access controls on the student dashboard
    """
    TOMORROW = datetime.datetime.now(pytz.utc) + datetime.timedelta(days=1)
    YESTERDAY = datetime.datetime.now(pytz.utc) - datetime.timedelta(days=1)

    def setUp(self):
        super(AccessTestCase, self).setUp()
        course_key = SlashSeparatedCourseKey('edX', 'toy', '2012_Fall')
        self.course = course_key.make_usage_key('course', course_key.run)
        self.anonymous_user = AnonymousUserFactory()
        self.beta_user = BetaTesterFactory(course_key=self.course.course_key)
        self.student = UserFactory()
        self.global_staff = UserFactory(is_staff=True)
        self.course_staff = StaffFactory(course_key=self.course.course_key)
        self.course_instructor = InstructorFactory(course_key=self.course.course_key)
        self.staff = GlobalStaffFactory()

    def verify_access(self, mock_unit, student_should_have_access, expected_error_type=None):
        """ Verify the expected result from _has_access_descriptor """
        response = access._has_access_descriptor(self.anonymous_user, 'load',
                                                 mock_unit, course_key=self.course.course_key)
        self.assertEqual(student_should_have_access, bool(response))

        if expected_error_type is not None:
            self.assertIsInstance(response, expected_error_type)
            self.assertIsNotNone(response.to_json()['error_code'])

        self.assertTrue(
            access._has_access_descriptor(self.course_staff, 'load', mock_unit, course_key=self.course.course_key)
        )

    def test_has_access_to_course(self):
        self.assertFalse(access._has_access_to_course(
            None, 'staff', self.course.course_key
        ))

        self.assertFalse(access._has_access_to_course(
            self.anonymous_user, 'staff', self.course.course_key
        ))
        self.assertFalse(access._has_access_to_course(
            self.anonymous_user, 'instructor', self.course.course_key
        ))

        self.assertTrue(access._has_access_to_course(
            self.global_staff, 'staff', self.course.course_key
        ))
        self.assertTrue(access._has_access_to_course(
            self.global_staff, 'instructor', self.course.course_key
        ))

        # A user has staff access if they are in the staff group
        self.assertTrue(access._has_access_to_course(
            self.course_staff, 'staff', self.course.course_key
        ))
        self.assertFalse(access._has_access_to_course(
            self.course_staff, 'instructor', self.course.course_key
        ))

        # A user has staff and instructor access if they are in the instructor group
        self.assertTrue(access._has_access_to_course(
            self.course_instructor, 'staff', self.course.course_key
        ))
        self.assertTrue(access._has_access_to_course(
            self.course_instructor, 'instructor', self.course.course_key
        ))

        # A user does not have staff or instructor access if they are
        # not in either the staff or the the instructor group
        self.assertFalse(access._has_access_to_course(
            self.student, 'staff', self.course.course_key
        ))
        self.assertFalse(access._has_access_to_course(
            self.student, 'instructor', self.course.course_key
        ))

        self.assertFalse(access._has_access_to_course(
            self.student, 'not_staff_or_instructor', self.course.course_key
        ))

    def test__has_access_string(self):
        user = Mock(is_staff=True)
        self.assertFalse(access._has_access_string(user, 'staff', 'not_global'))

        user._has_global_staff_access.return_value = True
        self.assertTrue(access._has_access_string(user, 'staff', 'global'))

        self.assertRaises(ValueError, access._has_access_string, user, 'not_staff', 'global')

    @ddt.data(
        ('load', False, True, True),
        ('staff', False, True, True),
        ('instructor', False, False, True)
    )
    @ddt.unpack
    def test__has_access_error_desc(self, action, expected_student, expected_staff, expected_instructor):
        descriptor = Mock()

        for (user, expected_response) in (
                (self.student, expected_student),
                (self.course_staff, expected_staff),
                (self.course_instructor, expected_instructor)
        ):
            self.assertEquals(
                bool(access._has_access_error_desc(user, action, descriptor, self.course.course_key)),
                expected_response
            )

        with self.assertRaises(ValueError):
            access._has_access_error_desc(self.course_instructor, 'not_load_or_staff', descriptor, self.course.course_key)

    def test__has_access_descriptor(self):
        # TODO: override DISABLE_START_DATES and test the start date branch of the method
        user = Mock()
        descriptor = Mock(user_partitions=[])
        descriptor._class_tags = {}

        # Always returns true because DISABLE_START_DATES is set in test.py
        self.assertTrue(access._has_access_descriptor(user, 'load', descriptor))
        self.assertTrue(access._has_access_descriptor(user, 'instructor', descriptor))
        with self.assertRaises(ValueError):
            access._has_access_descriptor(user, 'not_load_or_staff', descriptor)

    @ddt.data(
        (True, None, access_response.VisibilityError),
        (False, None),
        (True, YESTERDAY, access_response.VisibilityError),
        (False, YESTERDAY),
        (True, TOMORROW, access_response.VisibilityError),
        (False, TOMORROW, access_response.StartDateError)
    )
    @ddt.unpack
    @patch.dict('django.conf.settings.FEATURES', {'DISABLE_START_DATES': False})
    def test__has_access_descriptor_staff_lock(self, visible_to_staff_only, start, expected_error_type=None):
        """
        Tests that "visible_to_staff_only" overrides start date.
        """
        expected_access = expected_error_type is None
        mock_unit = Mock(user_partitions=[])
        mock_unit._class_tags = {}  # Needed for detached check in _has_access_descriptor
<<<<<<< HEAD
        mock_unit.category = "problem"
=======
        mock_unit.visible_to_staff_only = visible_to_staff_only
        mock_unit.start = start
        self.verify_access(mock_unit, expected_access, expected_error_type)
>>>>>>> c8090659

    def test__has_access_descriptor_beta_user(self):
        mock_unit = Mock(user_partitions=[])
        mock_unit._class_tags = {}
        mock_unit.days_early_for_beta = 2
        mock_unit.start = self.TOMORROW
        mock_unit.visible_to_staff_only = False

        self.assertTrue(bool(access._has_access_descriptor(
            self.beta_user, 'load', mock_unit, course_key=self.course.course_key)))

    @ddt.data(None, YESTERDAY, TOMORROW)
    @patch.dict('django.conf.settings.FEATURES', {'DISABLE_START_DATES': False})
    @patch('courseware.access.get_current_request_hostname', Mock(return_value='preview.localhost'))
    def test__has_access_descriptor_in_preview_mode(self, start):
        """
        Tests that descriptor has access in preview mode.
        """
        mock_unit = Mock(user_partitions=[])
        mock_unit._class_tags = {}  # Needed for detached check in _has_access_descriptor
        mock_unit.visible_to_staff_only = False
        mock_unit.start = start
        self.verify_access(mock_unit, True)

    @ddt.data(
        (TOMORROW, access_response.StartDateError),
        (None, None),
        (YESTERDAY, None)
    )  # ddt throws an error if I don't put the None argument there
    @ddt.unpack
    @patch.dict('django.conf.settings.FEATURES', {'DISABLE_START_DATES': False})
    @patch('courseware.access.get_current_request_hostname', Mock(return_value='localhost'))
    def test__has_access_descriptor_when_not_in_preview_mode(self, start, expected_error_type):
        """
        Tests that descriptor has no access when start date in future & without preview.
        """
<<<<<<< HEAD

        # I've changed the logic of this test since it would otherwise fail due to an
        # unauthenticated access check in access.py. (dcadams 8/13/2015)
=======
        expected_access = expected_error_type is None
>>>>>>> c8090659
        mock_unit = Mock(user_partitions=[])
        mock_unit._class_tags = {}  # Needed for detached check in _has_access_descriptor
        mock_unit.visible_to_staff_only = False
<<<<<<< HEAD
        self.verify_access(mock_unit, False)

        # Start date in the past.
        mock_unit.start = datetime.datetime.now(pytz.utc) - datetime.timedelta(days=1)
        self.verify_access(mock_unit, False)

        # Start date in the future.
        mock_unit.start = datetime.datetime.now(pytz.utc) + datetime.timedelta(days=1)  # release date in the future
        self.verify_access(mock_unit, False)
=======
        mock_unit.start = start
        self.verify_access(mock_unit, expected_access, expected_error_type)
>>>>>>> c8090659

    def test__has_access_course_desc_can_enroll(self):
        yesterday = datetime.datetime.now(pytz.utc) - datetime.timedelta(days=1)
        tomorrow = datetime.datetime.now(pytz.utc) + datetime.timedelta(days=1)

        # Non-staff can enroll if authenticated and specifically allowed for that course
        # even outside the open enrollment period
        user = UserFactory.create()
        course = Mock(
            enrollment_start=tomorrow, enrollment_end=tomorrow,
            id=SlashSeparatedCourseKey('edX', 'test', '2012_Fall'), enrollment_domain=''
        )
        CourseEnrollmentAllowedFactory(email=user.email, course_id=course.id)
        self.assertTrue(access._has_access_course_desc(user, 'enroll', course))

        # Staff can always enroll even outside the open enrollment period
        user = StaffFactory.create(course_key=course.id)
        self.assertTrue(access._has_access_course_desc(user, 'enroll', course))

        # Non-staff cannot enroll if it is between the start and end dates and invitation only
        # and not specifically allowed
        course = Mock(
            enrollment_start=yesterday, enrollment_end=tomorrow,
            id=SlashSeparatedCourseKey('edX', 'test', '2012_Fall'), enrollment_domain='',
            invitation_only=True
        )
        user = UserFactory.create()
        self.assertFalse(access._has_access_course_desc(user, 'enroll', course))

        # Non-staff can enroll if it is between the start and end dates and not invitation only
        course = Mock(
            enrollment_start=yesterday, enrollment_end=tomorrow,
            id=SlashSeparatedCourseKey('edX', 'test', '2012_Fall'), enrollment_domain='',
            invitation_only=False
        )
        self.assertTrue(access._has_access_course_desc(user, 'enroll', course))

        # Non-staff cannot enroll outside the open enrollment period if not specifically allowed
        course = Mock(
            enrollment_start=tomorrow, enrollment_end=tomorrow,
            id=SlashSeparatedCourseKey('edX', 'test', '2012_Fall'), enrollment_domain='',
            invitation_only=False
        )
        self.assertFalse(access._has_access_course_desc(user, 'enroll', course))

    def test__user_passed_as_none(self):
        """Ensure has_access handles a user being passed as null"""
        access.has_access(None, 'staff', 'global', None)

    def test__catalog_visibility(self):
        """
        Tests the catalog visibility tri-states
        """
        user = UserFactory.create()
        course_id = SlashSeparatedCourseKey('edX', 'test', '2012_Fall')
        staff = StaffFactory.create(course_key=course_id)

        course = Mock(
            id=course_id,
            catalog_visibility=CATALOG_VISIBILITY_CATALOG_AND_ABOUT
        )
        self.assertTrue(access._has_access_course_desc(user, 'see_in_catalog', course))
        self.assertTrue(access._has_access_course_desc(user, 'see_about_page', course))
        self.assertTrue(access._has_access_course_desc(staff, 'see_in_catalog', course))
        self.assertTrue(access._has_access_course_desc(staff, 'see_about_page', course))

        # Now set visibility to just about page
        course = Mock(
            id=SlashSeparatedCourseKey('edX', 'test', '2012_Fall'),
            catalog_visibility=CATALOG_VISIBILITY_ABOUT
        )
        self.assertFalse(access._has_access_course_desc(user, 'see_in_catalog', course))
        self.assertTrue(access._has_access_course_desc(user, 'see_about_page', course))
        self.assertTrue(access._has_access_course_desc(staff, 'see_in_catalog', course))
        self.assertTrue(access._has_access_course_desc(staff, 'see_about_page', course))

        # Now set visibility to none, which means neither in catalog nor about pages
        course = Mock(
            id=SlashSeparatedCourseKey('edX', 'test', '2012_Fall'),
            catalog_visibility=CATALOG_VISIBILITY_NONE
        )
        self.assertFalse(access._has_access_course_desc(user, 'see_in_catalog', course))
        self.assertFalse(access._has_access_course_desc(user, 'see_about_page', course))
        self.assertTrue(access._has_access_course_desc(staff, 'see_in_catalog', course))
        self.assertTrue(access._has_access_course_desc(staff, 'see_about_page', course))

    @ddt.data(True, False)
    @patch.dict("django.conf.settings.FEATURES", {'ACCESS_REQUIRE_STAFF_FOR_COURSE': True})
    def test_see_exists(self, ispublic):
        """
        Test if user can see course
        """
        user = UserFactory.create(is_staff=False)
        course = Mock(ispublic=ispublic)
        self.assertEquals(bool(access._has_access_course_desc(user, 'see_exists', course)), ispublic)

    @patch.dict("django.conf.settings.FEATURES", {'ENABLE_PREREQUISITE_COURSES': True, 'MILESTONES_APP': True})
    def test_access_on_course_with_pre_requisites(self):
        """
        Test course access when a course has pre-requisite course yet to be completed
        """
        seed_milestone_relationship_types()
        user = UserFactory.create()

        pre_requisite_course = CourseFactory.create(
            org='test_org', number='788', run='test_run'
        )

        pre_requisite_courses = [unicode(pre_requisite_course.id)]
        course = CourseFactory.create(
            org='test_org', number='786', run='test_run', pre_requisite_courses=pre_requisite_courses
        )
        set_prerequisite_courses(course.id, pre_requisite_courses)

        # user should not be able to load course even if enrolled
        CourseEnrollmentFactory(user=user, course_id=course.id)
        response = access._has_access_course_desc(user, 'view_courseware_with_prerequisites', course)
        self.assertFalse(response)
        self.assertIsInstance(response, access_response.MilestoneError)
        # Staff can always access course
        staff = StaffFactory.create(course_key=course.id)
        self.assertTrue(access._has_access_course_desc(staff, 'view_courseware_with_prerequisites', course))

        # User should be able access after completing required course
        fulfill_course_milestone(pre_requisite_course.id, user)
        self.assertTrue(access._has_access_course_desc(user, 'view_courseware_with_prerequisites', course))

    @ddt.data(
        (True, True, True),
        (False, False, True)
    )
    @ddt.unpack
    def test__access_on_mobile(self, mobile_available, student_expected, staff_expected):
        """
        Test course access on mobile for staff and students.
        """
        descriptor = Mock(user_partitions=[])
        descriptor._class_tags = {}
        descriptor.visible_to_staff_only = False
        descriptor.mobile_available = mobile_available

        self.assertEqual(
            bool(access._has_access_course_desc(self.student, 'load_mobile', descriptor)),
            student_expected
        )
        self.assertEqual(bool(access._has_access_course_desc(self.staff, 'load_mobile', descriptor)), staff_expected)

    @patch.dict("django.conf.settings.FEATURES", {'ENABLE_PREREQUISITE_COURSES': True, 'MILESTONES_APP': True})
    def test_courseware_page_unfulfilled_prereqs(self):
        """
        Test courseware access when a course has pre-requisite course yet to be completed
        """
        seed_milestone_relationship_types()
        pre_requisite_course = CourseFactory.create(
            org='edX',
            course='900',
            run='test_run',
        )

        pre_requisite_courses = [unicode(pre_requisite_course.id)]
        course = CourseFactory.create(
            org='edX',
            course='1000',
            run='test_run',
            pre_requisite_courses=pre_requisite_courses,
        )
        set_prerequisite_courses(course.id, pre_requisite_courses)

        test_password = 't3stp4ss.!'
        user = UserFactory.create()
        user.set_password(test_password)
        user.save()
        self.login(user.email, test_password)
        CourseEnrollmentFactory(user=user, course_id=course.id)

        url = reverse('courseware', args=[unicode(course.id)])
        response = self.client.get(url)
        self.assertRedirects(
            response,
            reverse(
                'dashboard'
            )
        )
        self.assertEqual(response.status_code, 302)

        fulfill_course_milestone(pre_requisite_course.id, user)
        response = self.client.get(url)
        self.assertEqual(response.status_code, 200)


@attr('shard_1')
class UserRoleTestCase(TestCase):
    """
    Tests for user roles.
    """
    def setUp(self):
        super(UserRoleTestCase, self).setUp()
        self.course_key = SlashSeparatedCourseKey('edX', 'toy', '2012_Fall')
        self.anonymous_user = AnonymousUserFactory()
        self.student = UserFactory()
        self.global_staff = UserFactory(is_staff=True)
        self.course_staff = StaffFactory(course_key=self.course_key)
        self.course_instructor = InstructorFactory(course_key=self.course_key)

    def _install_masquerade(self, user, role='student'):
        """
        Installs a masquerade for the specified user.
        """
        user.masquerade_settings = {
            self.course_key: CourseMasquerade(self.course_key, role=role)
        }

    def test_user_role_staff(self):
        """Ensure that user role is student for staff masqueraded as student."""
        self.assertEqual(
            'staff',
            access.get_user_role(self.course_staff, self.course_key)
        )
        # Masquerade staff
        self._install_masquerade(self.course_staff)
        self.assertEqual(
            'student',
            access.get_user_role(self.course_staff, self.course_key)
        )

    def test_user_role_instructor(self):
        """Ensure that user role is student for instructor masqueraded as student."""
        self.assertEqual(
            'instructor',
            access.get_user_role(self.course_instructor, self.course_key)
        )
        # Masquerade instructor
        self._install_masquerade(self.course_instructor)
        self.assertEqual(
            'student',
            access.get_user_role(self.course_instructor, self.course_key)
        )

    def test_user_role_anonymous(self):
        """Ensure that user role is student for anonymous user."""
        self.assertEqual(
            'student',
            access.get_user_role(self.anonymous_user, self.course_key)
        )


@ddt.ddt
class CourseOverviewAccessTestCase(ModuleStoreTestCase):
    """
    Tests confirming that has_access works equally on CourseDescriptors and
    CourseOverviews.
    """

    def setUp(self):
        super(CourseOverviewAccessTestCase, self).setUp()

        today = datetime.datetime.now(pytz.UTC)
        last_week = today - datetime.timedelta(days=7)
        next_week = today + datetime.timedelta(days=7)

        self.course_default = CourseFactory.create()
        self.course_started = CourseFactory.create(start=last_week)
        self.course_not_started = CourseFactory.create(start=next_week, days_early_for_beta=10)
        self.course_staff_only = CourseFactory.create(visible_to_staff_only=True)
        self.course_mobile_available = CourseFactory.create(mobile_available=True)
        self.course_with_pre_requisite = CourseFactory.create(
            pre_requisite_courses=[str(self.course_started.id)]
        )
        self.course_with_pre_requisites = CourseFactory.create(
            pre_requisite_courses=[str(self.course_started.id), str(self.course_not_started.id)]
        )

        self.user_normal = UserFactory.create()
        self.user_beta_tester = BetaTesterFactory.create(course_key=self.course_not_started.id)
        self.user_completed_pre_requisite = UserFactory.create()  # pylint: disable=invalid-name
        fulfill_course_milestone(self.user_completed_pre_requisite, self.course_started.id)
        self.user_staff = UserFactory.create(is_staff=True)
        self.user_anonymous = AnonymousUserFactory.create()

    ENROLL_TEST_DATA = list(itertools.product(
        ['user_normal', 'user_staff', 'user_anonymous'],
        ['enroll'],
        ['course_default', 'course_started', 'course_not_started', 'course_staff_only'],
    ))

    LOAD_TEST_DATA = list(itertools.product(
        ['user_normal', 'user_beta_tester', 'user_staff'],
        ['load'],
        ['course_default', 'course_started', 'course_not_started', 'course_staff_only'],
    ))

    LOAD_MOBILE_TEST_DATA = list(itertools.product(
        ['user_normal', 'user_staff'],
        ['load_mobile'],
        ['course_default', 'course_mobile_available'],
    ))

    PREREQUISITES_TEST_DATA = list(itertools.product(
        ['user_normal', 'user_completed_pre_requisite', 'user_staff', 'user_anonymous'],
        ['view_courseware_with_prerequisites'],
        ['course_default', 'course_with_pre_requisite', 'course_with_pre_requisites'],
    ))

    @ddt.data(*(ENROLL_TEST_DATA + LOAD_TEST_DATA + LOAD_MOBILE_TEST_DATA + PREREQUISITES_TEST_DATA))
    @ddt.unpack
    def test_course_overview_access(self, user_attr_name, action, course_attr_name):
        """
        Check that a user's access to a course is equal to the user's access to
        the corresponding course overview.

        Instead of taking a user and course directly as arguments, we have to
        take their attribute names, as ddt doesn't allow us to reference self.

        Arguments:
            user_attr_name (str): the name of the attribute on self that is the
                User to test with.
            action (str): action to test with.
                See COURSE_OVERVIEW_SUPPORTED_ACTIONS for valid values.
            course_attr_name (str): the name of the attribute on self that is
                the CourseDescriptor to test with.
        """
        user = getattr(self, user_attr_name)
        course = getattr(self, course_attr_name)

        course_overview = CourseOverview.get_from_id(course.id)
        self.assertEqual(
            bool(access.has_access(user, action, course, course_key=course.id)),
            bool(access.has_access(user, action, course_overview, course_key=course.id))
        )

    def test_course_overview_unsupported_action(self):
        """
        Check that calling has_access with an unsupported action raises a
        ValueError.
        """
        overview = CourseOverview.get_from_id(self.course_default.id)
        with self.assertRaises(ValueError):
            access.has_access(self.user, '_non_existent_action', overview)<|MERGE_RESOLUTION|>--- conflicted
+++ resolved
@@ -191,13 +191,10 @@
         expected_access = expected_error_type is None
         mock_unit = Mock(user_partitions=[])
         mock_unit._class_tags = {}  # Needed for detached check in _has_access_descriptor
-<<<<<<< HEAD
         mock_unit.category = "problem"
-=======
         mock_unit.visible_to_staff_only = visible_to_staff_only
         mock_unit.start = start
         self.verify_access(mock_unit, expected_access, expected_error_type)
->>>>>>> c8090659
 
     def test__has_access_descriptor_beta_user(self):
         mock_unit = Mock(user_partitions=[])
@@ -234,30 +231,12 @@
         """
         Tests that descriptor has no access when start date in future & without preview.
         """
-<<<<<<< HEAD
-
-        # I've changed the logic of this test since it would otherwise fail due to an
-        # unauthenticated access check in access.py. (dcadams 8/13/2015)
-=======
         expected_access = expected_error_type is None
->>>>>>> c8090659
         mock_unit = Mock(user_partitions=[])
         mock_unit._class_tags = {}  # Needed for detached check in _has_access_descriptor
         mock_unit.visible_to_staff_only = False
-<<<<<<< HEAD
-        self.verify_access(mock_unit, False)
-
-        # Start date in the past.
-        mock_unit.start = datetime.datetime.now(pytz.utc) - datetime.timedelta(days=1)
-        self.verify_access(mock_unit, False)
-
-        # Start date in the future.
-        mock_unit.start = datetime.datetime.now(pytz.utc) + datetime.timedelta(days=1)  # release date in the future
-        self.verify_access(mock_unit, False)
-=======
         mock_unit.start = start
         self.verify_access(mock_unit, expected_access, expected_error_type)
->>>>>>> c8090659
 
     def test__has_access_course_desc_can_enroll(self):
         yesterday = datetime.datetime.now(pytz.utc) - datetime.timedelta(days=1)
