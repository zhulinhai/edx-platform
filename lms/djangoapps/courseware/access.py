"""
This file contains (or should), all access control logic for the courseware.
Ideally, it will be the only place that needs to know about any special settings
like DISABLE_START_DATES.

Note: The access control logic in this file does NOT check for enrollment in
  a course.  It is expected that higher layers check for enrollment so we
  don't have to hit the enrollments table on every module load.

  If enrollment is to be checked, use get_course_with_access in courseware.courses.
  It is a wrapper around has_access that additionally checks for enrollment.
"""
from datetime import datetime
import logging
import pytz

from django.conf import settings
from django.contrib.auth.models import AnonymousUser
from django.utils.timezone import UTC


from opaque_keys.edx.keys import CourseKey, UsageKey

from xblock.core import XBlock

from xmodule.course_module import (
    CourseDescriptor,
    CATALOG_VISIBILITY_CATALOG_AND_ABOUT,
    CATALOG_VISIBILITY_ABOUT,
)
from xmodule.error_module import ErrorDescriptor
from xmodule.x_module import XModule, DEPRECATION_VSCOMPAT_EVENT
from xmodule.split_test_module import get_split_user_partitions
from xmodule.partitions.partitions import NoSuchUserPartitionError, NoSuchUserPartitionGroupError

from external_auth.models import ExternalAuthMap
from courseware.masquerade import get_masquerade_role, is_masquerading_as_student
from openedx.core.djangoapps.content.course_overviews.models import CourseOverview
from student import auth
from student.models import CourseEnrollmentAllowed
from student.roles import (
    CourseBetaTesterRole,
    CourseInstructorRole,
    CourseStaffRole,
    GlobalStaff,
    SupportStaffRole,
    OrgInstructorRole,
    OrgStaffRole,
)
from util.milestones_helpers import (
    get_pre_requisite_courses_not_completed,
    any_unfulfilled_milestones,
    is_prerequisite_courses_enabled,
)
from ccx_keys.locator import CCXLocator

import dogstats_wrapper as dog_stats_api

from courseware.access_response import (
    MilestoneError,
    MobileAvailabilityError,
    VisibilityError,
)
from courseware.access_utils import (
    adjust_start_date, check_start_date, debug, ACCESS_GRANTED, ACCESS_DENIED,
    in_preview_mode
)

log = logging.getLogger(__name__)


def has_access(user, action, obj, course_key=None):
    """
    Check whether a user has the access to do action on obj.  Handles any magic
    switching based on various settings.

    Things this module understands:
    - start dates for modules
    - visible_to_staff_only for modules
    - DISABLE_START_DATES
    - different access for instructor, staff, course staff, and students.
    - mobile_available flag for course modules

    user: a Django user object. May be anonymous. If none is passed,
                    anonymous is assumed

    obj: The object to check access for.  A module, descriptor, location, or
                    certain special strings (e.g. 'global')

    action: A string specifying the action that the client is trying to perform.

    actions depend on the obj type, but include e.g. 'enroll' for courses.  See the
    type-specific functions below for the known actions for that type.

    course_key: A course_key specifying which course run this access is for.
        Required when accessing anything other than a CourseDescriptor, 'global',
        or a location with category 'course'

    Returns an AccessResponse object.  It is up to the caller to actually
    deny access in a way that makes sense in context.
    """
    # Just in case user is passed in as None, make them anonymous
    if not user:
        user = AnonymousUser()

    if isinstance(course_key, CCXLocator):
        course_key = course_key.to_course_locator()

    if in_preview_mode():
        if not bool(has_staff_access_to_preview_mode(user=user, obj=obj, course_key=course_key)):
            return ACCESS_DENIED

    # delegate the work to type-specific functions.
    # (start with more specific types, then get more general)
    if isinstance(obj, CourseDescriptor):
        return _has_access_course(user, action, obj)

    if isinstance(obj, CourseOverview):
        return _has_access_course(user, action, obj)

    if isinstance(obj, ErrorDescriptor):
        return _has_access_error_desc(user, action, obj, course_key)

    if isinstance(obj, XModule):
        return _has_access_xmodule(user, action, obj, course_key)

    # NOTE: any descriptor access checkers need to go above this
    if isinstance(obj, XBlock):
        return _has_access_descriptor(user, action, obj, course_key)

    if isinstance(obj, CCXLocator):
        return _has_access_ccx_key(user, action, obj)

    if isinstance(obj, CourseKey):
        return _has_access_course_key(user, action, obj)

    if isinstance(obj, UsageKey):
        return _has_access_location(user, action, obj, course_key)

    if isinstance(obj, basestring):
        return _has_access_string(user, action, obj)

    # Passing an unknown object here is a coding error, so rather than
    # returning a default, complain.
    raise TypeError("Unknown object type in has_access(): '{0}'"
                    .format(type(obj)))


# ================ Implementation helpers ================================

def has_staff_access_to_preview_mode(user, obj, course_key=None):
    """
    Returns whether user has staff access to specified modules or not.

    Arguments:

        user: a Django user object.

        obj: The object to check access for.

        course_key: A course_key specifying which course this access is for.

    Returns an AccessResponse object.
    """
    if course_key is None:
        if isinstance(obj, CourseDescriptor) or isinstance(obj, CourseOverview):
            course_key = obj.id

        elif isinstance(obj, ErrorDescriptor):
            course_key = obj.location.course_key

        elif isinstance(obj, XModule):
            course_key = obj.descriptor.course_key

        elif isinstance(obj, XBlock):
            course_key = obj.location.course_key

        elif isinstance(obj, CCXLocator):
            course_key = obj.to_course_locator()

        elif isinstance(obj, CourseKey):
            course_key = obj

        elif isinstance(obj, UsageKey):
            course_key = obj.course_key

    if course_key is None:
        if GlobalStaff().has_user(user):
            return ACCESS_GRANTED
        else:
            return ACCESS_DENIED

    return _has_access_to_course(user, 'staff', course_key=course_key)


def _can_access_descriptor_with_start_date(user, descriptor, course_key):  # pylint: disable=invalid-name
    """
    Checks if a user has access to a descriptor based on its start date.

    If there is no start date specified, grant access.
    Else, check if we're past the start date.

    Note:
        We do NOT check whether the user is staff or if the descriptor
        is detached... it is assumed both of these are checked by the caller.

    Arguments:
        user (User): the user whose descriptor access we are checking.
        descriptor (AType): the descriptor for which we are checking access,
            where AType is CourseDescriptor, CourseOverview, or any other class
            that represents a descriptor and has the attributes .location, .id,
            .start, and .days_early_for_beta.

    Returns:
        AccessResponse: The result of this access check. Possible results are
            ACCESS_GRANTED or a StartDateError.
    """
    return check_start_date(user, descriptor.days_early_for_beta, descriptor.start, course_key)


def _can_view_courseware_with_prerequisites(user, course):  # pylint: disable=invalid-name
    """
    Checks if a user has access to a course based on its prerequisites.

    If the user is staff or anonymous, immediately grant access.
    Else, return whether or not the prerequisite courses have been passed.

    Arguments:
        user (User): the user whose course access we are checking.
        course (AType): the course for which we are checking access.
            where AType is CourseDescriptor, CourseOverview, or any other
            class that represents a course and has the attributes .location
            and .id.
    """

    def _is_prerequisites_disabled():
        """
        Checks if prerequisites are disabled in the settings.
        """
        return ACCESS_DENIED if is_prerequisite_courses_enabled() else ACCESS_GRANTED

    return (
        _is_prerequisites_disabled()
        or _has_staff_access_to_descriptor(user, course, course.id)
        or user.is_anonymous()
        or _has_fulfilled_prerequisites(user, [course.id])
    )


def _can_load_course_on_mobile(user, course):
    """
    Checks if a user can view the given course on a mobile device.

    This function only checks mobile-specific access restrictions. Other access
    restrictions such as start date and the .visible_to_staff_only flag must
    be checked by callers in *addition* to the return value of this function.

    Arguments:
        user (User): the user whose course access we are checking.
        course (CourseDescriptor|CourseOverview): the course for which we are
            checking access.

    Returns:
        bool: whether the course can be accessed on mobile.
    """
    return (
        is_mobile_available_for_user(user, course) and
        (
            _has_staff_access_to_descriptor(user, course, course.id) or
            _has_fulfilled_all_milestones(user, course.id)
        )
    )


def _can_enroll_courselike(user, courselike):
    """
    Ascertain if the user can enroll in the given courselike object.

    Arguments:
        user (User): The user attempting to enroll.
        courselike (CourseDescriptor or CourseOverview): The object representing the
            course in which the user is trying to enroll.

    Returns:
        AccessResponse, indicating whether the user can enroll.
    """
    enrollment_domain = courselike.enrollment_domain
    # Courselike objects (e.g., course descriptors and CourseOverviews) have an attribute named `id`
    # which actually points to a CourseKey. Sigh.
    course_key = courselike.id

    # If using a registration method to restrict enrollment (e.g., Shibboleth)
    if settings.FEATURES.get('RESTRICT_ENROLL_BY_REG_METHOD') and enrollment_domain:
        if user is not None and user.is_authenticated() and \
                ExternalAuthMap.objects.filter(user=user, external_domain=enrollment_domain):
            debug("Allow: external_auth of " + enrollment_domain)
            reg_method_ok = True
        else:
            reg_method_ok = False
    else:
        reg_method_ok = True

    # If the user appears in CourseEnrollmentAllowed paired with the given course key,
    # they may enroll. Note that as dictated by the legacy database schema, the filter
    # call includes a `course_id` kwarg which requires a CourseKey.
    if user is not None and user.is_authenticated():
        if CourseEnrollmentAllowed.objects.filter(email=user.email, course_id=course_key):
            return ACCESS_GRANTED

    if _has_staff_access_to_descriptor(user, courselike, course_key):
        return ACCESS_GRANTED

    if courselike.invitation_only and not user.is_anonymous():
        debug("Invitation only")
        return user_has_membership(user)
  
    now = datetime.now(UTC())
    enrollment_start = courselike.enrollment_start or datetime.min.replace(tzinfo=pytz.UTC)
    enrollment_end = courselike.enrollment_end or datetime.max.replace(tzinfo=pytz.UTC)
    if reg_method_ok and enrollment_start < now < enrollment_end:
        debug("Allow: in enrollment period")
        return ACCESS_GRANTED

    return ACCESS_DENIED


def _has_access_course(user, action, courselike):
    """
    Check if user has access to a course.

    Arguments:
        user (User): the user whose course access we are checking.
        action (string): The action that is being checked.
        courselike (CourseDescriptor or CourseOverview): The object
            representing the course that the user wants to access.

    Valid actions:

    'load' -- load the courseware, see inside the course
    'load_forum' -- can load and contribute to the forums (one access level for now)
    'load_mobile' -- can load from a mobile context
    'enroll' -- enroll.  Checks for enrollment window.
    'see_exists' -- can see that the course exists.
    'staff' -- staff access to course.
    'see_in_catalog' -- user is able to see the course listed in the course catalog.
    'see_about_page' -- user is able to see the course about page.
    """
    def can_load():
        """
        Can this user load this course?

        NOTE: this is not checking whether user is actually enrolled in the course.
        """
        response = (
            _visible_to_nonstaff_users(courselike) and
            _can_access_descriptor_with_start_date(user, courselike, courselike.id)
        )

        return (
            ACCESS_GRANTED if (response or _has_staff_access_to_descriptor(user, courselike, courselike.id))
            else response
        )

    def can_enroll():
        """
        Returns whether the user can enroll in the course.
        """
        return _can_enroll_courselike(user, courselike)

    def see_exists():
        """
        Can see if can enroll, but also if can load it: if user enrolled in a course and now
        it's past the enrollment period, they should still see it.
        """
        return ACCESS_GRANTED if (can_enroll() or can_load()) else ACCESS_DENIED

    def can_see_in_catalog():
        """
        Implements the "can see course in catalog" logic if a course should be visible in the main course catalog
        In this case we use the catalog_visibility property on the course descriptor
        but also allow course staff to see this.
        """
        return (
            _has_catalog_visibility(courselike, CATALOG_VISIBILITY_CATALOG_AND_ABOUT)
            or _has_staff_access_to_descriptor(user, courselike, courselike.id)
        )

    def can_see_about_page():
        """
        Implements the "can see course about page" logic if a course about page should be visible
        In this case we use the catalog_visibility property on the course descriptor
        but also allow course staff to see this.
        """
        return (
            _has_catalog_visibility(courselike, CATALOG_VISIBILITY_CATALOG_AND_ABOUT)
            or _has_catalog_visibility(courselike, CATALOG_VISIBILITY_ABOUT)
            or _has_staff_access_to_descriptor(user, courselike, courselike.id)
        )

    checkers = {
        'load': can_load,
        'view_courseware_with_prerequisites':
            lambda: _can_view_courseware_with_prerequisites(user, courselike),
        'load_mobile': lambda: can_load() and _can_load_course_on_mobile(user, courselike),
        'enroll': can_enroll,
        'see_exists': see_exists,
        'staff': lambda: _has_staff_access_to_descriptor(user, courselike, courselike.id),
        'instructor': lambda: _has_instructor_access_to_descriptor(user, courselike, courselike.id),
        'see_in_catalog': can_see_in_catalog,
        'see_about_page': can_see_about_page,
    }

    return _dispatch(checkers, action, user, courselike)


def _has_access_error_desc(user, action, descriptor, course_key):
    """
    Only staff should see error descriptors.

    Valid actions:
    'load' -- load this descriptor, showing it to the user.
    'staff' -- staff access to descriptor.
    """
    def check_for_staff():
        return _has_staff_access_to_descriptor(user, descriptor, course_key)

    checkers = {
        'load': check_for_staff,
        'staff': check_for_staff,
        'instructor': lambda: _has_instructor_access_to_descriptor(user, descriptor, course_key)
    }

    return _dispatch(checkers, action, user, descriptor)


def _has_group_access(descriptor, user, course_key):
    """
    This function returns a boolean indicating whether or not `user` has
    sufficient group memberships to "load" a block (the `descriptor`)
    """
    if len(descriptor.user_partitions) == len(get_split_user_partitions(descriptor.user_partitions)):
        # Short-circuit the process, since there are no defined user partitions that are not
        # user_partitions used by the split_test module. The split_test module handles its own access
        # via updating the children of the split_test module.
        return ACCESS_GRANTED

    # use merged_group_access which takes group access on the block's
    # parents / ancestors into account
    merged_access = descriptor.merged_group_access
    # check for False in merged_access, which indicates that at least one
    # partition's group list excludes all students.
    if False in merged_access.values():
        log.warning("Group access check excludes all students, access will be denied.", exc_info=True)
        return ACCESS_DENIED

    # resolve the partition IDs in group_access to actual
    # partition objects, skipping those which contain empty group directives.
    # If a referenced partition could not be found, it will be denied
    # If the partition is found but is no longer active (meaning it's been disabled)
    # then skip the access check for that partition.
    partitions = []
    for partition_id, group_ids in merged_access.items():
        try:
            partition = descriptor._get_user_partition(partition_id)  # pylint: disable=protected-access
            if partition.active:
                if group_ids is not None:
                    partitions.append(partition)
            else:
                log.debug(
                    "Skipping partition with ID %s in course %s because it is no longer active",
                    partition.id, course_key
                )
        except NoSuchUserPartitionError:
            log.warning("Error looking up user partition, access will be denied.", exc_info=True)
            return ACCESS_DENIED

    # next resolve the group IDs specified within each partition
    partition_groups = []
    try:
        for partition in partitions:
            groups = [
                partition.get_group(group_id)
                for group_id in merged_access[partition.id]
            ]
            if groups:
                partition_groups.append((partition, groups))
    except NoSuchUserPartitionGroupError:
        log.warning("Error looking up referenced user partition group, access will be denied.", exc_info=True)
        return ACCESS_DENIED

    # look up the user's group for each partition
    user_groups = {}
    for partition, groups in partition_groups:
        user_groups[partition.id] = partition.scheme.get_group_for_user(
            course_key,
            user,
            partition,
        )

    # finally: check that the user has a satisfactory group assignment
    # for each partition.
    if not all(user_groups.get(partition.id) in groups for partition, groups in partition_groups):
        return ACCESS_DENIED

    # all checks passed.
    return ACCESS_GRANTED


def _has_access_descriptor(user, action, descriptor, course_key=None):
    """
    Check if user has access to this descriptor.

    Valid actions:
    'load' -- load this descriptor, showing it to the user.
    'staff' -- staff access to descriptor.

    NOTE: This is the fallback logic for descriptors that don't have custom policy
    (e.g. courses).  If you call this method directly instead of going through
    has_access(), it will not do the right thing.
    """
    def can_load():
        """
        NOTE: This does not check that the student is enrolled in the course
        that contains this module.  We may or may not want to allow non-enrolled
        students to see modules.  If not, views should check the course, so we
        don't have to hit the enrollments table on every module load.
        """
        response = (
            _visible_to_nonstaff_users(descriptor)
            and _has_group_access(descriptor, user, course_key)
            and
            (
                _has_detached_class_tag(descriptor)
                or _can_access_descriptor_with_start_date(user, descriptor, course_key)
            )
        )

        return (
            ACCESS_GRANTED if (response or _has_staff_access_to_descriptor(user, descriptor, course_key))
            else response
        )

    checkers = {
        'load': can_load,
        'staff': lambda: _has_staff_access_to_descriptor(user, descriptor, course_key),
        'instructor': lambda: _has_instructor_access_to_descriptor(user, descriptor, course_key)
    }

    return _dispatch(checkers, action, user, descriptor)


def _has_access_xmodule(user, action, xmodule, course_key):
    """
    Check if user has access to this xmodule.

    Valid actions:
      - same as the valid actions for xmodule.descriptor
    """
    # Delegate to the descriptor
    return has_access(user, action, xmodule.descriptor, course_key)


def _has_access_location(user, action, location, course_key):
    """
    Check if user has access to this location.

    Valid actions:
    'staff' : True if the user has staff access to this location

    NOTE: if you add other actions, make sure that

     has_access(user, location, action) == has_access(user, get_item(location), action)
    """
    checkers = {
        'staff': lambda: _has_staff_access_to_location(user, location, course_key)
    }

    return _dispatch(checkers, action, user, location)


def _has_access_course_key(user, action, course_key):
    """
    Check if user has access to the course with this course_key

    Valid actions:
    'staff' : True if the user has staff access to this location
    'instructor' : True if the user has staff access to this location
    """
    checkers = {
        'staff': lambda: _has_staff_access_to_location(user, None, course_key),
        'instructor': lambda: _has_instructor_access_to_location(user, None, course_key),
    }

    return _dispatch(checkers, action, user, course_key)


def _has_access_ccx_key(user, action, ccx_key):
    """Check if user has access to the course for this ccx_key

    Delegates checking to _has_access_course_key
    Valid actions: same as for that function
    """
    course_key = ccx_key.to_course_locator()
    return _has_access_course_key(user, action, course_key)


def _has_access_string(user, action, perm):
    """
    Check if user has certain special access, specified as string.  Valid strings:

    'global'

    Valid actions:

    'staff' -- global staff access.
    'support' -- access to student support functionality
    'certificates' --- access to view and regenerate certificates for other users.
    """

    def check_staff():
        """
        Checks for staff access
        """
        if perm != 'global':
            debug("Deny: invalid permission '%s'", perm)
            return ACCESS_DENIED
        return ACCESS_GRANTED if GlobalStaff().has_user(user) else ACCESS_DENIED

    def check_support():
        """Check that the user has access to the support UI. """
        if perm != 'global':
            return ACCESS_DENIED
        return (
            ACCESS_GRANTED if GlobalStaff().has_user(user) or SupportStaffRole().has_user(user)
            else ACCESS_DENIED
        )

    checkers = {
        'staff': check_staff,
        'support': check_support,
        'certificates': check_support,
    }

    return _dispatch(checkers, action, user, perm)


#####  Internal helper methods below

def _dispatch(table, action, user, obj):
    """
    Helper: call table[action], raising a nice pretty error if there is no such key.

    user and object passed in only for error messages and debugging
    """
    if action in table:
        result = table[action]()
        debug("%s user %s, object %s, action %s",
              'ALLOWED' if result else 'DENIED',
              user,
              obj.location.to_deprecated_string() if isinstance(obj, XBlock) else str(obj),
              action)
        return result

    raise ValueError(u"Unknown action for object type '{0}': '{1}'".format(
        type(obj), action))


def _adjust_start_date_for_beta_testers(user, descriptor, course_key):  # pylint: disable=invalid-name
    """
    If user is in a beta test group, adjust the start date by the appropriate number of
    days.

    Arguments:
       user: A django user.  May be anonymous.
       descriptor: the XModuleDescriptor the user is trying to get access to, with a
       non-None start date.

    Returns:
        A datetime.  Either the same as start, or earlier for beta testers.

    NOTE: number of days to adjust should be cached to avoid looking it up thousands of
    times per query.

    NOTE: For now, this function assumes that the descriptor's location is in the course
    the user is looking at.  Once we have proper usages and definitions per the XBlock
    design, this should use the course the usage is in.
    """
    return adjust_start_date(user, descriptor.days_early_for_beta, descriptor.start, course_key)


def _has_instructor_access_to_location(user, location, course_key=None):
    if course_key is None:
        course_key = location.course_key
    return _has_access_to_course(user, 'instructor', course_key)


def _has_staff_access_to_location(user, location, course_key=None):
    if course_key is None:
        course_key = location.course_key
    return _has_access_to_course(user, 'staff', course_key)


def _has_access_to_course(user, access_level, course_key):
    """
    Returns True if the given user has access_level (= staff or
    instructor) access to the course with the given course_key.
    This ensures the user is authenticated and checks if global staff or has
    staff / instructor access.

    access_level = string, either "staff" or "instructor"
    """
    if user is None or (not user.is_authenticated()):
        debug("Deny: no user or anon user")
        return ACCESS_DENIED

    if not in_preview_mode() and is_masquerading_as_student(user, course_key):
        return ACCESS_DENIED

    if GlobalStaff().has_user(user):
        debug("Allow: user.is_staff")
        return ACCESS_GRANTED

    if access_level not in ('staff', 'instructor'):
        log.debug("Error in access._has_access_to_course access_level=%s unknown", access_level)
        debug("Deny: unknown access level")
        return ACCESS_DENIED

    staff_access = (
        CourseStaffRole(course_key).has_user(user) or
        OrgStaffRole(course_key.org).has_user(user)
    )
    if staff_access and access_level == 'staff':
        debug("Allow: user has course staff access")
        return ACCESS_GRANTED

    instructor_access = (
        CourseInstructorRole(course_key).has_user(user) or
        OrgInstructorRole(course_key.org).has_user(user)
    )

    if instructor_access and access_level in ('staff', 'instructor'):
        debug("Allow: user has course instructor access")
        return ACCESS_GRANTED

    debug("Deny: user did not have correct access")
    return ACCESS_DENIED


def _has_instructor_access_to_descriptor(user, descriptor, course_key):  # pylint: disable=invalid-name
    """Helper method that checks whether the user has staff access to
    the course of the location.

    descriptor: something that has a location attribute
    """
    return _has_instructor_access_to_location(user, descriptor.location, course_key)


def _has_staff_access_to_descriptor(user, descriptor, course_key):
    """Helper method that checks whether the user has staff access to
    the course of the location.

    descriptor: something that has a location attribute
    """
    return _has_staff_access_to_location(user, descriptor.location, course_key)


def _visible_to_nonstaff_users(descriptor):
    """
    Returns if the object is visible to nonstaff users.

    Arguments:
        descriptor: object to check
    """
    return VisibilityError() if descriptor.visible_to_staff_only else ACCESS_GRANTED


def _has_detached_class_tag(descriptor):
    """
    Returns if the given descriptor's type is marked as detached.

    Arguments:
        descriptor: object to check
    """
    return ACCESS_GRANTED if 'detached' in descriptor._class_tags else ACCESS_DENIED  # pylint: disable=protected-access


def _has_fulfilled_all_milestones(user, course_id):
    """
    Returns whether the given user has fulfilled all milestones for the
    given course.

    Arguments:
        course_id: ID of the course to check
        user_id: ID of the user to check
    """
    return MilestoneError() if any_unfulfilled_milestones(course_id, user.id) else ACCESS_GRANTED


def _has_fulfilled_prerequisites(user, course_id):
    """
    Returns whether the given user has fulfilled all prerequisites for the
    given course.

    Arguments:
        user: user to check
        course_id: ID of the course to check
    """
    return MilestoneError() if get_pre_requisite_courses_not_completed(user, course_id) else ACCESS_GRANTED


def _has_catalog_visibility(course, visibility_type):
    """
    Returns whether the given course has the given visibility type
    """
    return ACCESS_GRANTED if course.catalog_visibility == visibility_type else ACCESS_DENIED


def _is_descriptor_mobile_available(descriptor):
    """
    Returns if descriptor is available on mobile.
    """
    return ACCESS_GRANTED if descriptor.mobile_available else MobileAvailabilityError()


def is_mobile_available_for_user(user, descriptor):
    """
    Returns whether the given course is mobile_available for the given user.
    Checks:
        mobile_available flag on the course
        Beta User and staff access overrides the mobile_available flag
    Arguments:
        descriptor (CourseDescriptor|CourseOverview): course or overview of course in question
    """
    return (
        auth.user_has_role(user, CourseBetaTesterRole(descriptor.id))
        or _has_staff_access_to_descriptor(user, descriptor, descriptor.id)
        or _is_descriptor_mobile_available(descriptor)
    )


def get_user_role(user, course_key):
    """
    Return corresponding string if user has staff, instructor or student
    course role in LMS.
    """
    role = get_masquerade_role(user, course_key)
    if role:
        return role
    elif has_access(user, 'instructor', course_key):
        return 'instructor'
    elif has_access(user, 'staff', course_key):
        return 'staff'
    else:
        return 'student'



def user_has_membership(user):
    """
    Returns whether the given user has any non free membership
    """


    from subscriptions import appmysqldb
    mysql_host = getattr(settings, "SUBSCRIPTION_MYSQL_HOST", "172.31.23.49")
    mysql_database = getattr(settings, "SUBSCRIPTION_MYSQL_DB_NAME", "edxapp")
    mysql_user = getattr(settings, "SUBSCRIPTION_MYSQL_USER", "edxapp001")
    mysql_pwd = getattr(settings, "SUBSCRIPTION_MYSQL_PASSWORD", "password")

    user_id = 0
    db = appmysqldb.mysql(mysql_host, 3306, mysql_database, mysql_user, mysql_pwd)
    q = "SELECT id FROM auth_user WHERE username='%s' LIMIT 1" % (user)
    db.query(q)
    res = db.fetchall()
    for row in res:
        user_id = row[0]

<<<<<<< HEAD
    get_type = 1
    if user_id != 0:
        q = "SELECT type_sus FROM aux_subscriptions WHERE user_id='%s' AND pay_ok='1' AND type_sus!='1' AND type_sus!='4' LIMIT 1" % (user_id)
=======
    get_type = 0
    if user_id != 0:
        q = "SELECT type_sus FROM aux_subscriptions WHERE user_id='%s' AND pay_ok='1' AND (type_sus!='1' OR type_sus!='4') LIMIT 1" % (user_id)
>>>>>>> e93a2217
        db.query(q)
        res = db.fetchall()
        for row in res:
            get_type = row[0]
        if get_type != 1 and get_type != 4:
            return ACCESS_GRANTED
<<<<<<< HEAD
=======

>>>>>>> e93a2217
    return ACCESS_DENIED<|MERGE_RESOLUTION|>--- conflicted
+++ resolved
@@ -875,23 +875,14 @@
     for row in res:
         user_id = row[0]
 
-<<<<<<< HEAD
     get_type = 1
     if user_id != 0:
         q = "SELECT type_sus FROM aux_subscriptions WHERE user_id='%s' AND pay_ok='1' AND type_sus!='1' AND type_sus!='4' LIMIT 1" % (user_id)
-=======
-    get_type = 0
-    if user_id != 0:
-        q = "SELECT type_sus FROM aux_subscriptions WHERE user_id='%s' AND pay_ok='1' AND (type_sus!='1' OR type_sus!='4') LIMIT 1" % (user_id)
->>>>>>> e93a2217
         db.query(q)
         res = db.fetchall()
         for row in res:
             get_type = row[0]
         if get_type != 1 and get_type != 4:
             return ACCESS_GRANTED
-<<<<<<< HEAD
-=======
-
->>>>>>> e93a2217
+
     return ACCESS_DENIED