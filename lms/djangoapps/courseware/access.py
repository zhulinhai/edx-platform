"""
This file contains (or should), all access control logic for the courseware.
Ideally, it will be the only place that needs to know about any special settings
like DISABLE_START_DATES.

Note: The access control logic in this file does NOT check for enrollment in
  a course.  It is expected that higher layers check for enrollment so we
  don't have to hit the enrollments table on every module load.

  If enrollment is to be checked, use get_course_with_access in courseware.courses.
  It is a wrapper around has_access that additionally checks for enrollment.
"""
from datetime import datetime
import logging
import pytz

from django.conf import settings
from django.contrib.auth.models import AnonymousUser
from django.utils.timezone import UTC

from opaque_keys.edx.keys import CourseKey, UsageKey

from xblock.core import XBlock

from xmodule.course_module import (
    CourseDescriptor,
    CATALOG_VISIBILITY_CATALOG_AND_ABOUT,
    CATALOG_VISIBILITY_ABOUT,
)
from xmodule.error_module import ErrorDescriptor
from xmodule.x_module import XModule, DEPRECATION_VSCOMPAT_EVENT
from xmodule.split_test_module import get_split_user_partitions
from xmodule.partitions.partitions import NoSuchUserPartitionError, NoSuchUserPartitionGroupError

from external_auth.models import ExternalAuthMap
from courseware.masquerade import get_masquerade_role, is_masquerading_as_student
from openedx.core.djangoapps.content.course_overviews.models import CourseOverview
from student import auth
from student.models import CourseEnrollmentAllowed
from student.roles import (
    CourseBetaTesterRole,
    CourseInstructorRole,
    CourseStaffRole,
    GlobalStaff,
    SupportStaffRole,
    OrgInstructorRole,
    OrgStaffRole,
)
from util.milestones_helpers import (
    get_pre_requisite_courses_not_completed,
    any_unfulfilled_milestones,
    is_prerequisite_courses_enabled,
)
from ccx_keys.locator import CCXLocator

import dogstats_wrapper as dog_stats_api

from courseware.access_response import (
    MilestoneError,
    MobileAvailabilityError,
    VisibilityError,
)
from courseware.access_utils import (
    adjust_start_date, check_start_date, debug, ACCESS_GRANTED, ACCESS_DENIED,
    in_preview_mode
)

log = logging.getLogger(__name__)


def has_access(user, action, obj, course_key=None):
    """
    Check whether a user has the access to do action on obj.  Handles any magic
    switching based on various settings.

    Things this module understands:
    - start dates for modules
    - visible_to_staff_only for modules
    - DISABLE_START_DATES
    - different access for instructor, staff, course staff, and students.
    - mobile_available flag for course modules

    user: a Django user object. May be anonymous. If none is passed,
                    anonymous is assumed

    obj: The object to check access for.  A module, descriptor, location, or
                    certain special strings (e.g. 'global')

    action: A string specifying the action that the client is trying to perform.

    actions depend on the obj type, but include e.g. 'enroll' for courses.  See the
    type-specific functions below for the known actions for that type.

    course_key: A course_key specifying which course run this access is for.
        Required when accessing anything other than a CourseDescriptor, 'global',
        or a location with category 'course'

    Returns an AccessResponse object.  It is up to the caller to actually
    deny access in a way that makes sense in context.
    """
    # Just in case user is passed in as None, make them anonymous
    if not user:
        user = AnonymousUser()

    if isinstance(course_key, CCXLocator):
        course_key = course_key.to_course_locator()

    if in_preview_mode():
        if not bool(has_staff_access_to_preview_mode(user=user, obj=obj, course_key=course_key)):
            return ACCESS_DENIED

    # delegate the work to type-specific functions.
    # (start with more specific types, then get more general)
    if isinstance(obj, CourseDescriptor):
        return _has_access_course(user, action, obj)

    if isinstance(obj, CourseOverview):
        return _has_access_course(user, action, obj)

    if isinstance(obj, ErrorDescriptor):
        return _has_access_error_desc(user, action, obj, course_key)

    if isinstance(obj, XModule):
        return _has_access_xmodule(user, action, obj, course_key)

    # NOTE: any descriptor access checkers need to go above this
    if isinstance(obj, XBlock):
        return _has_access_descriptor(user, action, obj, course_key)

    if isinstance(obj, CCXLocator):
        return _has_access_ccx_key(user, action, obj)

    if isinstance(obj, CourseKey):
        return _has_access_course_key(user, action, obj)

    if isinstance(obj, UsageKey):
        return _has_access_location(user, action, obj, course_key)

    if isinstance(obj, basestring):
        return _has_access_string(user, action, obj)

    # Passing an unknown object here is a coding error, so rather than
    # returning a default, complain.
    raise TypeError("Unknown object type in has_access(): '{0}'"
                    .format(type(obj)))


# ================ Implementation helpers ================================

def has_staff_access_to_preview_mode(user, obj, course_key=None):
    """
    Returns whether user has staff access to specified modules or not.

    Arguments:

        user: a Django user object.

        obj: The object to check access for.

        course_key: A course_key specifying which course this access is for.

    Returns an AccessResponse object.
    """
    if course_key is None:
        if isinstance(obj, CourseDescriptor) or isinstance(obj, CourseOverview):
            course_key = obj.id

        elif isinstance(obj, ErrorDescriptor):
            course_key = obj.location.course_key

        elif isinstance(obj, XModule):
            course_key = obj.descriptor.course_key

        elif isinstance(obj, XBlock):
            course_key = obj.location.course_key

        elif isinstance(obj, CCXLocator):
            course_key = obj.to_course_locator()

        elif isinstance(obj, CourseKey):
            course_key = obj

        elif isinstance(obj, UsageKey):
            course_key = obj.course_key

    if course_key is None:
        if GlobalStaff().has_user(user):
            return ACCESS_GRANTED
        else:
            return ACCESS_DENIED

    return _has_access_to_course(user, 'staff', course_key=course_key)


def _can_access_descriptor_with_start_date(user, descriptor, course_key):  # pylint: disable=invalid-name
    """
    Checks if a user has access to a descriptor based on its start date.

    If there is no start date specified, grant access.
    Else, check if we're past the start date.

    Note:
        We do NOT check whether the user is staff or if the descriptor
        is detached... it is assumed both of these are checked by the caller.

    Arguments:
        user (User): the user whose descriptor access we are checking.
        descriptor (AType): the descriptor for which we are checking access,
            where AType is CourseDescriptor, CourseOverview, or any other class
            that represents a descriptor and has the attributes .location, .id,
            .start, and .days_early_for_beta.

    Returns:
        AccessResponse: The result of this access check. Possible results are
            ACCESS_GRANTED or a StartDateError.
    """
    return check_start_date(user, descriptor.days_early_for_beta, descriptor.start, course_key)


def _can_view_courseware_with_prerequisites(user, course):  # pylint: disable=invalid-name
    """
    Checks if a user has access to a course based on its prerequisites.

    If the user is staff or anonymous, immediately grant access.
    Else, return whether or not the prerequisite courses have been passed.

    Arguments:
        user (User): the user whose course access we are checking.
        course (AType): the course for which we are checking access.
            where AType is CourseDescriptor, CourseOverview, or any other
            class that represents a course and has the attributes .location
            and .id.
    """

    def _is_prerequisites_disabled():
        """
        Checks if prerequisites are disabled in the settings.
        """
        return ACCESS_DENIED if is_prerequisite_courses_enabled() else ACCESS_GRANTED

    return (
        _is_prerequisites_disabled()
        or _has_staff_access_to_descriptor(user, course, course.id)
        or user.is_anonymous()
        or _has_fulfilled_prerequisites(user, [course.id])
    )


def _can_load_course_on_mobile(user, course):
    """
    Checks if a user can view the given course on a mobile device.

    This function only checks mobile-specific access restrictions. Other access
    restrictions such as start date and the .visible_to_staff_only flag must
    be checked by callers in *addition* to the return value of this function.

    Arguments:
        user (User): the user whose course access we are checking.
        course (CourseDescriptor|CourseOverview): the course for which we are
            checking access.

    Returns:
        bool: whether the course can be accessed on mobile.
    """
    return (
        is_mobile_available_for_user(user, course) and
        (
            _has_staff_access_to_descriptor(user, course, course.id) or
            _has_fulfilled_all_milestones(user, course.id)
        )
    )


def _can_enroll_courselike(user, courselike):
    """
    Ascertain if the user can enroll in the given courselike object.

    Arguments:
        user (User): The user attempting to enroll.
        courselike (CourseDescriptor or CourseOverview): The object representing the
            course in which the user is trying to enroll.

    Returns:
        AccessResponse, indicating whether the user can enroll.
    """
    enrollment_domain = courselike.enrollment_domain
    # Courselike objects (e.g., course descriptors and CourseOverviews) have an attribute named `id`
    # which actually points to a CourseKey. Sigh.
    course_key = courselike.id

    # If using a registration method to restrict enrollment (e.g., Shibboleth)
    if settings.FEATURES.get('RESTRICT_ENROLL_BY_REG_METHOD') and enrollment_domain:
        if user is not None and user.is_authenticated() and \
                ExternalAuthMap.objects.filter(user=user, external_domain=enrollment_domain):
            debug("Allow: external_auth of " + enrollment_domain)
            reg_method_ok = True
        else:
            reg_method_ok = False
    else:
        reg_method_ok = True

    # If the user appears in CourseEnrollmentAllowed paired with the given course key,
    # they may enroll. Note that as dictated by the legacy database schema, the filter
    # call includes a `course_id` kwarg which requires a CourseKey.
    if user is not None and user.is_authenticated():
        if CourseEnrollmentAllowed.objects.filter(email=user.email, course_id=course_key):
            return ACCESS_GRANTED

    if _has_staff_access_to_descriptor(user, courselike, course_key):
        return ACCESS_GRANTED

    if courselike.invitation_only and not user.is_anonymous():
        debug("Invitation only")
<<<<<<< HEAD
        return user_has_membership(user)
=======
        return _user_has_membership(user)
>>>>>>> eb11d1eb

    now = datetime.now(UTC())
    enrollment_start = courselike.enrollment_start or datetime.min.replace(tzinfo=pytz.UTC)
    enrollment_end = courselike.enrollment_end or datetime.max.replace(tzinfo=pytz.UTC)
    if reg_method_ok and enrollment_start < now < enrollment_end:
        debug("Allow: in enrollment period")
        return ACCESS_GRANTED

    return ACCESS_DENIED


def _has_access_course(user, action, courselike):
    """
    Check if user has access to a course.

    Arguments:
        user (User): the user whose course access we are checking.
        action (string): The action that is being checked.
        courselike (CourseDescriptor or CourseOverview): The object
            representing the course that the user wants to access.

    Valid actions:

    'load' -- load the courseware, see inside the course
    'load_forum' -- can load and contribute to the forums (one access level for now)
    'load_mobile' -- can load from a mobile context
    'enroll' -- enroll.  Checks for enrollment window.
    'see_exists' -- can see that the course exists.
    'staff' -- staff access to course.
    'see_in_catalog' -- user is able to see the course listed in the course catalog.
    'see_about_page' -- user is able to see the course about page.
    """
    def can_load():
        """
        Can this user load this course?

        NOTE: this is not checking whether user is actually enrolled in the course.
        """
        response = (
            _visible_to_nonstaff_users(courselike) and
            _can_access_descriptor_with_start_date(user, courselike, courselike.id)
        )

        return (
            ACCESS_GRANTED if (response or _has_staff_access_to_descriptor(user, courselike, courselike.id))
            else response
        )

    def can_enroll():
        """
        Returns whether the user can enroll in the course.
        """
        return _can_enroll_courselike(user, courselike)

    def see_exists():
        """
        Can see if can enroll, but also if can load it: if user enrolled in a course and now
        it's past the enrollment period, they should still see it.
        """
        return ACCESS_GRANTED if (can_enroll() or can_load()) else ACCESS_DENIED

    def can_see_in_catalog():
        """
        Implements the "can see course in catalog" logic if a course should be visible in the main course catalog
        In this case we use the catalog_visibility property on the course descriptor
        but also allow course staff to see this.
        """
        return (
            _has_catalog_visibility(courselike, CATALOG_VISIBILITY_CATALOG_AND_ABOUT)
            or _has_staff_access_to_descriptor(user, courselike, courselike.id)
        )

    def can_see_about_page():
        """
        Implements the "can see course about page" logic if a course about page should be visible
        In this case we use the catalog_visibility property on the course descriptor
        but also allow course staff to see this.
        """
        return (
            _has_catalog_visibility(courselike, CATALOG_VISIBILITY_CATALOG_AND_ABOUT)
            or _has_catalog_visibility(courselike, CATALOG_VISIBILITY_ABOUT)
            or _has_staff_access_to_descriptor(user, courselike, courselike.id)
        )

    checkers = {
        'load': can_load,
        'view_courseware_with_prerequisites':
            lambda: _can_view_courseware_with_prerequisites(user, courselike),
        'load_mobile': lambda: can_load() and _can_load_course_on_mobile(user, courselike),
        'enroll': can_enroll,
        'see_exists': see_exists,
        'staff': lambda: _has_staff_access_to_descriptor(user, courselike, courselike.id),
        'instructor': lambda: _has_instructor_access_to_descriptor(user, courselike, courselike.id),
        'see_in_catalog': can_see_in_catalog,
        'see_about_page': can_see_about_page,
    }

    return _dispatch(checkers, action, user, courselike)


def _has_access_error_desc(user, action, descriptor, course_key):
    """
    Only staff should see error descriptors.

    Valid actions:
    'load' -- load this descriptor, showing it to the user.
    'staff' -- staff access to descriptor.
    """
    def check_for_staff():
        return _has_staff_access_to_descriptor(user, descriptor, course_key)

    checkers = {
        'load': check_for_staff,
        'staff': check_for_staff,
        'instructor': lambda: _has_instructor_access_to_descriptor(user, descriptor, course_key)
    }

    return _dispatch(checkers, action, user, descriptor)


def _has_group_access(descriptor, user, course_key):
    """
    This function returns a boolean indicating whether or not `user` has
    sufficient group memberships to "load" a block (the `descriptor`)
    """
    if len(descriptor.user_partitions) == len(get_split_user_partitions(descriptor.user_partitions)):
        # Short-circuit the process, since there are no defined user partitions that are not
        # user_partitions used by the split_test module. The split_test module handles its own access
        # via updating the children of the split_test module.
        return ACCESS_GRANTED

    # use merged_group_access which takes group access on the block's
    # parents / ancestors into account
    merged_access = descriptor.merged_group_access
    # check for False in merged_access, which indicates that at least one
    # partition's group list excludes all students.
    if False in merged_access.values():
        log.warning("Group access check excludes all students, access will be denied.", exc_info=True)
        return ACCESS_DENIED

    # resolve the partition IDs in group_access to actual
    # partition objects, skipping those which contain empty group directives.
    # If a referenced partition could not be found, it will be denied
    # If the partition is found but is no longer active (meaning it's been disabled)
    # then skip the access check for that partition.
    partitions = []
    for partition_id, group_ids in merged_access.items():
        try:
            partition = descriptor._get_user_partition(partition_id)  # pylint: disable=protected-access
            if partition.active:
                if group_ids is not None:
                    partitions.append(partition)
            else:
                log.debug(
                    "Skipping partition with ID %s in course %s because it is no longer active",
                    partition.id, course_key
                )
        except NoSuchUserPartitionError:
            log.warning("Error looking up user partition, access will be denied.", exc_info=True)
            return ACCESS_DENIED

    # next resolve the group IDs specified within each partition
    partition_groups = []
    try:
        for partition in partitions:
            groups = [
                partition.get_group(group_id)
                for group_id in merged_access[partition.id]
            ]
            if groups:
                partition_groups.append((partition, groups))
    except NoSuchUserPartitionGroupError:
        log.warning("Error looking up referenced user partition group, access will be denied.", exc_info=True)
        return ACCESS_DENIED

    # look up the user's group for each partition
    user_groups = {}
    for partition, groups in partition_groups:
        user_groups[partition.id] = partition.scheme.get_group_for_user(
            course_key,
            user,
            partition,
        )

    # finally: check that the user has a satisfactory group assignment
    # for each partition.
    if not all(user_groups.get(partition.id) in groups for partition, groups in partition_groups):
        return ACCESS_DENIED

    # all checks passed.
    return ACCESS_GRANTED


def _has_access_descriptor(user, action, descriptor, course_key=None):
    """
    Check if user has access to this descriptor.

    Valid actions:
    'load' -- load this descriptor, showing it to the user.
    'staff' -- staff access to descriptor.

    NOTE: This is the fallback logic for descriptors that don't have custom policy
    (e.g. courses).  If you call this method directly instead of going through
    has_access(), it will not do the right thing.
    """
    def can_load():
        """
        NOTE: This does not check that the student is enrolled in the course
        that contains this module.  We may or may not want to allow non-enrolled
        students to see modules.  If not, views should check the course, so we
        don't have to hit the enrollments table on every module load.
        """
        response = (
            _visible_to_nonstaff_users(descriptor)
            and _has_group_access(descriptor, user, course_key)
            and
            (
                _has_detached_class_tag(descriptor)
                or _can_access_descriptor_with_start_date(user, descriptor, course_key)
            )
        )

        return (
            ACCESS_GRANTED if (response or _has_staff_access_to_descriptor(user, descriptor, course_key))
            else response
        )

    checkers = {
        'load': can_load,
        'staff': lambda: _has_staff_access_to_descriptor(user, descriptor, course_key),
        'instructor': lambda: _has_instructor_access_to_descriptor(user, descriptor, course_key)
    }

    return _dispatch(checkers, action, user, descriptor)


def _has_access_xmodule(user, action, xmodule, course_key):
    """
    Check if user has access to this xmodule.

    Valid actions:
      - same as the valid actions for xmodule.descriptor
    """
    # Delegate to the descriptor
    return has_access(user, action, xmodule.descriptor, course_key)


def _has_access_location(user, action, location, course_key):
    """
    Check if user has access to this location.

    Valid actions:
    'staff' : True if the user has staff access to this location

    NOTE: if you add other actions, make sure that

     has_access(user, location, action) == has_access(user, get_item(location), action)
    """
    checkers = {
        'staff': lambda: _has_staff_access_to_location(user, location, course_key)
    }

    return _dispatch(checkers, action, user, location)


def _has_access_course_key(user, action, course_key):
    """
    Check if user has access to the course with this course_key

    Valid actions:
    'staff' : True if the user has staff access to this location
    'instructor' : True if the user has staff access to this location
    """
    checkers = {
        'staff': lambda: _has_staff_access_to_location(user, None, course_key),
        'instructor': lambda: _has_instructor_access_to_location(user, None, course_key),
    }

    return _dispatch(checkers, action, user, course_key)


def _has_access_ccx_key(user, action, ccx_key):
    """Check if user has access to the course for this ccx_key

    Delegates checking to _has_access_course_key
    Valid actions: same as for that function
    """
    course_key = ccx_key.to_course_locator()
    return _has_access_course_key(user, action, course_key)


def _has_access_string(user, action, perm):
    """
    Check if user has certain special access, specified as string.  Valid strings:

    'global'

    Valid actions:

    'staff' -- global staff access.
    'support' -- access to student support functionality
    'certificates' --- access to view and regenerate certificates for other users.
    """

    def check_staff():
        """
        Checks for staff access
        """
        if perm != 'global':
            debug("Deny: invalid permission '%s'", perm)
            return ACCESS_DENIED
        return ACCESS_GRANTED if GlobalStaff().has_user(user) else ACCESS_DENIED

    def check_support():
        """Check that the user has access to the support UI. """
        if perm != 'global':
            return ACCESS_DENIED
        return (
            ACCESS_GRANTED if GlobalStaff().has_user(user) or SupportStaffRole().has_user(user)
            else ACCESS_DENIED
        )

    checkers = {
        'staff': check_staff,
        'support': check_support,
        'certificates': check_support,
    }

    return _dispatch(checkers, action, user, perm)


#####  Internal helper methods below

def _dispatch(table, action, user, obj):
    """
    Helper: call table[action], raising a nice pretty error if there is no such key.

    user and object passed in only for error messages and debugging
    """
    if action in table:
        result = table[action]()
        debug("%s user %s, object %s, action %s",
              'ALLOWED' if result else 'DENIED',
              user,
              obj.location.to_deprecated_string() if isinstance(obj, XBlock) else str(obj),
              action)
        return result

    raise ValueError(u"Unknown action for object type '{0}': '{1}'".format(
        type(obj), action))


def _adjust_start_date_for_beta_testers(user, descriptor, course_key):  # pylint: disable=invalid-name
    """
    If user is in a beta test group, adjust the start date by the appropriate number of
    days.

    Arguments:
       user: A django user.  May be anonymous.
       descriptor: the XModuleDescriptor the user is trying to get access to, with a
       non-None start date.

    Returns:
        A datetime.  Either the same as start, or earlier for beta testers.

    NOTE: number of days to adjust should be cached to avoid looking it up thousands of
    times per query.

    NOTE: For now, this function assumes that the descriptor's location is in the course
    the user is looking at.  Once we have proper usages and definitions per the XBlock
    design, this should use the course the usage is in.
    """
    return adjust_start_date(user, descriptor.days_early_for_beta, descriptor.start, course_key)


def _has_instructor_access_to_location(user, location, course_key=None):
    if course_key is None:
        course_key = location.course_key
    return _has_access_to_course(user, 'instructor', course_key)


def _has_staff_access_to_location(user, location, course_key=None):
    if course_key is None:
        course_key = location.course_key
    return _has_access_to_course(user, 'staff', course_key)


def _has_access_to_course(user, access_level, course_key):
    """
    Returns True if the given user has access_level (= staff or
    instructor) access to the course with the given course_key.
    This ensures the user is authenticated and checks if global staff or has
    staff / instructor access.

    access_level = string, either "staff" or "instructor"
    """
    if user is None or (not user.is_authenticated()):
        debug("Deny: no user or anon user")
        return ACCESS_DENIED

    if not in_preview_mode() and is_masquerading_as_student(user, course_key):
        return ACCESS_DENIED

    if GlobalStaff().has_user(user):
        debug("Allow: user.is_staff")
        return ACCESS_GRANTED

    if access_level not in ('staff', 'instructor'):
        log.debug("Error in access._has_access_to_course access_level=%s unknown", access_level)
        debug("Deny: unknown access level")
        return ACCESS_DENIED

    staff_access = (
        CourseStaffRole(course_key).has_user(user) or
        OrgStaffRole(course_key.org).has_user(user)
    )
    if staff_access and access_level == 'staff':
        debug("Allow: user has course staff access")
        return ACCESS_GRANTED

    instructor_access = (
        CourseInstructorRole(course_key).has_user(user) or
        OrgInstructorRole(course_key.org).has_user(user)
    )

    if instructor_access and access_level in ('staff', 'instructor'):
        debug("Allow: user has course instructor access")
        return ACCESS_GRANTED

    debug("Deny: user did not have correct access")
    return ACCESS_DENIED


def _has_instructor_access_to_descriptor(user, descriptor, course_key):  # pylint: disable=invalid-name
    """Helper method that checks whether the user has staff access to
    the course of the location.

    descriptor: something that has a location attribute
    """
    return _has_instructor_access_to_location(user, descriptor.location, course_key)


def _has_staff_access_to_descriptor(user, descriptor, course_key):
    """Helper method that checks whether the user has staff access to
    the course of the location.

    descriptor: something that has a location attribute
    """
    return _has_staff_access_to_location(user, descriptor.location, course_key)


def _visible_to_nonstaff_users(descriptor):
    """
    Returns if the object is visible to nonstaff users.

    Arguments:
        descriptor: object to check
    """
    return VisibilityError() if descriptor.visible_to_staff_only else ACCESS_GRANTED


def _has_detached_class_tag(descriptor):
    """
    Returns if the given descriptor's type is marked as detached.

    Arguments:
        descriptor: object to check
    """
    return ACCESS_GRANTED if 'detached' in descriptor._class_tags else ACCESS_DENIED  # pylint: disable=protected-access


def _has_fulfilled_all_milestones(user, course_id):
    """
    Returns whether the given user has fulfilled all milestones for the
    given course.

    Arguments:
        course_id: ID of the course to check
        user_id: ID of the user to check
    """
    return MilestoneError() if any_unfulfilled_milestones(course_id, user.id) else ACCESS_GRANTED


def _has_fulfilled_prerequisites(user, course_id):
    """
    Returns whether the given user has fulfilled all prerequisites for the
    given course.

    Arguments:
        user: user to check
        course_id: ID of the course to check
    """
    return MilestoneError() if get_pre_requisite_courses_not_completed(user, course_id) else ACCESS_GRANTED


def _has_catalog_visibility(course, visibility_type):
    """
    Returns whether the given course has the given visibility type
    """
    return ACCESS_GRANTED if course.catalog_visibility == visibility_type else ACCESS_DENIED


def _is_descriptor_mobile_available(descriptor):
    """
    Returns if descriptor is available on mobile.
    """
    return ACCESS_GRANTED if descriptor.mobile_available else MobileAvailabilityError()


def is_mobile_available_for_user(user, descriptor):
    """
    Returns whether the given course is mobile_available for the given user.
    Checks:
        mobile_available flag on the course
        Beta User and staff access overrides the mobile_available flag
    Arguments:
        descriptor (CourseDescriptor|CourseOverview): course or overview of course in question
    """
    return (
        auth.user_has_role(user, CourseBetaTesterRole(descriptor.id))
        or _has_staff_access_to_descriptor(user, descriptor, descriptor.id)
        or _is_descriptor_mobile_available(descriptor)
    )


def get_user_role(user, course_key):
    """
    Return corresponding string if user has staff, instructor or student
    course role in LMS.
    """
    role = get_masquerade_role(user, course_key)
    if role:
        return role
    elif has_access(user, 'instructor', course_key):
        return 'instructor'
    elif has_access(user, 'staff', course_key):
        return 'staff'
    else:
        return 'student'


<<<<<<< HEAD
def user_has_membership(user):
    """
    Returns whether the given user has any non free membership
    """

=======
def _user_has_membership(user):
    """
    Returns whether the given user has any non free membership
    """
>>>>>>> eb11d1eb
    from subscriptions import appmysqldb
    mysql_host = getattr(settings, "SUBSCRIPTION_MYSQL_HOST", "localhost")
    mysql_database = getattr(settings, "SUBSCRIPTION_MYSQL_DB_NAME", "edxapp")
    mysql_user = getattr(settings, "SUBSCRIPTION_MYSQL_USER", "edxapp001")
    mysql_pwd = getattr(settings, "SUBSCRIPTION_MYSQL_PASSWORD", "password")
<<<<<<< HEAD

=======
>>>>>>> eb11d1eb
    db = appmysqldb.mysql(mysql_host, 3306, mysql_database, mysql_user, mysql_pwd)
    q = "SELECT id,email FROM auth_user WHERE username='%s' LIMIT 1" % (user)
    db.query(q)
    res = db.fetchall()
    for row in res:
        user_id = row[0]
        edx_email = row[1]
<<<<<<< HEAD

=======
>>>>>>> eb11d1eb
    q = "SELECT aux_subscription_id,type_sus FROM aux_subscriptions WHERE user_id='%s' LIMIT 1" % (user_id)
    db.query(q)
    res = db.fetchall()
    for row in res:
        check_sus_id = row[0]
        get_type = row[1]
<<<<<<< HEAD

=======
>>>>>>> eb11d1eb
    if get_type != 1 and get_type != 4:
        return ACCESS_GRANTED
    return ACCESS_DENIED<|MERGE_RESOLUTION|>--- conflicted
+++ resolved
@@ -311,12 +311,8 @@
 
     if courselike.invitation_only and not user.is_anonymous():
         debug("Invitation only")
-<<<<<<< HEAD
         return user_has_membership(user)
-=======
-        return _user_has_membership(user)
->>>>>>> eb11d1eb
-
+  
     now = datetime.now(UTC())
     enrollment_start = courselike.enrollment_start or datetime.min.replace(tzinfo=pytz.UTC)
     enrollment_end = courselike.enrollment_end or datetime.max.replace(tzinfo=pytz.UTC)
@@ -857,27 +853,19 @@
         return 'student'
 
 
-<<<<<<< HEAD
+
 def user_has_membership(user):
     """
     Returns whether the given user has any non free membership
     """
 
-=======
-def _user_has_membership(user):
-    """
-    Returns whether the given user has any non free membership
-    """
->>>>>>> eb11d1eb
+
     from subscriptions import appmysqldb
     mysql_host = getattr(settings, "SUBSCRIPTION_MYSQL_HOST", "localhost")
     mysql_database = getattr(settings, "SUBSCRIPTION_MYSQL_DB_NAME", "edxapp")
     mysql_user = getattr(settings, "SUBSCRIPTION_MYSQL_USER", "edxapp001")
     mysql_pwd = getattr(settings, "SUBSCRIPTION_MYSQL_PASSWORD", "password")
-<<<<<<< HEAD
-
-=======
->>>>>>> eb11d1eb
+
     db = appmysqldb.mysql(mysql_host, 3306, mysql_database, mysql_user, mysql_pwd)
     q = "SELECT id,email FROM auth_user WHERE username='%s' LIMIT 1" % (user)
     db.query(q)
@@ -885,20 +873,15 @@
     for row in res:
         user_id = row[0]
         edx_email = row[1]
-<<<<<<< HEAD
-
-=======
->>>>>>> eb11d1eb
+
     q = "SELECT aux_subscription_id,type_sus FROM aux_subscriptions WHERE user_id='%s' LIMIT 1" % (user_id)
     db.query(q)
     res = db.fetchall()
     for row in res:
         check_sus_id = row[0]
         get_type = row[1]
-<<<<<<< HEAD
-
-=======
->>>>>>> eb11d1eb
+
+
     if get_type != 1 and get_type != 4:
         return ACCESS_GRANTED
     return ACCESS_DENIED