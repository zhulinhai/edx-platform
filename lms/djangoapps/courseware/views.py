"""
Courseware views functions
"""

import logging
import urllib
import urllib2
import json
from util.json_request import JsonResponse
from pytz import timezone

from datetime import datetime
from django.utils.translation import ugettext as _

from django.conf import settings
from django.core.context_processors import csrf
from django.core.exceptions import PermissionDenied
from django.core.urlresolvers import reverse
from django.contrib.auth.models import User, AnonymousUser
from django.contrib.auth.decorators import login_required
from django.db import transaction
from django.utils.timezone import UTC
from django.http import HttpResponseNotFound, HttpResponseServerError
from django.views.decorators.http import require_GET, require_POST, require_http_methods
from django.http import Http404, HttpResponse, HttpResponseBadRequest
from django.shortcuts import redirect
from certificates import api as certs_api
from edxmako.shortcuts import render_to_response, render_to_string, marketing_link
from django.views.decorators.csrf import ensure_csrf_cookie
from django.views.decorators.cache import cache_control
from markupsafe import escape

from courseware import grades
from courseware.access import has_access, _adjust_start_date_for_beta_testers
from courseware.access_response import StartDateError
from courseware.access_utils import in_preview_mode
from courseware.courses import (
    get_courses, get_course, get_course_by_id,
    get_studio_url, get_course_with_access,
    sort_by_announcement,
    sort_by_start_date,
    UserNotEnrolled)
from courseware.masquerade import setup_masquerade
from courseware.models import CoursePreference
from openedx.core.djangoapps.credit.api import (
    get_credit_requirement_status,
    is_user_eligible_for_credit,
    is_credit_course
)
from courseware.models import StudentModuleHistory
from courseware.model_data import FieldDataCache, ScoresClient
from .module_render import toc_for_course, get_module_for_descriptor, get_module, get_module_by_usage_id
from .entrance_exams import (
    course_has_entrance_exam,
    get_entrance_exam_content,
    get_entrance_exam_score,
    user_must_complete_entrance_exam,
    user_has_passed_entrance_exam
)
from courseware.user_state_client import DjangoXBlockUserStateClient
from course_modes.models import CourseMode

from open_ended_grading import open_ended_notifications
from student.models import UserProfile
from open_ended_grading.views import StaffGradingTab, PeerGradingTab, OpenEndedGradingTab
from student.models import UserTestGroup, CourseEnrollment
from student.views import is_course_blocked
from util.cache import cache, cache_if_anonymous
from util.date_utils import strftime_localized
from util.db import outer_atomic
from xblock.fragment import Fragment
from xmodule.modulestore.django import modulestore
from xmodule.modulestore.exceptions import ItemNotFoundError, NoPathToItem
from xmodule.tabs import CourseTabList
from xmodule.x_module import STUDENT_VIEW
import shoppingcart
from shoppingcart.models import CourseRegistrationCode
from shoppingcart.utils import is_shopping_cart_enabled
from opaque_keys import InvalidKeyError
from util.milestones_helpers import get_prerequisite_courses_display

from microsite_configuration import microsite
from opaque_keys.edx.locations import SlashSeparatedCourseKey
from opaque_keys.edx.keys import CourseKey, UsageKey
from instructor.enrollment import uses_shib
from util.date_utils import get_time_display

from analyticsclient.client import Client
from analyticsclient.exceptions import NotFoundError, InvalidRequestError, TimeoutError

import survey.utils
import survey.views

from util.views import ensure_valid_course_key
from eventtracking import tracker
import analytics
from courseware.url_helpers import get_redirect_url

log = logging.getLogger("edx.courseware")

template_imports = {'urllib': urllib}

CONTENT_DEPTH = 2


def user_groups(user):
    """
    TODO (vshnayder): This is not used. When we have a new plan for groups, adjust appropriately.
    """
    if not user.is_authenticated():
        return []

    # TODO: Rewrite in Django
    key = 'user_group_names_{user.id}'.format(user=user)
    cache_expiration = 60 * 60  # one hour

    # Kill caching on dev machines -- we switch groups a lot
    group_names = cache.get(key)
    if settings.DEBUG:
        group_names = None

    if group_names is None:
        group_names = [u.name for u in UserTestGroup.objects.filter(users=user)]
        cache.set(key, group_names, cache_expiration)

    return group_names


@ensure_csrf_cookie
@cache_if_anonymous()
def courses(request):
    """
    Render "find courses" page.  The course selection work is done in courseware.courses.
    """
    courses_list = []
    course_discovery_meanings = getattr(settings, 'COURSE_DISCOVERY_MEANINGS', {})
    if not settings.FEATURES.get('ENABLE_COURSE_DISCOVERY'):
        courses_list = get_courses(request.user, request.META.get('HTTP_HOST'))

        if microsite.get_value("ENABLE_COURSE_SORTING_BY_START_DATE",
                               settings.FEATURES["ENABLE_COURSE_SORTING_BY_START_DATE"]):
            courses_list = sort_by_start_date(courses_list)
        else:
            courses_list = sort_by_announcement(courses_list)

    return render_to_response(
        "courseware/courses.html",
        {'courses': courses_list, 'course_discovery_meanings': course_discovery_meanings}
    )


def render_accordion(user, request, course, chapter, section, field_data_cache):
    """
    Draws navigation bar. Takes current position in accordion as
    parameter.

    If chapter and section are '' or None, renders a default accordion.

    course, chapter, and section are the url_names.

    Returns the html string
    """
    # grab the table of contents
    toc = toc_for_course(user, request, course, chapter, section, field_data_cache)

    context = dict([
        ('toc', toc),
        ('course_id', course.id.to_deprecated_string()),
        ('csrf', csrf(request)['csrf_token']),
        ('due_date_display_format', course.due_date_display_format)
    ] + template_imports.items())
    return render_to_string('courseware/accordion.html', context)


def get_current_child(xmodule, min_depth=None):
    """
    Get the xmodule.position's display item of an xmodule that has a position and
    children.  If xmodule has no position or is out of bounds, return the first
    child with children extending down to content_depth.

    For example, if chapter_one has no position set, with two child sections,
    section-A having no children and section-B having a discussion unit,
    `get_current_child(chapter, min_depth=1)`  will return section-B.

    Returns None only if there are no children at all.
    """
    def _get_default_child_module(child_modules):
        """Returns the first child of xmodule, subject to min_depth."""
        if not child_modules:
            default_child = None
        elif not min_depth > 0:
            default_child = child_modules[0]
        else:
            content_children = [child for child in child_modules if
                                child.has_children_at_depth(min_depth - 1) and child.get_display_items()]
            default_child = content_children[0] if content_children else None

        return default_child

    if not hasattr(xmodule, 'position'):
        return None

    if xmodule.position is None:
        return _get_default_child_module(xmodule.get_display_items())
    else:
        # position is 1-indexed.
        pos = xmodule.position - 1

    children = xmodule.get_display_items()
    if 0 <= pos < len(children):
        child = children[pos]
    elif len(children) > 0:
        # module has a set position, but the position is out of range.
        # return default child.
        child = _get_default_child_module(children)
    else:
        child = None
    return child


def redirect_to_course_position(course_module, content_depth):
    """
    Return a redirect to the user's current place in the course.

    If this is the user's first time, redirects to COURSE/CHAPTER/SECTION.
    If this isn't the users's first time, redirects to COURSE/CHAPTER,
    and the view will find the current section and display a message
    about reusing the stored position.

    If there is no current position in the course or chapter, then selects
    the first child.

    """
    urlargs = {'course_id': course_module.id.to_deprecated_string()}
    chapter = get_current_child(course_module, min_depth=content_depth)
    if chapter is None:
        # oops.  Something bad has happened.
        raise Http404("No chapter found when loading current position in course")

    urlargs['chapter'] = chapter.url_name
    if course_module.position is not None:
        return redirect(reverse('courseware_chapter', kwargs=urlargs))

    # Relying on default of returning first child
    section = get_current_child(chapter, min_depth=content_depth - 1)
    if section is None:
        raise Http404("No section found when loading current position in course")

    urlargs['section'] = section.url_name
    return redirect(reverse('courseware_section', kwargs=urlargs))


def save_child_position(seq_module, child_name):
    """
    child_name: url_name of the child
    """
    for position, c in enumerate(seq_module.get_display_items(), start=1):
        if c.location.name == child_name:
            # Only save if position changed
            if position != seq_module.position:
                seq_module.position = position
    # Save this new position to the underlying KeyValueStore
    seq_module.save()


def save_positions_recursively_up(user, request, field_data_cache, xmodule, course=None):
    """
    Recurses up the course tree starting from a leaf
    Saving the position property based on the previous node as it goes
    """
    current_module = xmodule

    while current_module:
        parent_location = modulestore().get_parent_location(current_module.location)
        parent = None
        if parent_location:
            parent_descriptor = modulestore().get_item(parent_location)
            parent = get_module_for_descriptor(
                user,
                request,
                parent_descriptor,
                field_data_cache,
                current_module.location.course_key,
                course=course
            )

        if parent and hasattr(parent, 'position'):
            save_child_position(parent, current_module.location.name)

        current_module = parent


@transaction.non_atomic_requests
@login_required
@ensure_csrf_cookie
@cache_control(no_cache=True, no_store=True, must_revalidate=True)
@ensure_valid_course_key
@outer_atomic(read_committed=True)
def index(request, course_id, chapter=None, section=None,
          position=None):
    """
    Displays courseware accordion and associated content.  If course, chapter,
    and section are all specified, renders the page, or returns an error if they
    are invalid.

    If section is not specified, displays the accordion opened to the right chapter.

    If neither chapter or section are specified, redirects to user's most recent
    chapter, or the first chapter if this is the user's first visit.

    Arguments:

     - request    : HTTP request
     - course_id  : course id (str: ORG/course/URL_NAME)
     - chapter    : chapter url_name (str)
     - section    : section url_name (str)
     - position   : position in module, eg of <sequential> module (str)

    Returns:

     - HTTPresponse
    """

    course_key = CourseKey.from_string(course_id)

    user = User.objects.prefetch_related("groups").get(id=request.user.id)

    redeemed_registration_codes = CourseRegistrationCode.objects.filter(
        course_id=course_key,
        registrationcoderedemption__redeemed_by=request.user
    )

    # Redirect to dashboard if the course is blocked due to non-payment.
    if is_course_blocked(request, redeemed_registration_codes, course_key):
        # registration codes may be generated via Bulk Purchase Scenario
        # we have to check only for the invoice generated registration codes
        # that their invoice is valid or not
        log.warning(
            u'User %s cannot access the course %s because payment has not yet been received',
            user,
            course_key.to_deprecated_string()
        )
        return redirect(reverse('dashboard'))

    request.user = user  # keep just one instance of User
    with modulestore().bulk_operations(course_key):
        return _index_bulk_op(request, course_key, chapter, section, position)


# pylint: disable=too-many-statements
def _index_bulk_op(request, course_key, chapter, section, position):
    """
    Render the index page for the specified course.
    """
    # Verify that position a string is in fact an int
    if position is not None:
        try:
            int(position)
        except ValueError:
            raise Http404(u"Position {} is not an integer!".format(position))

    course = get_course_with_access(request.user, 'load', course_key, depth=2)
    staff_access = has_access(request.user, 'staff', course)
    masquerade, user = setup_masquerade(request, course_key, staff_access, reset_masquerade_data=True)

    registered = registered_for_course(course, user)
    if not registered:
        # TODO (vshnayder): do course instructors need to be registered to see course?
        log.debug(u'User %s tried to view course %s but is not enrolled', user, course.location.to_deprecated_string())
        return redirect(reverse('about_course', args=[course_key.to_deprecated_string()]))

    # see if all pre-requisites (as per the milestones app feature) have been fulfilled
    # Note that if the pre-requisite feature flag has been turned off (default) then this check will
    # always pass
    if not has_access(user, 'view_courseware_with_prerequisites', course):
        # prerequisites have not been fulfilled therefore redirect to the Dashboard
        log.info(
            u'User %d tried to view course %s '
            u'without fulfilling prerequisites',
            user.id, unicode(course.id))
        return redirect(reverse('dashboard'))

    # Entrance Exam Check
    # If the course has an entrance exam and the requested chapter is NOT the entrance exam, and
    # the user hasn't yet met the criteria to bypass the entrance exam, redirect them to the exam.
    if chapter and course_has_entrance_exam(course):
        chapter_descriptor = course.get_child_by(lambda m: m.location.name == chapter)
        if chapter_descriptor and not getattr(chapter_descriptor, 'is_entrance_exam', False) \
                and user_must_complete_entrance_exam(request, user, course):
            log.info(u'User %d tried to view course %s without passing entrance exam', user.id, unicode(course.id))
            return redirect(reverse('courseware', args=[unicode(course.id)]))
    # check to see if there is a required survey that must be taken before
    # the user can access the course.
    if survey.utils.must_answer_survey(course, user):
        return redirect(reverse('course_survey', args=[unicode(course.id)]))

    try:
        field_data_cache = FieldDataCache.cache_for_descriptor_descendents(
            course_key, user, course, depth=2)

        course_module = get_module_for_descriptor(
            user, request, course, field_data_cache, course_key, course=course
        )
        if course_module is None:
            log.warning(u'If you see this, something went wrong: if we got this'
                        u' far, should have gotten a course module for this user')
            return redirect(reverse('about_course', args=[course_key.to_deprecated_string()]))

        studio_url = get_studio_url(course, 'course')

        analytics_url = getattr(settings, 'ANALYTICS_DATA_URL')

        context = {
            'csrf': csrf(request)['csrf_token'],
            'accordion': render_accordion(user, request, course, chapter, section, field_data_cache),
            'COURSE_TITLE': course.display_name_with_default,
            'course': course,
            'init': '',
            'fragment': Fragment(),
            'staff_access': staff_access,
            'studio_url': studio_url,
            'masquerade': masquerade,
            'analytics_url': analytics_url,
            'xqa_server': settings.FEATURES.get('XQA_SERVER', "http://your_xqa_server.com"),
        }

        now = datetime.now(UTC())
        effective_start = _adjust_start_date_for_beta_testers(user, course, course_key)
        if not in_preview_mode() and staff_access and now < effective_start:
            # Disable student view button if user is staff and
            # course is not yet visible to students.
            context['disable_student_access'] = True

        has_content = course.has_children_at_depth(CONTENT_DEPTH)
        if not has_content:
            # Show empty courseware for a course with no units
            return render_to_response('courseware/courseware.html', context)
        elif chapter is None:
            # Check first to see if we should instead redirect the user to an Entrance Exam
            if course_has_entrance_exam(course):
                exam_chapter = get_entrance_exam_content(request, course)
                if exam_chapter:
                    exam_section = None
                    if exam_chapter.get_children():
                        exam_section = exam_chapter.get_children()[0]
                        if exam_section:
                            return redirect('courseware_section',
                                            course_id=unicode(course_key),
                                            chapter=exam_chapter.url_name,
                                            section=exam_section.url_name)

            # passing CONTENT_DEPTH avoids returning 404 for a course with an
            # empty first section and a second section with content
            return redirect_to_course_position(course_module, CONTENT_DEPTH)

        chapter_descriptor = course.get_child_by(lambda m: m.location.name == chapter)
        if chapter_descriptor is not None:
            save_child_position(course_module, chapter)
        else:
            raise Http404('No chapter descriptor found with name {}'.format(chapter))

        chapter_module = course_module.get_child_by(lambda m: m.location.name == chapter)
        if chapter_module is None:
            # User may be trying to access a chapter that isn't live yet
            if masquerade and masquerade.role == 'student':  # if staff is masquerading as student be kinder, don't 404
                log.debug('staff masquerading as student: no chapter %s', chapter)
                return redirect(reverse('courseware', args=[course.id.to_deprecated_string()]))
            raise Http404

        if course_has_entrance_exam(course):
            # Message should not appear outside the context of entrance exam subsection.
            # if section is none then we don't need to show message on welcome back screen also.
            if getattr(chapter_module, 'is_entrance_exam', False) and section is not None:
                context['entrance_exam_current_score'] = get_entrance_exam_score(request, course)
                context['entrance_exam_passed'] = user_has_passed_entrance_exam(request, course)

        if section is not None:
            section_descriptor = chapter_descriptor.get_child_by(lambda m: m.location.name == section)

            if section_descriptor is None:
                # Specifically asked-for section doesn't exist
                if masquerade and masquerade.role == 'student':  # don't 404 if staff is masquerading as student
                    log.debug('staff masquerading as student: no section %s', section)
                    return redirect(reverse('courseware', args=[course.id.to_deprecated_string()]))
                raise Http404

            ## Allow chromeless operation
            if section_descriptor.chrome:
                chrome = [s.strip() for s in section_descriptor.chrome.lower().split(",")]
                if 'accordion' not in chrome:
                    context['disable_accordion'] = True
                if 'tabs' not in chrome:
                    context['disable_tabs'] = True

            if section_descriptor.default_tab:
                context['default_tab'] = section_descriptor.default_tab

            # cdodge: this looks silly, but let's refetch the section_descriptor with depth=None
            # which will prefetch the children more efficiently than doing a recursive load
            section_descriptor = modulestore().get_item(section_descriptor.location, depth=None)

            # Load all descendants of the section, because we're going to display its
            # html, which in general will need all of its children
            field_data_cache.add_descriptor_descendents(
                section_descriptor, depth=None
            )

            section_module = get_module_for_descriptor(
                user,
                request,
                section_descriptor,
                field_data_cache,
                course_key,
                position,
                course=course
            )

            if section_module is None:
                # User may be trying to be clever and access something
                # they don't have access to.
                raise Http404

            # Save where we are in the chapter.
            save_child_position(chapter_module, section)
            section_render_context = {'activate_block_id': request.GET.get('activate_block_id')}
            context['fragment'] = section_module.render(STUDENT_VIEW, section_render_context)
            context['section_title'] = section_descriptor.display_name_with_default
        else:
            # section is none, so display a message
            studio_url = get_studio_url(course, 'course')
            prev_section = get_current_child(chapter_module)
            if prev_section is None:
                # Something went wrong -- perhaps this chapter has no sections visible to the user.
                # Clearing out the last-visited state and showing "first-time" view by redirecting
                # to courseware.
                course_module.position = None
                course_module.save()
                return redirect(reverse('courseware', args=[course.id.to_deprecated_string()]))
            prev_section_url = reverse('courseware_section', kwargs={
                'course_id': course_key.to_deprecated_string(),
                'chapter': chapter_descriptor.url_name,
                'section': prev_section.url_name
            })
            context['fragment'] = Fragment(content=render_to_string(
                'courseware/welcome-back.html',
                {
                    'course': course,
                    'studio_url': studio_url,
                    'chapter_module': chapter_module,
                    'prev_section': prev_section,
                    'prev_section_url': prev_section_url
                }
            ))

        result = render_to_response('courseware/courseware.html', context)
    except Exception as e:

        # Doesn't bar Unicode characters from URL, but if Unicode characters do
        # cause an error it is a graceful failure.
        if isinstance(e, UnicodeEncodeError):
            raise Http404("URL contains Unicode characters")

        if isinstance(e, Http404):
            # let it propagate
            raise

        # In production, don't want to let a 500 out for any reason
        if settings.DEBUG:
            raise
        else:
            log.exception(
                u"Error in index view: user=%s, effective_user=%s, course=%s, chapter=%s section=%s position=%s",
                request.user, user, course, chapter, section, position
            )
            try:
                result = render_to_response('courseware/courseware-error.html', {
                    'staff_access': staff_access,
                    'course': course
                })
            except:
                # Let the exception propagate, relying on global config to at
                # at least return a nice error message
                log.exception("Error while rendering courseware-error page")
                raise

    return result


@ensure_csrf_cookie
@ensure_valid_course_key
def jump_to_id(request, course_id, module_id):
    """
    This entry point allows for a shorter version of a jump to where just the id of the element is
    passed in. This assumes that id is unique within the course_id namespace
    """
    course_key = SlashSeparatedCourseKey.from_deprecated_string(course_id)
    items = modulestore().get_items(course_key, qualifiers={'name': module_id})

    if len(items) == 0:
        raise Http404(
            u"Could not find id: {0} in course_id: {1}. Referer: {2}".format(
                module_id, course_id, request.META.get("HTTP_REFERER", "")
            ))
    if len(items) > 1:
        log.warning(
            u"Multiple items found with id: %s in course_id: %s. Referer: %s. Using first: %s",
            module_id,
            course_id,
            request.META.get("HTTP_REFERER", ""),
            items[0].location.to_deprecated_string()
        )

    return jump_to(request, course_id, items[0].location.to_deprecated_string())


@ensure_csrf_cookie
def jump_to(_request, course_id, location):
    """
    Show the page that contains a specific location.

    If the location is invalid or not in any class, return a 404.

    Otherwise, delegates to the index view to figure out whether this user
    has access, and what they should see.
    """
    try:
        course_key = CourseKey.from_string(course_id)
        usage_key = UsageKey.from_string(location).replace(course_key=course_key)
    except InvalidKeyError:
        raise Http404(u"Invalid course_key or usage_key")
    try:
        redirect_url = get_redirect_url(course_key, usage_key)
    except ItemNotFoundError:
        raise Http404(u"No data at this location: {0}".format(usage_key))
    except NoPathToItem:
        raise Http404(u"This location is not in any class: {0}".format(usage_key))

    return redirect(redirect_url)


@ensure_csrf_cookie
@ensure_valid_course_key
def course_info(request, course_id):
    """
    Display the course's info.html, or 404 if there is no such course.

    Assumes the course_id is in a valid format.
    """
    course_key = SlashSeparatedCourseKey.from_deprecated_string(course_id)
    with modulestore().bulk_operations(course_key):
        course = get_course_by_id(course_key, depth=2)
        access_response = has_access(request.user, 'load', course, course_key)

        if not access_response:

            # The user doesn't have access to the course. If they're
            # denied permission due to the course not being live yet,
            # redirect to the dashboard page.
            if isinstance(access_response, StartDateError):
                start_date = strftime_localized(course.start, 'SHORT_DATE')
                params = urllib.urlencode({'notlive': start_date})
                return redirect('{0}?{1}'.format(reverse('dashboard'), params))
            # Otherwise, give a 404 to avoid leaking info about access
            # control.
            raise Http404("Course not found.")

        staff_access = has_access(request.user, 'staff', course)
        masquerade, user = setup_masquerade(request, course_key, staff_access, reset_masquerade_data=True)

        # If the user needs to take an entrance exam to access this course, then we'll need
        # to send them to that specific course module before allowing them into other areas
        if user_must_complete_entrance_exam(request, user, course):
            return redirect(reverse('courseware', args=[unicode(course.id)]))

        # check to see if there is a required survey that must be taken before
        # the user can access the course.
        if request.user.is_authenticated() and survey.utils.must_answer_survey(course, user):
            return redirect(reverse('course_survey', args=[unicode(course.id)]))

        studio_url = get_studio_url(course, 'course_info')

        # link to where the student should go to enroll in the course:
        # about page if there is not marketing site, SITE_NAME if there is
        url_to_enroll = reverse(course_about, args=[course_id])
        if settings.FEATURES.get('ENABLE_MKTG_SITE'):
            url_to_enroll = marketing_link('COURSES')

        show_enroll_banner = request.user.is_authenticated() and not CourseEnrollment.is_enrolled(user, course.id)

        context = {
            'request': request,
            'course_id': course_key.to_deprecated_string(),
            'cache': None,
            'course': course,
            'staff_access': staff_access,
            'masquerade': masquerade,
            'studio_url': studio_url,
            'show_enroll_banner': show_enroll_banner,
            'url_to_enroll': url_to_enroll,
        }

        now = datetime.now(UTC())
        effective_start = _adjust_start_date_for_beta_testers(user, course, course_key)
        if not in_preview_mode() and staff_access and now < effective_start:
            # Disable student view button if user is staff and
            # course is not yet visible to students.
            context['disable_student_access'] = True

        return render_to_response('courseware/info.html', context)


@ensure_csrf_cookie
@ensure_valid_course_key
def static_tab(request, course_id, tab_slug):
    """
    Display the courses tab with the given name.

    Assumes the course_id is in a valid format.
    """

    course_key = SlashSeparatedCourseKey.from_deprecated_string(course_id)

    course = get_course_with_access(request.user, 'load', course_key)

    tab = CourseTabList.get_tab_by_slug(course.tabs, tab_slug)
    if tab is None:
        raise Http404

    contents = get_static_tab_contents(
        request,
        course,
        tab
    )
    if contents is None:
        raise Http404

    return render_to_response('courseware/static_tab.html', {
        'course': course,
        'tab': tab,
        'tab_contents': contents,
    })


@ensure_csrf_cookie
@ensure_valid_course_key
def syllabus(request, course_id):
    """
    Display the course's syllabus.html, or 404 if there is no such course.

    Assumes the course_id is in a valid format.
    """

    course_key = SlashSeparatedCourseKey.from_deprecated_string(course_id)

    course = get_course_with_access(request.user, 'load', course_key)
    staff_access = bool(has_access(request.user, 'staff', course))

    return render_to_response('courseware/syllabus.html', {
        'course': course,
        'staff_access': staff_access,
    })


def registered_for_course(course, user):
    """
    Return True if user is registered for course, else False
    """
    if user is None:
        return False
    if user.is_authenticated():
        return CourseEnrollment.is_enrolled(user, course.id)
    else:
        return False


def get_cosmetic_display_price(course, registration_price):
    """
    Return Course Price as a string preceded by correct currency, or 'Free'
    """
    currency_symbol = settings.PAID_COURSE_REGISTRATION_CURRENCY[1]

    price = course.cosmetic_display_price
    if registration_price > 0:
        price = registration_price

    if price:
        # Translators: This will look like '$50', where {currency_symbol} is a symbol such as '$' and {price} is a
        # numerical amount in that currency. Adjust this display as needed for your language.
        return _("{currency_symbol}{price}").format(currency_symbol=currency_symbol, price=price)
    else:
        # Translators: This refers to the cost of the course. In this case, the course costs nothing so it is free.
        return _('Free')


@ensure_csrf_cookie
@cache_if_anonymous()
def course_about(request, course_id):
    """
    Display the course's about page.

    Assumes the course_id is in a valid format.
    """

    course_key = SlashSeparatedCourseKey.from_deprecated_string(course_id)

    with modulestore().bulk_operations(course_key):
        permission_name = microsite.get_value(
            'COURSE_ABOUT_VISIBILITY_PERMISSION',
            settings.COURSE_ABOUT_VISIBILITY_PERMISSION
        )
        course = get_course_with_access(request.user, permission_name, course_key)

        if microsite.get_value('ENABLE_MKTG_SITE', settings.FEATURES.get('ENABLE_MKTG_SITE', False)):
            return redirect(reverse('info', args=[course.id.to_deprecated_string()]))

        registered = registered_for_course(course, request.user)
        regularly_registered = (
            registered
            and
            UserProfile.has_registered(request.user)
        )

        staff_access = bool(has_access(request.user, 'staff', course))
        studio_url = get_studio_url(course, 'settings/details')

        if has_access(request.user, 'load', course):
            course_target = reverse('info', args=[course.id.to_deprecated_string()])
        else:
            course_target = reverse('about_course', args=[course.id.to_deprecated_string()])

        show_courseware_link = bool(
            (
                has_access(request.user, 'load', course)
                and has_access(request.user, 'view_courseware_with_prerequisites', course)
            )
            or settings.FEATURES.get('ENABLE_LMS_MIGRATION')
        )

        # Note: this is a flow for payment for course registration, not the Verified Certificate flow.
        registration_price = 0
        in_cart = False
        reg_then_add_to_cart_link = ""

        _is_shopping_cart_enabled = is_shopping_cart_enabled()
        if _is_shopping_cart_enabled:
            registration_price = CourseMode.min_course_price_for_currency(course_key,
                                                                          settings.PAID_COURSE_REGISTRATION_CURRENCY[0])
            if request.user.is_authenticated():
                cart = shoppingcart.models.Order.get_cart_for_user(request.user)
                in_cart = shoppingcart.models.PaidCourseRegistration.contained_in_order(cart, course_key) or \
                    shoppingcart.models.CourseRegCodeItem.contained_in_order(cart, course_key)

            reg_then_add_to_cart_link = "{reg_url}?course_id={course_id}&enrollment_action=add_to_cart".format(
                reg_url=reverse('register_user'), course_id=urllib.quote(str(course_id)))

        course_price = get_cosmetic_display_price(course, registration_price)
        can_add_course_to_cart = _is_shopping_cart_enabled and registration_price

        # only allow course sneak peek if
        # 1) within enrollment period
        # 2) course specifies it's okay
        # 3) request.user is not a registered user.
        sneakpeek_allowed = (has_access(request.user, 'within_enrollment_period', course) and
                             CoursePreference.course_allows_nonregistered_access(course_key) and
                             not UserProfile.has_registered(request.user))

        # Used to provide context to message to student if enrollment not allowed
        can_enroll = bool(has_access(request.user, 'enroll', course))
        invitation_only = course.invitation_only
        is_course_full = CourseEnrollment.objects.is_course_full(course)

        # Register button should be disabled if one of the following is true:
        # - Student is already registered for course
        # - Course is already full
        # - Student cannot enroll in course
        # active_reg_button = not(registered or is_course_full or not can_enroll)
        active_reg_button = not(regularly_registered or is_course_full or not can_enroll)

        is_shib_course = uses_shib(course)

        # get prerequisite courses display names
        pre_requisite_courses = get_prerequisite_courses_display(course)

        return render_to_response('courseware/course_about.html', {
            'course': course,
            'staff_access': staff_access,
            'studio_url': studio_url,
            'registered': registered,
            'course_target': course_target,
            'is_cosmetic_price_enabled': settings.FEATURES.get('ENABLE_COSMETIC_DISPLAY_PRICE'),
            'course_price': course_price,
            'in_cart': in_cart,
            'reg_then_add_to_cart_link': reg_then_add_to_cart_link,
            'show_courseware_link': show_courseware_link,
            'is_course_full': is_course_full,
            'can_enroll': can_enroll,
            'invitation_only': invitation_only,
            'active_reg_button': active_reg_button,
            'is_shib_course': is_shib_course,
            # We do not want to display the internal courseware header, which is used when the course is found in the
            # context. This value is therefor explicitly set to render the appropriate header.
            'disable_courseware_header': True,
            'can_add_course_to_cart': can_add_course_to_cart,
            'cart_link': reverse('shoppingcart.views.show_cart'),
            'pre_requisite_courses': pre_requisite_courses,
            'regularly_registered': regularly_registered,
            'sneakpeek_allowed': sneakpeek_allowed,
            'is_shopping_cart_enabled': _is_shopping_cart_enabled,
        })


@transaction.non_atomic_requests
@login_required
@cache_control(no_cache=True, no_store=True, must_revalidate=True)
@ensure_valid_course_key
def progress(request, course_id, student_id=None):
    """ Display the progress page. """

    course_key = SlashSeparatedCourseKey.from_deprecated_string(course_id)

    with modulestore().bulk_operations(course_key):
        return _progress(request, course_key, student_id)


def _progress(request, course_key, student_id):
    """
    Unwrapped version of "progress".

    User progress. We show the grade bar and every problem score.

    Course staff are allowed to see the progress of students in their class.
    """
    course = get_course_with_access(request.user, 'load', course_key, depth=None, check_if_enrolled=True)

    # check to see if there is a required survey that must be taken before
    # the user can access the course.
    if survey.utils.must_answer_survey(course, request.user):
        return redirect(reverse('course_survey', args=[unicode(course.id)]))

    staff_access = bool(has_access(request.user, 'staff', course))

    if student_id is None or student_id == request.user.id:
        # always allowed to see your own profile
        student = request.user
    else:
        # Requesting access to a different student's profile
        if not staff_access:
            raise Http404
        try:
            student = User.objects.get(id=student_id)
        # Check for ValueError if 'student_id' cannot be converted to integer.
        except (ValueError, User.DoesNotExist):
            raise Http404

    # NOTE: To make sure impersonation by instructor works, use
    # student instead of request.user in the rest of the function.

    # The pre-fetching of groups is done to make auth checks not require an
    # additional DB lookup (this kills the Progress page in particular).
    student = User.objects.prefetch_related("groups").get(id=student.id)
<<<<<<< HEAD
    courseware_summary = []
    field_data_cache = grades.field_data_cache_for_grading(course, student)
    scores_client = ScoresClient.from_field_data_cache(field_data_cache)
    if settings.FEATURES['ENABLE_PROGRESS_SUMMARY']:
        courseware_summary = grades.progress_summary(
            student, request, course, field_data_cache=field_data_cache, scores_client=scores_client
        )
=======

    with outer_atomic():
        field_data_cache = grades.field_data_cache_for_grading(course, student)
        scores_client = ScoresClient.from_field_data_cache(field_data_cache)

    courseware_summary = grades.progress_summary(
        student, request, course, field_data_cache=field_data_cache, scores_client=scores_client
    )
>>>>>>> 7c2fec21
    grade_summary = grades.grade(
        student, request, course, field_data_cache=field_data_cache, scores_client=scores_client
    )
    studio_url = get_studio_url(course, 'settings/grading')

    if courseware_summary is None:
        #This means the student didn't have access to the course (which the instructor requested)
        raise Http404

    # checking certificate generation configuration
    show_generate_cert_btn = certs_api.cert_generation_enabled(course_key)

    context = {
        'course': course,
        'courseware_summary': courseware_summary,
        'studio_url': studio_url,
        'grade_summary': grade_summary,
        'staff_access': staff_access,
        'student': student,
        'passed': is_course_passed(course, grade_summary),
        'show_generate_cert_btn': show_generate_cert_btn,
        'credit_course_requirements': _credit_course_requirements(course_key, student),
    }

    if show_generate_cert_btn:
        context.update(certs_api.certificate_downloadable_status(student, course_key))
        # showing the certificate web view button if feature flags are enabled.
        if certs_api.has_html_certificates_enabled(course_key, course):
            if certs_api.get_active_web_certificate(course) is not None:
                context.update({
                    'show_cert_web_view': True,
                    'cert_web_view_url': u'{url}'.format(
                        url=certs_api.get_certificate_url(
                            user_id=student.id,
                            course_id=unicode(course.id)
                        )
                    )
                })
            else:
                context.update({
                    'is_downloadable': False,
                    'is_generating': True,
                    'download_url': None
                })

    with outer_atomic():
        response = render_to_response('courseware/progress.html', context)

    return response


def _credit_course_requirements(course_key, student):
    """Return information about which credit requirements a user has satisfied.

    Arguments:
        course_key (CourseKey): Identifier for the course.
        student (User): Currently logged in user.

    Returns: dict

    """
    # If credit eligibility is not enabled or this is not a credit course,
    # short-circuit and return `None`.  This indicates that credit requirements
    # should NOT be displayed on the progress page.
    if not (settings.FEATURES.get("ENABLE_CREDIT_ELIGIBILITY", False) and is_credit_course(course_key)):
        return None

    # Credit requirement statuses for which user does not remain eligible to get credit.
    non_eligible_statuses = ['failed', 'declined']

    # Retrieve the status of the user for each eligibility requirement in the course.
    # For each requirement, the user's status is either "satisfied", "failed", or None.
    # In this context, `None` means that we don't know the user's status, either because
    # the user hasn't done something (for example, submitting photos for verification)
    # or we're waiting on more information (for example, a response from the photo
    # verification service).
    requirement_statuses = get_credit_requirement_status(course_key, student.username)

    # If the user has been marked as "eligible", then they are *always* eligible
    # unless someone manually intervenes.  This could lead to some strange behavior
    # if the requirements change post-launch.  For example, if the user was marked as eligible
    # for credit, then a new requirement was added, the user will see that they're eligible
    # AND that one of the requirements is still pending.
    # We're assuming here that (a) we can mitigate this by properly training course teams,
    # and (b) it's a better user experience to allow students who were at one time
    # marked as eligible to continue to be eligible.
    # If we need to, we can always manually move students back to ineligible by
    # deleting CreditEligibility records in the database.
    if is_user_eligible_for_credit(student.username, course_key):
        eligibility_status = "eligible"

    # If the user has *failed* any requirements (for example, if a photo verification is denied),
    # then the user is NOT eligible for credit.
    elif any(requirement['status'] in non_eligible_statuses for requirement in requirement_statuses):
        eligibility_status = "not_eligible"

    # Otherwise, the user may be eligible for credit, but the user has not
    # yet completed all the requirements.
    else:
        eligibility_status = "partial_eligible"

    return {
        'eligibility_status': eligibility_status,
        'requirements': requirement_statuses,
    }


@login_required
@ensure_valid_course_key
def submission_history(request, course_id, student_username, location):
    """Render an HTML fragment (meant for inclusion elsewhere) that renders a
    history of all state changes made by this user for this problem location.
    Right now this only works for problems because that's all
    StudentModuleHistory records.
    """

    course_key = SlashSeparatedCourseKey.from_deprecated_string(course_id)

    try:
        usage_key = course_key.make_usage_key_from_deprecated_string(location)
    except (InvalidKeyError, AssertionError):
        return HttpResponse(escape(_(u'Invalid location.')))

    course = get_course_with_access(request.user, 'load', course_key)
    staff_access = bool(has_access(request.user, 'staff', course))

    # Permission Denied if they don't have staff access and are trying to see
    # somebody else's submission history.
    if (student_username != request.user.username) and (not staff_access):
        raise PermissionDenied

    user_state_client = DjangoXBlockUserStateClient()
    try:
        history_entries = list(user_state_client.get_history(student_username, usage_key))
    except DjangoXBlockUserStateClient.DoesNotExist:
        return HttpResponse(escape(_(u'User {username} has never accessed problem {location}').format(
            username=student_username,
            location=location
        )))

    # This is ugly, but until we have a proper submissions API that we can use to provide
    # the scores instead, it will have to do.
    scores = list(StudentModuleHistory.objects.filter(
        student_module__module_state_key=usage_key,
        student_module__student__username=student_username,
        student_module__course_id=course_key
    ).order_by('-id'))

    if len(scores) != len(history_entries):
        log.warning(
            "Mismatch when fetching scores for student "
            "history for course %s, user %s, xblock %s. "
            "%d scores were found, and %d history entries were found. "
            "Matching scores to history entries by date for display.",
            course_id,
            student_username,
            location,
            len(scores),
            len(history_entries),
        )
        scores_by_date = {
            score.created: score
            for score in scores
        }
        scores = [
            scores_by_date[history.updated]
            for history in history_entries
        ]

    context = {
        'history_entries': history_entries,
        'scores': scores,
        'username': student_username,
        'location': location,
        'course_id': course_key.to_deprecated_string()
    }

    return render_to_response('courseware/submission_history.html', context)


def notification_image_for_tab(course_tab, user, course):
    """
    Returns the notification image path for the given course_tab if applicable, otherwise None.
    """

    tab_notification_handlers = {
        StaffGradingTab.type: open_ended_notifications.staff_grading_notifications,
        PeerGradingTab.type: open_ended_notifications.peer_grading_notifications,
        OpenEndedGradingTab.type: open_ended_notifications.combined_notifications
    }

    if course_tab.name in tab_notification_handlers:
        notifications = tab_notification_handlers[course_tab.name](course, user)
        if notifications and notifications['pending_grading']:
            return notifications['img_path']

    return None


def get_static_tab_contents(request, course, tab):
    """
    Returns the contents for the given static tab
    """
    loc = course.id.make_usage_key(
        tab.type,
        tab.url_slug,
    )
    field_data_cache = FieldDataCache.cache_for_descriptor_descendents(
        course.id, request.user, modulestore().get_item(loc), depth=0
    )
    tab_module = get_module(
        request.user, request, loc, field_data_cache, static_asset_path=course.static_asset_path, course=course
    )

    logging.debug('course_module = %s', tab_module)

    html = ''
    if tab_module is not None:
        try:
            html = tab_module.render(STUDENT_VIEW).content
        except Exception:  # pylint: disable=broad-except
            html = render_to_string('courseware/error-message.html', None)
            log.exception(
                u"Error rendering course=%s, tab=%s", course, tab['url_slug']
            )

    return html


@require_GET
@ensure_valid_course_key
def get_course_lti_endpoints(request, course_id):
    """
    View that, given a course_id, returns the a JSON object that enumerates all of the LTI endpoints for that course.

    The LTI 2.0 result service spec at
    http://www.imsglobal.org/lti/ltiv2p0/uml/purl.imsglobal.org/vocab/lis/v2/outcomes/Result/service.html
    says "This specification document does not prescribe a method for discovering the endpoint URLs."  This view
    function implements one way of discovering these endpoints, returning a JSON array when accessed.

    Arguments:
        request (django request object):  the HTTP request object that triggered this view function
        course_id (unicode):  id associated with the course

    Returns:
        (django response object):  HTTP response.  404 if course is not found, otherwise 200 with JSON body.
    """

    course_key = SlashSeparatedCourseKey.from_deprecated_string(course_id)

    try:
        course = get_course(course_key, depth=2)
    except ValueError:
        return HttpResponse(status=404)

    anonymous_user = AnonymousUser()
    anonymous_user.known = False  # make these "noauth" requests like module_render.handle_xblock_callback_noauth
    lti_descriptors = modulestore().get_items(course.id, qualifiers={'category': 'lti'})

    lti_noauth_modules = [
        get_module_for_descriptor(
            anonymous_user,
            request,
            descriptor,
            FieldDataCache.cache_for_descriptor_descendents(
                course_key,
                anonymous_user,
                descriptor
            ),
            course_key,
            course=course
        )
        for descriptor in lti_descriptors
    ]

    endpoints = [
        {
            'display_name': module.display_name,
            'lti_2_0_result_service_json_endpoint': module.get_outcome_service_url(
                service_name='lti_2_0_result_rest_handler') + "/user/{anon_user_id}",
            'lti_1_1_result_service_xml_endpoint': module.get_outcome_service_url(
                service_name='grade_handler'),
        }
        for module in lti_noauth_modules
    ]

    return HttpResponse(json.dumps(endpoints), content_type='application/json')


def get_analytics_answer_dist(request):
    """
    Calls the the analytics answer distribution api client. Retrieves answer distribution data for the in-line
    analytics display.

    Arguments:
        request (django request object):  the HTTP request object that triggered this view function

    Returns:
        (django response object):  JSON response:
            500 if error occurred,
            404 if api client returns no data,
            otherwise 200 with JSON body.
    """
    all_data = json.loads(request.POST['data'])
    module_id = all_data['module_id']
    question_types_by_part = all_data['question_types_by_part']
    num_options_by_part = all_data['num_options_by_part']
    course_key = SlashSeparatedCourseKey.from_string(all_data['course_id'])

    # Construct an error message
    zendesk_url = getattr(settings, 'ZENDESK_URL')
    if zendesk_url:
        zendesk_url = '<a href=\"' + zendesk_url + '/hc/en-us/requests/new\">'
        error_message = _("A problem has occurred retrieving the data, to report the problem click "
                          "{zendesk_url}here{tag}").format(zendesk_url=zendesk_url, tag='</a>')
    else:
        error_message = _('A problem has occurred retrieving the data.')

    # Check user is enrolled as a staff member of this course
    try:
        course = get_course_with_access(request.user, 'staff', course_key, depth=None)
    except Http404:
        return HttpResponseServerError(error_message)

    having_access = has_access(request.user, 'staff', course)
    url = getattr(settings, 'ANALYTICS_DATA_URL')
    auth_token = getattr(settings, 'ANALYTICS_DATA_TOKEN')

    if not having_access or not url:
        return HttpResponseServerError(error_message)

    client = Client(base_url=url, auth_token=auth_token)
    module = client.modules(course.id, module_id)

    try:
        data = module.answer_distribution()
    except NotFoundError:
        return HttpResponseNotFound(_('There are no student answers for this problem yet; please try again later.'))
    except InvalidRequestError:
        return HttpResponseServerError(error_message)
    except TimeoutError:
        return HttpResponseServerError(error_message)

    return process_analytics_answer_dist(data, question_types_by_part, num_options_by_part)


def process_analytics_answer_dist(data, question_types_by_part, num_options_by_part):
    """
    Aggregates the analytics answer dist data.
    From the data, gets the date/time the data was last updated and reformats to the client TZ.

    Arguments:
        data: response from the analytics api
        question_types_by_part: dict of question types
        num_options_by_part: dict of number of options by question

    Returns:
        A json payload of:
          - data by part: an array of dicts of {value_id, correct, count} for each part_id
          - count by part: an array of dicts of {totalFirstAttemptCount,
                                                 totalFirstCorrectCount,
                                                 totalFirstIncorrectCount,
                                                 totalLastAttemptCount,
                                                 totalLastCorrectCount,
                                                 totalLastIncorrectCount} for each part_id
          - last updated: string
     """

    # Each element in count_by_part is a dict of totalAttemptCount, totalCorrectCount, totalIncorrectCount
    count_by_part = {}

    # Each element in data_by_part is an array of dicts of {value_id, correct, count}
    data_by_part = {}

    # For errors discovered during analytics data processing use message_by_part
    message_by_part = {}

    # Count rows returned for each part for integrity check
    num_rows_by_part = {}

    # List of part_ids to check for inconsistencies.
    part_id_set = set([])
    for data_dict in data:
        part_id_set.add(data_dict['part_id'])

    for item in data:
        part_id = item['part_id']

        num_rows_by_part[part_id] = num_rows_by_part.get(part_id, 0) + 1

        # If we detect an issue with the data, set error message and continue
        if _issue_with_data(item,
                            part_id,
                            message_by_part,
                            question_types_by_part,
                            num_options_by_part,
                            num_rows_by_part,
                            part_id_set):
            continue

        # Add count to appropriate aggregates
        count_dict = count_by_part.get(part_id, {
            'totalFirstAttemptCount': 0,
            'totalFirstCorrectCount': 0,
            'totalFirstIncorrectCount': 0,
            'totalLastAttemptCount': 0,
            'totalLastCorrectCount': 0,
            'totalLastIncorrectCount': 0,
        })
        count_dict['totalFirstAttemptCount'] = count_dict.get('totalFirstAttemptCount') + item['first_response_count']
        count_dict['totalLastAttemptCount'] = count_dict.get('totalLastAttemptCount') + item['last_response_count']
        if item['correct']:
            count_dict['totalFirstCorrectCount'] = count_dict.get('totalFirstCorrectCount') + item['first_response_count']
            count_dict['totalLastCorrectCount'] = count_dict.get('totalLastCorrectCount') + item['last_response_count']
        else:
            count_dict['totalFirstIncorrectCount'] = count_dict.get('totalFirstIncorrectCount') + item['first_response_count']
            count_dict['totalLastIncorrectCount'] = count_dict.get('totalLastIncorrectCount') + item['last_response_count']

        count_by_part[part_id] = count_dict

        # Add this item's data to the data for this part_id
        part_dict = {}
        part_dict['value_id'] = item['value_id']
        part_dict['correct'] = item['correct']
        part_dict['first_count'] = item['first_response_count']
        part_dict['last_count'] = item['last_response_count']

        data_by_part[part_id] = data_by_part.get(part_id, []) + [part_dict]

    # Determine the last updated date, convert to tz from settings and format
    created_date = data[0]['created']
    obj_date = datetime.strptime(created_date, '%Y-%m-%dT%H%M%S')
    obj_date = timezone('UTC').localize(obj_date)
    formatted_date_string = get_time_display(obj_date, None, coerce_tz=settings.TIME_ZONE_DISPLAYED_FOR_DEADLINES)

    response_payload = {
        'data_by_part': data_by_part,
        'count_by_part': count_by_part,
        'message_by_part': message_by_part,
        'last_update_date': formatted_date_string,
    }
    return JsonResponse(response_payload)


@login_required
def course_survey(request, course_id):
    """
    URL endpoint to present a survey that is associated with a course_id
    Note that the actual implementation of course survey is handled in the
    views.py file in the Survey Djangoapp
    """

    course_key = SlashSeparatedCourseKey.from_deprecated_string(course_id)
    course = get_course_with_access(request.user, 'load', course_key)

    redirect_url = reverse('info', args=[course_id])

    # if there is no Survey associated with this course,
    # then redirect to the course instead
    if not course.course_survey_name:
        return redirect(redirect_url)

    return survey.views.view_student_survey(
        request.user,
        course.course_survey_name,
        course=course,
        redirect_url=redirect_url,
        is_required=course.course_survey_required,
    )


def _issue_with_data(item, part_id, message_by_part, question_types_by_part, num_options_by_part, num_rows_by_part, part_id_set):
    """
    A function where issues with the data returned by the analytics API are detected
    and an appropriate message formulated.

    Arguments:
        item: current row returned by the analytics API
        part_id: the part_id of the current row
        message_by_part: dictionary for storing error messages for parts
        question_types_by_part: dict of question types
        num_options_by_part: dict of number of options by question
        num_rows_by_part: dict of count of rows returned by API
        part_id_set: set of part_ids

    Returns:
        True: if an error was detected
        False: if no error was detected
    """

    # Data sanity check: if there is a part_id that is not a key in question_types_by_part
    # then there's an inconsistency between the problem definition and the analytics data.
    for part in part_id_set:
        if part not in question_types_by_part:
            message = _('The analytics cannot be displayed as there is an inconsistency in the data.')
            message_by_part[part_id] = message
            return True

    # Check variant (randomization) and if set, generate an error message
    if item['variant']:
        message = _('The analytics cannot be displayed for this question as randomization was set at one time.')
        message_by_part[part_id] = message
        return True

    # Check number of rows returned for radio question is consistent with definition
    if question_types_by_part[part_id] == 'radio' and num_rows_by_part[part_id] > num_options_by_part[part_id]:
        message = _('The analytics cannot be displayed for this question as the number of rows returned did not match '
                    'the question definition.')
        message_by_part[part_id] = message
        return True

    # Check number of rows returned for checkbox question is consistent with definition
    if question_types_by_part[part_id] == 'checkbox' and num_rows_by_part[part_id] > pow(2,
                                                                                         num_options_by_part[part_id]):
        message = _('The analytics cannot be displayed for this question as the number of rows returned did not match '
                    'the question definition.')
        message_by_part[part_id] = message
        return True

    return False


def is_course_passed(course, grade_summary=None, student=None, request=None):
    """
    check user's course passing status. return True if passed

    Arguments:
        course : course object
        grade_summary (dict) : contains student grade details.
        student : user object
        request (HttpRequest)

    Returns:
        returns bool value
    """
    nonzero_cutoffs = [cutoff for cutoff in course.grade_cutoffs.values() if cutoff > 0]
    success_cutoff = min(nonzero_cutoffs) if nonzero_cutoffs else None

    if grade_summary is None:
        grade_summary = grades.grade(student, request, course)

    return success_cutoff and grade_summary['percent'] >= success_cutoff


# Grades can potentially be written - if so, let grading manage the transaction.
@transaction.non_atomic_requests
@require_POST
def generate_user_cert(request, course_id):
    """Start generating a new certificate for the user.

    Certificate generation is allowed if:
    * The user has passed the course, and
    * The user does not already have a pending/completed certificate.

    Note that if an error occurs during certificate generation
    (for example, if the queue is down), then we simply mark the
    certificate generation task status as "error" and re-run
    the task with a management command.  To students, the certificate
    will appear to be "generating" until it is re-run.

    Args:
        request (HttpRequest): The POST request to this view.
        course_id (unicode): The identifier for the course.

    Returns:
        HttpResponse: 200 on success, 400 if a new certificate cannot be generated.

    """

    if not request.user.is_authenticated():
        log.info(u"Anon user trying to generate certificate for %s", course_id)
        return HttpResponseBadRequest(
            _('You must be signed in to {platform_name} to create a certificate.').format(
                platform_name=settings.PLATFORM_NAME
            )
        )

    student = request.user
    course_key = CourseKey.from_string(course_id)

    course = modulestore().get_course(course_key, depth=2)
    if not course:
        return HttpResponseBadRequest(_("Course is not valid"))

    if not is_course_passed(course, None, student, request):
        return HttpResponseBadRequest(_("Your certificate will be available when you pass the course."))

    certificate_status = certs_api.certificate_downloadable_status(student, course.id)

    if certificate_status["is_downloadable"]:
        return HttpResponseBadRequest(_("Certificate has already been created."))
    elif certificate_status["is_generating"]:
        return HttpResponseBadRequest(_("Certificate is being created."))
    else:
        # If the certificate is not already in-process or completed,
        # then create a new certificate generation task.
        # If the certificate cannot be added to the queue, this will
        # mark the certificate with "error" status, so it can be re-run
        # with a management command.  From the user's perspective,
        # it will appear that the certificate task was submitted successfully.
        certs_api.generate_user_certificates(student, course.id, course=course, generation_mode='self')
        _track_successful_certificate_generation(student.id, course.id)
        return HttpResponse()


def _track_successful_certificate_generation(user_id, course_id):  # pylint: disable=invalid-name
    """
    Track a successful certificate generation event.

    Arguments:
        user_id (str): The ID of the user generting the certificate.
        course_id (CourseKey): Identifier for the course.
    Returns:
        None

    """
    if settings.LMS_SEGMENT_KEY:
        event_name = 'edx.bi.user.certificate.generate'
        tracking_context = tracker.get_tracker().resolve_context()

        analytics.track(
            user_id,
            event_name,
            {
                'category': 'certificates',
                'label': unicode(course_id)
            },
            context={
                'ip': tracking_context.get('ip'),
                'Google Analytics': {
                    'clientId': tracking_context.get('client_id')
                }
            }
        )


@require_http_methods(["GET", "POST"])
def render_xblock(request, usage_key_string, check_if_enrolled=True):
    """
    Returns an HttpResponse with HTML content for the xBlock with the given usage_key.
    The returned HTML is a chromeless rendering of the xBlock (excluding content of the containing courseware).
    """
    usage_key = UsageKey.from_string(usage_key_string)
    usage_key = usage_key.replace(course_key=modulestore().fill_in_run(usage_key.course_key))
    course_key = usage_key.course_key

    requested_view = request.GET.get('view', 'student_view')
    if requested_view != 'student_view':
        return HttpResponseBadRequest("Rendering of the xblock view '{}' is not supported.".format(requested_view))

    with modulestore().bulk_operations(course_key):
        # verify the user has access to the course, including enrollment check
        try:
            course = get_course_with_access(request.user, 'load', course_key, check_if_enrolled=check_if_enrolled)
        except UserNotEnrolled:
            raise Http404("Course not found.")

        # get the block, which verifies whether the user has access to the block.
        block, _ = get_module_by_usage_id(
            request, unicode(course_key), unicode(usage_key), disable_staff_debug_info=True, course=course
        )

        context = {
            'fragment': block.render('student_view', context=request.GET),
            'course': course,
            'disable_accordion': True,
            'allow_iframing': True,
            'disable_header': True,
            'disable_window_wrap': True,
            'disable_preview_menu': True,
            'staff_access': bool(has_access(request.user, 'staff', course)),
            'xqa_server': settings.FEATURES.get('XQA_SERVER', 'http://your_xqa_server.com'),
        }
        return render_to_response('courseware/courseware-chromeless.html', context)<|MERGE_RESOLUTION|>--- conflicted
+++ resolved
@@ -958,24 +958,16 @@
     # The pre-fetching of groups is done to make auth checks not require an
     # additional DB lookup (this kills the Progress page in particular).
     student = User.objects.prefetch_related("groups").get(id=student.id)
-<<<<<<< HEAD
+
+    with outer_atomic():
+        field_data_cache = grades.field_data_cache_for_grading(course, student)
+        scores_client = ScoresClient.from_field_data_cache(field_data_cache)
+
     courseware_summary = []
-    field_data_cache = grades.field_data_cache_for_grading(course, student)
-    scores_client = ScoresClient.from_field_data_cache(field_data_cache)
     if settings.FEATURES['ENABLE_PROGRESS_SUMMARY']:
         courseware_summary = grades.progress_summary(
             student, request, course, field_data_cache=field_data_cache, scores_client=scores_client
         )
-=======
-
-    with outer_atomic():
-        field_data_cache = grades.field_data_cache_for_grading(course, student)
-        scores_client = ScoresClient.from_field_data_cache(field_data_cache)
-
-    courseware_summary = grades.progress_summary(
-        student, request, course, field_data_cache=field_data_cache, scores_client=scores_client
-    )
->>>>>>> 7c2fec21
     grade_summary = grades.grade(
         student, request, course, field_data_cache=field_data_cache, scores_client=scores_client
     )
