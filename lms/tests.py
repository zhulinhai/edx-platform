"""Tests for the lms module itself."""

import mimetypes
from mock import patch

from django.test import TestCase
from django.core.urlresolvers import reverse

from edxmako import add_lookup, LOOKUP
from lms import startup
from xmodule.modulestore.tests.factories import CourseFactory
<<<<<<< HEAD
=======
from xmodule.modulestore.tests.django_utils import ModuleStoreTestCase
>>>>>>> 00b75f01
from util import keyword_substitution


class LmsModuleTests(TestCase):
    """
    Tests for lms module itself.
    """

    def test_new_mimetypes(self):
        extensions = ['eot', 'otf', 'ttf', 'woff']
        for extension in extensions:
            mimetype, _ = mimetypes.guess_type('test.' + extension)
            self.assertIsNotNone(mimetype)


class TemplateLookupTests(TestCase):
    """
    Tests for TemplateLookup.
    """

    def test_add_lookup_to_main(self):
        """Test that any template directories added are not cleared when microsites are enabled."""

        add_lookup('main', 'external_module', __name__)
        directories = LOOKUP['main'].directories
        self.assertEqual(len([dir for dir in directories if 'external_module' in dir]), 1)

        # This should not clear the directories list
        startup.enable_microsites()
        directories = LOOKUP['main'].directories
        self.assertEqual(len([dir for dir in directories if 'external_module' in dir]), 1)


@patch.dict('django.conf.settings.FEATURES', {'ENABLE_FEEDBACK_SUBMISSION': True})
class HelpModalTests(ModuleStoreTestCase):
    """Tests for the help modal"""
    def setUp(self):
        super(HelpModalTests, self).setUp()
        self.course = CourseFactory.create()

    def test_simple_test(self):
        """
        Simple test to make sure that you don't get a 500 error when the modal
        is enabled.
        """
        url = reverse('info', args=[self.course.id.to_deprecated_string()])
        resp = self.client.get(url)
        self.assertEqual(resp.status_code, 200)


class KeywordSubConfigTests(TestCase):
    """ Tests for configuring keyword substitution feature """

    def test_keyword_map_not_empty(self):
        """ Ensure that the keyword subsitution map is non-empty """
        self.assertFalse(keyword_substitution.keyword_function_map_is_empty())

    def test_adding_keyword_map_is_noop(self):
        """ Test that trying to add a new keyword mapping is a no-op """

        existing_map = keyword_substitution.KEYWORD_FUNCTION_MAP
        keyword_substitution.add_keyword_function_map({
            '%%USER_ID%%': lambda x: x,
            '%%USER_FULLNAME%%': lambda x: x,
        })
        self.assertDictEqual(existing_map, keyword_substitution.KEYWORD_FUNCTION_MAP)<|MERGE_RESOLUTION|>--- conflicted
+++ resolved
@@ -9,11 +9,7 @@
 from edxmako import add_lookup, LOOKUP
 from lms import startup
 from xmodule.modulestore.tests.factories import CourseFactory
-<<<<<<< HEAD
-=======
 from xmodule.modulestore.tests.django_utils import ModuleStoreTestCase
->>>>>>> 00b75f01
-from util import keyword_substitution
 
 
 class LmsModuleTests(TestCase):
@@ -60,22 +56,4 @@
         """
         url = reverse('info', args=[self.course.id.to_deprecated_string()])
         resp = self.client.get(url)
-        self.assertEqual(resp.status_code, 200)
-
-
-class KeywordSubConfigTests(TestCase):
-    """ Tests for configuring keyword substitution feature """
-
-    def test_keyword_map_not_empty(self):
-        """ Ensure that the keyword subsitution map is non-empty """
-        self.assertFalse(keyword_substitution.keyword_function_map_is_empty())
-
-    def test_adding_keyword_map_is_noop(self):
-        """ Test that trying to add a new keyword mapping is a no-op """
-
-        existing_map = keyword_substitution.KEYWORD_FUNCTION_MAP
-        keyword_substitution.add_keyword_function_map({
-            '%%USER_ID%%': lambda x: x,
-            '%%USER_FULLNAME%%': lambda x: x,
-        })
-        self.assertDictEqual(existing_map, keyword_substitution.KEYWORD_FUNCTION_MAP)+        self.assertEqual(resp.status_code, 200)