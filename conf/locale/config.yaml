--- conflicted
+++ resolved
@@ -1,64 +1,12 @@
 # Configuration for i18n workflow.
 
 locales:
-<<<<<<< HEAD
-    - en  # English - Source Language
-    - ach  # Acoli
-    - ar  # Arabic
-    - bg_BG  # Bulgarian (Bulgaria)
-    - bn  # Bengali
-    - bn_BD  # Bengali (Bangladesh)
-    - cs  # Czech
-    - cy  # Welsh
-    - de_DE  # German (Germany)
-    - en@lolcat  # LOLCAT English
-    - en@pirate  # Pirate English
-    - es_419  # Spanish (Latin America)
-    - es_EC  # Spanish (Ecuador)
-    - es_ES  # Spanish (Spain)
-    - es_MX  # Spanish (Mexico)
-    - es_US  # Spanish (United States)
-    - et_EE  # Estonian (Estonia)
-    - fa  # Persian
-    - fa_IR  # Persian (Iran)
-    - fi_FI  # Finnish (Finland)
-    - fr  # French
-    - gl  # Galician
-    - he  # Hebrew
-    - hi  # Hindi
-    - hy_AM  # Armenian (Armenia)
-    - id  # Indonesian
-    - it_IT  # Italian (Italy)
-    - ja_JP  # Japanese (Japan)
-    - km_KH  # Khmer (Cambodia)
-    - ko_KR  # Korean (Korea)
-    - lt_LT  # Lithuanian (Lithuania)
-    - ml  # Malayalam
-    - nb  # Norwegian Bokmål
-    - nl_NL  # Dutch (Netherlands)
-    - pl  # Polish
-    - pt_BR  # Portuguese (Brazil)
-    - pt_PT  # Portuguese (Portugal)
-    - ru  # Russian
-    - si  # Sinhala
-    - sk  # Slovak
-    - sl  # Slovenian
-    - th  # Thai
-    - tr_TR  # Turkish (Turkey)
-    - uk  # Ukranian
-    - vi  # Vietnamese
-    - zh_CN  # Chinese (China)
-    - zh_CN.GB2312  # Chinese (China) (GB2312)
-    - zh_TW  # Chinese (Taiwan)
-
-=======
     # - en
 
     # More languages we might want someday, these have started on Transifex.
     # fr
     # ko_KR
     # ru
-    # - en_US
     - es_419
     # ja_JP
     # pt_BR
@@ -80,7 +28,6 @@
     # et_EE
     # nb
     # sk
->>>>>>> 5c8f6201
 
 # The locale used for fake-accented English, for testing.
 dummy-locale: eo
