"""HTTP end-points for the User API. """
import copy

from opaque_keys import InvalidKeyError
from django.conf import settings
from django.contrib.auth.models import User
from django.http import HttpResponse
from django.core.urlresolvers import reverse
from django.core.exceptions import ImproperlyConfigured, NON_FIELD_ERRORS, ValidationError
from django.utils.translation import ugettext as _
from django.utils.decorators import method_decorator
from django.views.decorators.csrf import ensure_csrf_cookie, csrf_protect, csrf_exempt
from opaque_keys.edx import locator
from rest_framework import authentication
from rest_framework import filters
from rest_framework import generics
from rest_framework import status
from rest_framework import viewsets
from rest_framework.views import APIView
from rest_framework.exceptions import ParseError
from django_countries import countries
from opaque_keys.edx.locations import SlashSeparatedCourseKey

from openedx.core.lib.api.permissions import ApiKeyHeaderPermission
import third_party_auth
from django_comment_common.models import Role
from edxmako.shortcuts import marketing_link
from student.forms import get_registration_extension_form
from student.views import create_account_with_params
from student.cookies import set_logged_in_cookies
from openedx.core.lib.api.authentication import SessionAuthenticationAllowInactiveUser
from util.json_request import JsonResponse
from .preferences.api import update_email_opt_in
from .helpers import FormDescription, shim_student_view, require_post_params
from .models import UserPreference, UserProfile
from .accounts import (
    NAME_MAX_LENGTH, EMAIL_MIN_LENGTH, EMAIL_MAX_LENGTH, PASSWORD_MIN_LENGTH, PASSWORD_MAX_LENGTH,
    USERNAME_MIN_LENGTH, USERNAME_MAX_LENGTH
)
from .accounts.api import check_account_exists
from .serializers import UserSerializer, UserPreferenceSerializer


class LoginSessionView(APIView):
    """HTTP end-points for logging in users. """

    # This end-point is available to anonymous users,
    # so do not require authentication.
    authentication_classes = []

    @method_decorator(ensure_csrf_cookie)
    def get(self, request):
        """Return a description of the login form.

        This decouples clients from the API definition:
        if the API decides to modify the form, clients won't need
        to be updated.

        See `user_api.helpers.FormDescription` for examples
        of the JSON-encoded form description.

        Returns:
            HttpResponse

        """
        form_desc = FormDescription("post", reverse("user_api_login_session"))

        # Translators: This label appears above a field on the login form
        # meant to hold the user's email address.
        email_label = _(u"Email")

        # Translators: This example email address is used as a placeholder in
        # a field on the login form meant to hold the user's email address.
        email_placeholder = _(u"username@domain.com")

        # Translators: These instructions appear on the login form, immediately
        # below a field meant to hold the user's email address.
        email_instructions = _("The email address you used to register with {platform_name}").format(
            platform_name=settings.PLATFORM_NAME
        )

        form_desc.add_field(
            "email",
            field_type="email",
            label=email_label,
            placeholder=email_placeholder,
            instructions=email_instructions,
            restrictions={
                "min_length": EMAIL_MIN_LENGTH,
                "max_length": EMAIL_MAX_LENGTH,
            }
        )

        # Translators: This label appears above a field on the login form
        # meant to hold the user's password.
        password_label = _(u"Password")

        form_desc.add_field(
            "password",
            required=False,
            label=password_label,
            field_type="password",
            restrictions={
                "min_length": PASSWORD_MIN_LENGTH,
                "max_length": PASSWORD_MAX_LENGTH,
            }
        )

        form_desc.add_field(
            "remember",
            field_type="checkbox",
            label=_("Remember me"),
            default=False,
            required=False,
        )

        return HttpResponse(form_desc.to_json(), content_type="application/json")

    @method_decorator(require_post_params(["email", "password"]))
    @method_decorator(csrf_protect)
    def post(self, request):
        """Log in a user.

        You must send all required form fields with the request.

        You can optionally send an `analytics` param with a JSON-encoded
        object with additional info to include in the login analytics event.
        Currently, the only supported field is "enroll_course_id" to indicate
        that the user logged in while enrolling in a particular course.

        Arguments:
            request (HttpRequest)

        Returns:
            HttpResponse: 200 on success
            HttpResponse: 400 if the request is not valid.
            HttpResponse: 403 if authentication failed.
                403 with content "third-party-auth" if the user
                has successfully authenticated with a third party provider
                but does not have a linked account.
            HttpResponse: 302 if redirecting to another page.

        Example Usage:

            POST /user_api/v1/login_session
            with POST params `email`, `password`, and `remember`.

            200 OK

        """
        # For the initial implementation, shim the existing login view
        # from the student Django app.
        from student.views import login_user
        return shim_student_view(login_user, check_logged_in=True)(request)


class RegistrationView(APIView):
    """HTTP end-points for creating a new user. """

    DEFAULT_FIELDS = ["email", "name", "username", "password"]

    EXTRA_FIELDS = [
        "city",
        "country",
        "gender",
        "year_of_birth",
        "level_of_education",
        "mailing_address",
        "goals",
        "honor_code",
        "terms_of_service",
    ]

    # This end-point is available to anonymous users,
    # so do not require authentication.
    authentication_classes = []

    def _is_field_visible(self, field_name):
        """Check whether a field is visible based on Django settings. """
        return self._extra_fields_setting.get(field_name) in ["required", "optional"]

    def _is_field_required(self, field_name):
        """Check whether a field is required based on Django settings. """
        return self._extra_fields_setting.get(field_name) == "required"

    def __init__(self, *args, **kwargs):
        super(RegistrationView, self).__init__(*args, **kwargs)

        # Backwards compatibility: Honor code is required by default, unless
        # explicitly set to "optional" in Django settings.
        self._extra_fields_setting = copy.deepcopy(settings.REGISTRATION_EXTRA_FIELDS)
        self._extra_fields_setting["honor_code"] = self._extra_fields_setting.get("honor_code", "required")

        # Check that the setting is configured correctly
        for field_name in self.EXTRA_FIELDS:
            if self._extra_fields_setting.get(field_name, "hidden") not in ["required", "optional", "hidden"]:
                msg = u"Setting REGISTRATION_EXTRA_FIELDS values must be either required, optional, or hidden."
                raise ImproperlyConfigured(msg)

        # Map field names to the instance method used to add the field to the form
        self.field_handlers = {}
        for field_name in self.DEFAULT_FIELDS + self.EXTRA_FIELDS:
            handler = getattr(self, "_add_{field_name}_field".format(field_name=field_name))
            self.field_handlers[field_name] = handler

    @method_decorator(ensure_csrf_cookie)
    def get(self, request):
        """Return a description of the registration form.

        This decouples clients from the API definition:
        if the API decides to modify the form, clients won't need
        to be updated.

        This is especially important for the registration form,
        since different edx-platform installations might
        collect different demographic information.

        See `user_api.helpers.FormDescription` for examples
        of the JSON-encoded form description.

        Arguments:
            request (HttpRequest)

        Returns:
            HttpResponse

        """
        form_desc = FormDescription("post", reverse("user_api_registration"))
        self._apply_third_party_auth_overrides(request, form_desc)

        # Default fields are always required
        for field_name in self.DEFAULT_FIELDS:
            self.field_handlers[field_name](form_desc, required=True)

        # Custom form fields can be added via the form set in settings.REGISTRATION_EXTENSION_FORM
        custom_form = get_registration_extension_form()

        if custom_form:
            for field_name, field in custom_form.fields.items():
                restrictions = {}
                if getattr(field, 'max_length', None):
                    restrictions['max_length'] = field.max_length
                if getattr(field, 'min_length', None):
                    restrictions['min_length'] = field.min_length
                field_options = getattr(
                    getattr(custom_form, 'Meta', None), 'serialization_options', {}
                ).get(field_name, {})
                field_type = field_options.get('field_type', FormDescription.FIELD_TYPE_MAP.get(field.__class__))
                if not field_type:
                    raise ImproperlyConfigured(
                        "Field type '{}' not recognized for registration extension field '{}'.".format(
                            field_type,
                            field_name
                        )
                    )
                form_desc.add_field(
                    field_name, label=field.label,
                    default=field_options.get('default'),
                    field_type=field_options.get('field_type', FormDescription.FIELD_TYPE_MAP.get(field.__class__)),
                    placeholder=field.initial, instructions=field.help_text, required=field.required,
                    restrictions=restrictions,
                    options=getattr(field, 'choices', None), error_messages=field.error_messages,
                    include_default_option=field_options.get('include_default_option'),
                )

        # Extra fields configured in Django settings
        # may be required, optional, or hidden
        for field_name in self.EXTRA_FIELDS:
            if self._is_field_visible(field_name):
                self.field_handlers[field_name](
                    form_desc,
                    required=self._is_field_required(field_name)
                )

        return HttpResponse(form_desc.to_json(), content_type="application/json")

    @method_decorator(csrf_exempt)
    def post(self, request):
        """Create the user's account.

        You must send all required form fields with the request.

        You can optionally send a "course_id" param to indicate in analytics
        events that the user registered while enrolling in a particular course.

        Arguments:
            request (HTTPRequest)

        Returns:
            HttpResponse: 200 on success
            HttpResponse: 400 if the request is not valid.
            HttpResponse: 409 if an account with the given username or email
                address already exists
        """
        data = request.POST.copy()

        email = data.get('email')
        username = data.get('username')

        # Handle duplicate email/username
        conflicts = check_account_exists(email=email, username=username)
        if conflicts:
            conflict_messages = {
                "email": _(
                    # Translators: This message is shown to users who attempt to create a new
                    # account using an email address associated with an existing account.
                    u"It looks like {email_address} belongs to an existing account. "
                    u"Try again with a different email address."
                ).format(email_address=email),
                "username": _(
                    # Translators: This message is shown to users who attempt to create a new
                    # account using a username associated with an existing account.
                    u"It looks like {username} belongs to an existing account. "
                    u"Try again with a different username."
                ).format(username=username),
            }
            errors = {
                field: [{"user_message": conflict_messages[field]}]
                for field in conflicts
            }
            return JsonResponse(errors, status=409)

        # Backwards compatibility: the student view expects both
        # terms of service and honor code values.  Since we're combining
        # these into a single checkbox, the only value we may get
        # from the new view is "honor_code".
        # Longer term, we will need to make this more flexible to support
        # open source installations that may have separate checkboxes
        # for TOS, privacy policy, etc.
        if data.get("honor_code") and "terms_of_service" not in data:
            data["terms_of_service"] = data["honor_code"]

        try:
            user = create_account_with_params(request, data)
        except ValidationError as err:
            # Should only get non-field errors from this function
            assert NON_FIELD_ERRORS not in err.message_dict
            # Only return first error for each field
            errors = {
                field: [{"user_message": error} for error in error_list]
                for field, error_list in err.message_dict.items()
            }
            return JsonResponse(errors, status=400)

        response = JsonResponse({"success": True})
        set_logged_in_cookies(request, response, user)
        return response

    def _add_email_field(self, form_desc, required=True):
        """Add an email field to a form description.

        Arguments:
            form_desc: A form description

        Keyword Arguments:
            required (bool): Whether this field is required; defaults to True

        """
        # Translators: This label appears above a field on the registration form
        # meant to hold the user's email address.
        email_label = _(u"Email")

        # Translators: This example email address is used as a placeholder in
        # a field on the registration form meant to hold the user's email address.
        email_placeholder = _(u"username@domain.com")

        form_desc.add_field(
            "email",
            field_type="email",
            label=email_label,
            placeholder=email_placeholder,
            restrictions={
                "min_length": EMAIL_MIN_LENGTH,
                "max_length": EMAIL_MAX_LENGTH,
            },
            required=required
        )

    def _add_name_field(self, form_desc, required=True):
        """Add a name field to a form description.

        Arguments:
            form_desc: A form description

        Keyword Arguments:
            required (bool): Whether this field is required; defaults to True

        """
        # Translators: This label appears above a field on the registration form
        # meant to hold the user's full name.
        name_label = _(u"Full name")

        # Translators: This example name is used as a placeholder in
        # a field on the registration form meant to hold the user's name.
        name_placeholder = _(u"Jane Doe")

        # Translators: These instructions appear on the registration form, immediately
        # below a field meant to hold the user's full name.
        name_instructions = _(u"Your legal name, used for any certificates you earn.")

        form_desc.add_field(
            "name",
            label=name_label,
            placeholder=name_placeholder,
            instructions=name_instructions,
            restrictions={
                "max_length": NAME_MAX_LENGTH,
            },
            required=required
        )

    def _add_username_field(self, form_desc, required=True):
        """Add a username field to a form description.

        Arguments:
            form_desc: A form description

        Keyword Arguments:
            required (bool): Whether this field is required; defaults to True

        """
        # Translators: This label appears above a field on the registration form
        # meant to hold the user's public username.
        username_label = _(u"Public username")

        username_instructions = _(
            # Translators: These instructions appear on the registration form, immediately
            # below a field meant to hold the user's public username.
            u"The name that will identify you in your courses - "
            u"{bold_start}(cannot be changed later){bold_end}"
        ).format(bold_start=u'<strong>', bold_end=u'</strong>')

        # Translators: This example username is used as a placeholder in
        # a field on the registration form meant to hold the user's username.
        username_placeholder = _(u"JaneDoe")

        form_desc.add_field(
            "username",
            label=username_label,
            instructions=username_instructions,
            placeholder=username_placeholder,
            restrictions={
                "min_length": USERNAME_MIN_LENGTH,
                "max_length": USERNAME_MAX_LENGTH,
            },
            required=required
        )

    def _add_password_field(self, form_desc, required=True):
        """Add a password field to a form description.

        Arguments:
            form_desc: A form description

        Keyword Arguments:
            required (bool): Whether this field is required; defaults to True

        """
        # Translators: This label appears above a field on the registration form
        # meant to hold the user's password.
        password_label = _(u"Password")

        form_desc.add_field(
            "password",
            label=password_label,
            field_type="password",
            restrictions={
                "min_length": PASSWORD_MIN_LENGTH,
                "max_length": PASSWORD_MAX_LENGTH,
            },
            required=required
        )

    def _add_level_of_education_field(self, form_desc, required=True):
        """Add a level of education field to a form description.

        Arguments:
            form_desc: A form description

        Keyword Arguments:
            required (bool): Whether this field is required; defaults to True

        """
        # Translators: This label appears above a dropdown menu on the registration
        # form used to select the user's highest completed level of education.
        education_level_label = _(u"Highest level of education completed")

        # The labels are marked for translation in UserProfile model definition.
        options = [(name, _(label)) for name, label in UserProfile.LEVEL_OF_EDUCATION_CHOICES]  # pylint: disable=translation-of-non-string
        form_desc.add_field(
            "level_of_education",
            label=education_level_label,
            field_type="select",
            options=options,
            include_default_option=True,
            required=required
        )

    def _add_gender_field(self, form_desc, required=True):
        """Add a gender field to a form description.

        Arguments:
            form_desc: A form description

        Keyword Arguments:
            required (bool): Whether this field is required; defaults to True

        """
        # Translators: This label appears above a dropdown menu on the registration
        # form used to select the user's gender.
        gender_label = _(u"Gender")

        # The labels are marked for translation in UserProfile model definition.
        options = [(name, _(label)) for name, label in UserProfile.GENDER_CHOICES]  # pylint: disable=translation-of-non-string
        form_desc.add_field(
            "gender",
            label=gender_label,
            field_type="select",
            options=options,
            include_default_option=True,
            required=required
        )

    def _add_year_of_birth_field(self, form_desc, required=True):
        """Add a year of birth field to a form description.

        Arguments:
            form_desc: A form description

        Keyword Arguments:
            required (bool): Whether this field is required; defaults to True

        """
        # Translators: This label appears above a dropdown menu on the registration
        # form used to select the user's year of birth.
        yob_label = _(u"Year of birth")

        options = [(unicode(year), unicode(year)) for year in UserProfile.VALID_YEARS]
        form_desc.add_field(
            "year_of_birth",
            label=yob_label,
            field_type="select",
            options=options,
            include_default_option=True,
            required=required
        )

    def _add_mailing_address_field(self, form_desc, required=True):
        """Add a mailing address field to a form description.

        Arguments:
            form_desc: A form description

        Keyword Arguments:
            required (bool): Whether this field is required; defaults to True

        """
        # Translators: This label appears above a field on the registration form
        # meant to hold the user's mailing address.
        mailing_address_label = _(u"Mailing address")

        form_desc.add_field(
            "mailing_address",
            label=mailing_address_label,
            field_type="textarea",
            required=required
        )

    def _add_goals_field(self, form_desc, required=True):
        """Add a goals field to a form description.

        Arguments:
            form_desc: A form description

        Keyword Arguments:
            required (bool): Whether this field is required; defaults to True

        """
        # Translators: This phrase appears above a field on the registration form
        # meant to hold the user's reasons for registering with edX.
        goals_label = _(u"Tell us why you're interested in {platform_name}").format(
            platform_name=settings.PLATFORM_NAME
        )

        form_desc.add_field(
            "goals",
            label=goals_label,
            field_type="textarea",
            required=required
        )

    def _add_city_field(self, form_desc, required=True):
        """Add a city field to a form description.

        Arguments:
            form_desc: A form description

        Keyword Arguments:
            required (bool): Whether this field is required; defaults to True

        """
        # Translators: This label appears above a field on the registration form
        # which allows the user to input the city in which they live.
        city_label = _(u"City")

        form_desc.add_field(
            "city",
            label=city_label,
            required=required
        )

    def _add_country_field(self, form_desc, required=True):
        """Add a country field to a form description.

        Arguments:
            form_desc: A form description

        Keyword Arguments:
            required (bool): Whether this field is required; defaults to True

        """
        # Translators: This label appears above a dropdown menu on the registration
        # form used to select the country in which the user lives.
        country_label = _(u"Country")
        error_msg = _(u"Please select your Country.")

        form_desc.add_field(
            "country",
            label=country_label,
            field_type="select",
            options=list(countries),
            include_default_option=True,
            required=required,
            error_messages={
                "required": error_msg
            }
        )

    def _add_honor_code_field(self, form_desc, required=True):
        """Add an honor code field to a form description.

        Arguments:
            form_desc: A form description

        Keyword Arguments:
            required (bool): Whether this field is required; defaults to True

        """
        # Separate terms of service and honor code checkboxes
        if self._is_field_visible("terms_of_service"):
            terms_text = _(u"Honor Code")

        # Combine terms of service and honor code checkboxes
        else:
            # Translators: This is a legal document users must agree to
            # in order to register a new account.
            terms_text = _(u"Terms of Service and Honor Code")

        terms_link = u"<a href=\"{url}\">{terms_text}</a>".format(
            url=marketing_link("HONOR"),
            terms_text=terms_text
        )

        # Translators: "Terms of Service" is a legal document users must agree to
        # in order to register a new account.
        label = _(u"I agree to the {platform_name} {terms_of_service}.").format(
            platform_name=settings.PLATFORM_NAME,
            terms_of_service=terms_link
        )

        # Translators: "Terms of Service" is a legal document users must agree to
        # in order to register a new account.
        error_msg = _(u"You must agree to the {platform_name} {terms_of_service}.").format(
            platform_name=settings.PLATFORM_NAME,
            terms_of_service=terms_link
        )

        form_desc.add_field(
            "honor_code",
            label=label,
            field_type="checkbox",
            default=False,
            required=required,
            error_messages={
                "required": error_msg
            }
        )

    def _add_terms_of_service_field(self, form_desc, required=True):
        """Add a terms of service field to a form description.

        Arguments:
            form_desc: A form description

        Keyword Arguments:
            required (bool): Whether this field is required; defaults to True

        """
        # Translators: This is a legal document users must agree to
        # in order to register a new account.
        terms_text = _(u"Terms of Service")
        terms_link = u"<a href=\"{url}\">{terms_text}</a>".format(
            url=marketing_link("TOS"),
            terms_text=terms_text
        )

        # Translators: This is a legal document users must agree to
        # in order to register a new account.
        privacy_text = _(u"Privacy Policy")
        privacy_link = u"<a href=\"{url}#privacy\">{privacy_text}</a>".format(
            url=marketing_link("TOS"),
            privacy_text=privacy_text,
        )

        # Translators: "Terms of service" is a legal document users must agree to
        # in order to register a new account.
<<<<<<< HEAD
        label = _(
            u"I agree to the {platform_name} {terms_of_service} and {privacy_policy}."
        ).format(
=======
        label = _(u"I agree to the {platform_name} {terms_of_service}.").format(
>>>>>>> a27c7025
            platform_name=settings.PLATFORM_NAME,
            privacy_policy=privacy_link,
            terms_of_service=terms_link
        )

        # Translators: "Terms of service" is a legal document users must agree to
        # in order to register a new account.
<<<<<<< HEAD
        error_msg = _(
            u"You must agree to the {platform_name} {terms_of_service} and {privacy_policy}."
        ).format(
=======
        error_msg = _(u"You must agree to the {platform_name} {terms_of_service}.").format(
>>>>>>> a27c7025
            platform_name=settings.PLATFORM_NAME,
            privacy_policy=privacy_link,
            terms_of_service=terms_link
        )

        form_desc.add_field(
            "terms_of_service",
            label=label,
            field_type="checkbox",
            default=False,
            required=required,
            error_messages={
                "required": error_msg
            }
        )

    def _apply_third_party_auth_overrides(self, request, form_desc):
        """Modify the registration form if the user has authenticated with a third-party provider.

        If a user has successfully authenticated with a third-party provider,
        but does not yet have an account with EdX, we want to fill in
        the registration form with any info that we get from the
        provider.

        This will also hide the password field, since we assign users a default
        (random) password on the assumption that they will be using
        third-party auth to log in.

        Arguments:
            request (HttpRequest): The request for the registration form, used
                to determine if the user has successfully authenticated
                with a third-party provider.

            form_desc (FormDescription): The registration form description

        """
        if third_party_auth.is_enabled():
            running_pipeline = third_party_auth.pipeline.get(request)
            if running_pipeline:
                current_provider = third_party_auth.provider.Registry.get_from_pipeline(running_pipeline)

                if current_provider:
                    # Override username / email / full name
                    field_overrides = current_provider.get_register_form_data(
                        running_pipeline.get('kwargs')
                    )

                    for field_name in self.DEFAULT_FIELDS:
                        if field_name in field_overrides:
                            form_desc.override_field_properties(
                                field_name, default=field_overrides[field_name]
                            )

                    # Hide the password field
                    form_desc.override_field_properties(
                        "password",
                        default="",
                        field_type="hidden",
                        required=False,
                        label="",
                        instructions="",
                        restrictions={}
                    )


class PasswordResetView(APIView):
    """HTTP end-point for GETting a description of the password reset form. """

    # This end-point is available to anonymous users,
    # so do not require authentication.
    authentication_classes = []

    @method_decorator(ensure_csrf_cookie)
    def get(self, request):
        """Return a description of the password reset form.

        This decouples clients from the API definition:
        if the API decides to modify the form, clients won't need
        to be updated.

        See `user_api.helpers.FormDescription` for examples
        of the JSON-encoded form description.

        Returns:
            HttpResponse

        """
        form_desc = FormDescription("post", reverse("password_change_request"))

        # Translators: This label appears above a field on the password reset
        # form meant to hold the user's email address.
        email_label = _(u"Email")

        # Translators: This example email address is used as a placeholder in
        # a field on the password reset form meant to hold the user's email address.
        email_placeholder = _(u"username@domain.com")

        # Translators: These instructions appear on the password reset form,
        # immediately below a field meant to hold the user's email address.
        email_instructions = _(u"The email address you used to register with {platform_name}").format(
            platform_name=settings.PLATFORM_NAME
        )

        form_desc.add_field(
            "email",
            field_type="email",
            label=email_label,
            placeholder=email_placeholder,
            instructions=email_instructions,
            restrictions={
                "min_length": EMAIL_MIN_LENGTH,
                "max_length": EMAIL_MAX_LENGTH,
            }
        )

        return HttpResponse(form_desc.to_json(), content_type="application/json")


class UserViewSet(viewsets.ReadOnlyModelViewSet):
    """
    DRF class for interacting with the User ORM object
    """
    authentication_classes = (authentication.SessionAuthentication,)
    permission_classes = (ApiKeyHeaderPermission,)
    queryset = User.objects.all().prefetch_related("preferences")
    serializer_class = UserSerializer
    paginate_by = 10
    paginate_by_param = "page_size"


class ForumRoleUsersListView(generics.ListAPIView):
    """
    Forum roles are represented by a list of user dicts
    """
    authentication_classes = (authentication.SessionAuthentication,)
    permission_classes = (ApiKeyHeaderPermission,)
    serializer_class = UserSerializer
    paginate_by = 10
    paginate_by_param = "page_size"

    def get_queryset(self):
        """
        Return a list of users with the specified role/course pair
        """
        name = self.kwargs['name']
        course_id_string = self.request.query_params.get('course_id')
        if not course_id_string:
            raise ParseError('course_id must be specified')
        course_id = SlashSeparatedCourseKey.from_deprecated_string(course_id_string)
        role = Role.objects.get_or_create(course_id=course_id, name=name)[0]
        users = role.users.all()
        return users


class UserPreferenceViewSet(viewsets.ReadOnlyModelViewSet):
    """
    DRF class for interacting with the UserPreference ORM
    """
    authentication_classes = (authentication.SessionAuthentication,)
    permission_classes = (ApiKeyHeaderPermission,)
    queryset = UserPreference.objects.all()
    filter_backends = (filters.DjangoFilterBackend,)
    filter_fields = ("key", "user")
    serializer_class = UserPreferenceSerializer
    paginate_by = 10
    paginate_by_param = "page_size"


class PreferenceUsersListView(generics.ListAPIView):
    """
    DRF class for listing a user's preferences
    """
    authentication_classes = (authentication.SessionAuthentication,)
    permission_classes = (ApiKeyHeaderPermission,)
    serializer_class = UserSerializer
    paginate_by = 10
    paginate_by_param = "page_size"

    def get_queryset(self):
        return User.objects.filter(preferences__key=self.kwargs["pref_key"]).prefetch_related("preferences")


class UpdateEmailOptInPreference(APIView):
    """View for updating the email opt in preference. """
    authentication_classes = (SessionAuthenticationAllowInactiveUser,)

    @method_decorator(require_post_params(["course_id", "email_opt_in"]))
    @method_decorator(ensure_csrf_cookie)
    def post(self, request):
        """ Post function for updating the email opt in preference.

        Allows the modification or creation of the email opt in preference at an
        organizational level.

        Args:
            request (Request): The request should contain the following POST parameters:
                * course_id: The slash separated course ID. Used to determine the organization
                    for this preference setting.
                * email_opt_in: "True" or "False" to determine if the user is opting in for emails from
                    this organization. If the string does not match "True" (case insensitive) it will
                    assume False.

        """
        course_id = request.data['course_id']
        try:
            org = locator.CourseLocator.from_string(course_id).org
        except InvalidKeyError:
            return HttpResponse(
                status=400,
                content="No course '{course_id}' found".format(course_id=course_id),
                content_type="text/plain"
            )
        # Only check for true. All other values are False.
        email_opt_in = request.data['email_opt_in'].lower() == 'true'
        update_email_opt_in(request.user, org, email_opt_in)
        return HttpResponse(status=status.HTTP_200_OK)<|MERGE_RESOLUTION|>--- conflicted
+++ resolved
@@ -714,13 +714,7 @@
 
         # Translators: "Terms of service" is a legal document users must agree to
         # in order to register a new account.
-<<<<<<< HEAD
-        label = _(
-            u"I agree to the {platform_name} {terms_of_service} and {privacy_policy}."
-        ).format(
-=======
-        label = _(u"I agree to the {platform_name} {terms_of_service}.").format(
->>>>>>> a27c7025
+        label = _(u"I agree to the {platform_name} {terms_of_service} and {privacy_policy}.").format(
             platform_name=settings.PLATFORM_NAME,
             privacy_policy=privacy_link,
             terms_of_service=terms_link
@@ -728,13 +722,7 @@
 
         # Translators: "Terms of service" is a legal document users must agree to
         # in order to register a new account.
-<<<<<<< HEAD
-        error_msg = _(
-            u"You must agree to the {platform_name} {terms_of_service} and {privacy_policy}."
-        ).format(
-=======
-        error_msg = _(u"You must agree to the {platform_name} {terms_of_service}.").format(
->>>>>>> a27c7025
+        error_msg = _(u"You must agree to the {platform_name} {terms_of_service} and {privacy_policy}.").format(
             platform_name=settings.PLATFORM_NAME,
             privacy_policy=privacy_link,
             terms_of_service=terms_link
