--- conflicted
+++ resolved
@@ -502,16 +502,11 @@
         """
         unique_list = []
         for enrollment in enrollment_list:
-<<<<<<< HEAD
             try:
                 if enrollment.user.email not in unique_list:
                     unique_list.append(enrollment.user.email)
             except User.DoesNotExist:
                 pass
-=======
-            if enrollment.user.email not in unique_list:
-                unique_list.append(enrollment.user.email)
->>>>>>> 6a2fe92d
         return len(unique_list)
 
 
@@ -539,10 +534,6 @@
             return {"Total Organizations, Error": "An error accured while trying to get the total organizations, ERROR = {}".format(err)}
 
 
-<<<<<<< HEAD
-=======
-
->>>>>>> 6a2fe92d
     def _get_enrollment_totals(self, enrollment_list):
         """
         retreives the total of enrolled users, listing active and non active enrollments
@@ -589,10 +580,6 @@
             return {"Total Courses, Error": "An error accured while trying to get the total courses, ERROR = {}".format(err.message)}
 
 
-<<<<<<< HEAD
-=======
-
->>>>>>> 6a2fe92d
     def _get_total_users_for_all_orgs(self, enrollment_list):
         """
         retrieves the total number of enrolled users per organization
@@ -603,7 +590,6 @@
             data.update(self._get_total_users_for_org(org['short_name'], enrollment_list))
 
         return data
-
 
 
     def _get_total_users_for_org(self, org_short_name, enrollment_list):
