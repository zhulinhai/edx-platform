"""HTTP end-points for the User API. """

from django.contrib.auth.models import User
from django.core.exceptions import NON_FIELD_ERRORS, PermissionDenied, ValidationError
from django.http import HttpResponse, HttpResponseForbidden
from django.utils.decorators import method_decorator
from django.utils.translation import ugettext as _
from django.views.decorators.csrf import csrf_exempt, csrf_protect, ensure_csrf_cookie
from django.views.decorators.debug import sensitive_post_parameters
from django_filters.rest_framework import DjangoFilterBackend
from opaque_keys import InvalidKeyError
from opaque_keys.edx import locator
from opaque_keys.edx.keys import CourseKey
from rest_framework import authentication, generics, status, viewsets
from rest_framework.exceptions import ParseError
from rest_framework.views import APIView
from six import text_type

import accounts
from django_comment_common.models import Role
from openedx.core.djangoapps.user_api.accounts.api import check_account_exists
from openedx.core.djangoapps.user_api.api import (
    RegistrationFormFactory,
    get_login_session_form,
    get_password_reset_form
)
from openedx.core.djangoapps.user_api.helpers import require_post_params, shim_student_view
from openedx.core.djangoapps.user_api.models import UserPreference
from openedx.core.djangoapps.user_api.preferences.api import get_country_time_zones, update_email_opt_in
from openedx.core.djangoapps.user_api.serializers import CountryTimeZoneSerializer, UserPreferenceSerializer, UserSerializer
from openedx.core.lib.api.authentication import SessionAuthenticationAllowInactiveUser
from openedx.core.lib.api.permissions import ApiKeyHeaderPermission
from rest_framework_oauth.authentication import OAuth2Authentication
from student.cookies import set_logged_in_cookies
from student.views import AccountValidationError, create_account_with_params
from util.json_request import JsonResponse
<<<<<<< HEAD
from organizations.models import OrganizationCourse
=======
from organizations.models import OrganizationCourse, Organization
>>>>>>> 8d11570d
from student.models import CourseEnrollment, Registration
import json
from util.organizations_helpers import get_organizations, get_organization_by_short_name
import logging

Log = logging.getLogger("openedx.core.djangoapps.user_api.view.py")


class LoginSessionView(APIView):
    """HTTP end-points for logging in users. """

    # This end-point is available to anonymous users,
    # so do not require authentication.
    authentication_classes = []

    @method_decorator(ensure_csrf_cookie)
    def get(self, request):
        return HttpResponse(get_login_session_form(request).to_json(), content_type="application/json")

        """Return a description of the login form.

        This decouples clients from the API definition:
        if the API decides to modify the form, clients won't need
        to be updated.

        See `user_api.helpers.FormDescription` for examples
        of the JSON-encoded form description.

        Returns:
            HttpResponse

        """
        form_desc = FormDescription("post", reverse("user_api_login_session"))

        # Translators: This label appears above a field on the login form
        # meant to hold the user's email address.
        email_label = "%s %s %s" % (_(u"Username"), _(u"or"), _(u"email"))

        # Translators: This example email address is used as a placeholder in
        # a field on the login form meant to hold the user's email address.
        email_placeholder = "%s %s %s" % (_(u"username"), _(u"or"), _(u"username@domain.com"))

        # Translators: These instructions appear on the login form, immediately
        # below a field meant to hold the user's email address.
        email_instructions = _("The email address you used to register with {platform_name}").format(
            platform_name=configuration_helpers.get_value('PLATFORM_NAME', settings.PLATFORM_NAME)
        )

        form_desc.add_field(
            "email",
            field_type="email",
            label=email_label,
            placeholder=email_placeholder,
            instructions=email_instructions,
            restrictions={
                "min_length": EMAIL_MIN_LENGTH,
                "max_length": EMAIL_MAX_LENGTH,
            }
        )

        # Translators: This label appears above a field on the login form
        # meant to hold the user's password.
        password_label = _(u"Password")

        form_desc.add_field(
            "password",
            label=password_label,
            field_type="password",
            restrictions={
                "min_length": PASSWORD_MIN_LENGTH,
                "max_length": PASSWORD_MAX_LENGTH,
            }
        )

        form_desc.add_field(
            "remember",
            field_type="checkbox",
            label=_("Remember me"),
            default=False,
            required=False,
        )

        return HttpResponse(form_desc.to_json(), content_type="application/json")


    @method_decorator(require_post_params(["email", "password"]))
    @method_decorator(csrf_protect)
    def post(self, request):
        """Log in a user.

        You must send all required form fields with the request.

        You can optionally send an `analytics` param with a JSON-encoded
        object with additional info to include in the login analytics event.
        Currently, the only supported field is "enroll_course_id" to indicate
        that the user logged in while enrolling in a particular course.

        Arguments:
            request (HttpRequest)

        Returns:
            HttpResponse: 200 on success
            HttpResponse: 400 if the request is not valid.
            HttpResponse: 403 if authentication failed.
                403 with content "third-party-auth" if the user
                has successfully authenticated with a third party provider
                but does not have a linked account.
            HttpResponse: 302 if redirecting to another page.

        Example Usage:

            POST /user_api/v1/login_session
            with POST params `email`, `password`, and `remember`.

            200 OK

        """
        # For the initial implementation, shim the existing login view
        # from the student Django app.
        from student.views import login_user
        return shim_student_view(login_user, check_logged_in=True)(request)

    @method_decorator(sensitive_post_parameters("password"))
    def dispatch(self, request, *args, **kwargs):
        return super(LoginSessionView, self).dispatch(request, *args, **kwargs)


class RegistrationView(APIView):
    """HTTP end-points for creating a new user. """

    # This end-point is available to anonymous users,
    # so do not require authentication.
    authentication_classes = []

    @method_decorator(ensure_csrf_cookie)
    def get(self, request):
        return HttpResponse(RegistrationFormFactory().get_registration_form(request).to_json(),
                            content_type="application/json")

    @method_decorator(csrf_exempt)
    def post(self, request):
        """Create the user's account.

        You must send all required form fields with the request.

        You can optionally send a "course_id" param to indicate in analytics
        events that the user registered while enrolling in a particular course.

        Arguments:
            request (HTTPRequest)

        Returns:
            HttpResponse: 200 on success
            HttpResponse: 400 if the request is not valid.
            HttpResponse: 409 if an account with the given username or email
                address already exists
            HttpResponse: 403 operation not allowed
        """
        data = request.POST.copy()

        email = data.get('email')
        username = data.get('username')

        # Handle duplicate email/username
        conflicts = check_account_exists(email=email, username=username)
        if conflicts:
            conflict_messages = {
                "email": accounts.EMAIL_CONFLICT_MSG.format(email_address=email),
                "username": accounts.USERNAME_CONFLICT_MSG.format(username=username),
            }
            errors = {
                field: [{"user_message": conflict_messages[field]}]
                for field in conflicts
            }
            return JsonResponse(errors, status=409)

        # Backwards compatibility: the student view expects both
        # terms of service and honor code values.  Since we're combining
        # these into a single checkbox, the only value we may get
        # from the new view is "honor_code".
        # Longer term, we will need to make this more flexible to support
        # open source installations that may have separate checkboxes
        # for TOS, privacy policy, etc.
        if data.get("honor_code") and "terms_of_service" not in data:
            data["terms_of_service"] = data["honor_code"]

        # Enable use of BYPASS_ACTIVATION_FOR_USER_API
        request.session['is_user_api_registration'] = True

        try:
            user = create_account_with_params(request, data)
        except AccountValidationError as err:
            errors = {
                err.field: [{"user_message": text_type(err)}]
            }
            return JsonResponse(errors, status=409)
        except ValidationError as err:
            # Should only get non-field errors from this function
            assert NON_FIELD_ERRORS not in err.message_dict
            # Only return first error for each field
            errors = {
                field: [{"user_message": error} for error in error_list]
                for field, error_list in err.message_dict.items()
            }
            return JsonResponse(errors, status=400)
        except PermissionDenied:
            return HttpResponseForbidden(_("Account creation not allowed."))

        response = JsonResponse({"success": True})
        set_logged_in_cookies(request, response, user)
        return response

    @method_decorator(sensitive_post_parameters("password"))
    def dispatch(self, request, *args, **kwargs):
        return super(RegistrationView, self).dispatch(request, *args, **kwargs)


class PasswordResetView(APIView):
    """HTTP end-point for GETting a description of the password reset form. """

    # This end-point is available to anonymous users,
    # so do not require authentication.
    authentication_classes = []

    @method_decorator(ensure_csrf_cookie)
    def get(self, request):
        return HttpResponse(get_password_reset_form().to_json(), content_type="application/json")


class UserViewSet(viewsets.ReadOnlyModelViewSet):
    """
    DRF class for interacting with the User ORM object
    """
    authentication_classes = (authentication.SessionAuthentication,)
    permission_classes = (ApiKeyHeaderPermission,)
    queryset = User.objects.all().prefetch_related("preferences").select_related("profile")
    serializer_class = UserSerializer
    paginate_by = 10
    paginate_by_param = "page_size"


class ForumRoleUsersListView(generics.ListAPIView):
    """
    Forum roles are represented by a list of user dicts
    """
    authentication_classes = (authentication.SessionAuthentication,)
    permission_classes = (ApiKeyHeaderPermission,)
    serializer_class = UserSerializer
    paginate_by = 10
    paginate_by_param = "page_size"

    def get_queryset(self):
        """
        Return a list of users with the specified role/course pair
        """
        name = self.kwargs['name']
        course_id_string = self.request.query_params.get('course_id')
        if not course_id_string:
            raise ParseError('course_id must be specified')
        course_id = CourseKey.from_string(course_id_string)
        role = Role.objects.get_or_create(course_id=course_id, name=name)[0]
        users = role.users.prefetch_related("preferences").select_related("profile").all()
        return users


class UserPreferenceViewSet(viewsets.ReadOnlyModelViewSet):
    """
    DRF class for interacting with the UserPreference ORM
    """
    authentication_classes = (authentication.SessionAuthentication,)
    permission_classes = (ApiKeyHeaderPermission,)
    queryset = UserPreference.objects.all()
    filter_backends = (DjangoFilterBackend,)
    filter_fields = ("key", "user")
    serializer_class = UserPreferenceSerializer
    paginate_by = 10
    paginate_by_param = "page_size"


class PreferenceUsersListView(generics.ListAPIView):
    """
    DRF class for listing a user's preferences
    """
    authentication_classes = (authentication.SessionAuthentication,)
    permission_classes = (ApiKeyHeaderPermission,)
    serializer_class = UserSerializer
    paginate_by = 10
    paginate_by_param = "page_size"

    def get_queryset(self):
        return User.objects.filter(
            preferences__key=self.kwargs["pref_key"]
        ).prefetch_related("preferences").select_related("profile")


class UpdateEmailOptInPreference(APIView):
    """View for updating the email opt in preference. """
    authentication_classes = (SessionAuthenticationAllowInactiveUser,)

    @method_decorator(require_post_params(["course_id", "email_opt_in"]))
    @method_decorator(ensure_csrf_cookie)
    def post(self, request):
        """ Post function for updating the email opt in preference.

        Allows the modification or creation of the email opt in preference at an
        organizational level.

        Args:
            request (Request): The request should contain the following POST parameters:
                * course_id: The slash separated course ID. Used to determine the organization
                    for this preference setting.
                * email_opt_in: "True" or "False" to determine if the user is opting in for emails from
                    this organization. If the string does not match "True" (case insensitive) it will
                    assume False.

        """
        course_id = request.data['course_id']
        try:
            org = locator.CourseLocator.from_string(course_id).org
        except InvalidKeyError:
            return HttpResponse(
                status=400,
                content="No course '{course_id}' found".format(course_id=course_id),
                content_type="text/plain"
            )
        # Only check for true. All other values are False.
        email_opt_in = request.data['email_opt_in'].lower() == 'true'
        update_email_opt_in(request.user, org, email_opt_in)
        return HttpResponse(status=status.HTTP_200_OK)


class CountryTimeZoneListView(generics.ListAPIView):
    """
    **Use Cases**

        Retrieves a list of all time zones, by default, or common time zones for country, if given

        The country is passed in as its ISO 3166-1 Alpha-2 country code as an
        optional 'country_code' argument. The country code is also case-insensitive.

    **Example Requests**

        GET /user_api/v1/preferences/time_zones/

        GET /user_api/v1/preferences/time_zones/?country_code=FR

    **Example GET Response**

        If the request is successful, an HTTP 200 "OK" response is returned along with a
        list of time zone dictionaries for all time zones or just for time zones commonly
        used in a country, if given.

        Each time zone dictionary contains the following values.

            * time_zone: The name of the time zone.
            * description: The display version of the time zone
    """
    serializer_class = CountryTimeZoneSerializer
    paginator = None

    def get_queryset(self):
        country_code = self.request.GET.get('country_code', None)
        return get_country_time_zones(country_code)


class DeleteUserView(APIView):

    authentication_classes =\
        (OAuth2Authentication,)

    def post(self, request):
        try:
            data = request.data.get("users", None)
            if data is None:
                return JsonResponse({"Error": "No users to delete list given empty"})
            else:
                user_list = data.split(",")
            results = {}
            for user_name in user_list:
                results[user_name] = self._delete_user(user_name)

            return JsonResponse(results)
        except Exception as e:
            return JsonResponse({"Error": "Failed to delete users: {}".format(e.message)})


    def _delete_user(self, uname):
        """Deletes a user from django auth"""

        if not uname:
            return _('Must provide username')
        if '@' in uname:
            try:
                user = User.objects.get(email=uname)
            except User.DoesNotExist, err:
                msg = _('Cannot find user with email address {email_addr}').format(email_addr=uname)
                return msg
        else:
            try:
                user = User.objects.get(username=uname)
            except User.DoesNotExist, err:
                msg = _('Cannot find user with username {username} - {error}').format(
                    username=uname,
                    error=str(err)
                )
                return msg
        user.delete()
        return _('Deleted user {username}').format(username=uname)


class UserAnaliticsView(APIView):
    """
    **Use Cases**

        Retrieves a json dictionary of all enrolled users listed per course and per organization

    **Example Requests**

        GET /user_api/v1/userorg/?org=AWE

        GET /user_api/v1/userorg/?org=ALL

    **Example GET Response**

        If the request is successful, an HTTP 200 "OK" response is returned along with a
        disctionary containing all enrolled users catogarized per course and per organization

        PARAM: org - the organizations for which to get the enrolled users
                   - ALL = all organizations will be considered.

    """

    authentication_classes =\
        (OAuth2Authentication,)

    def get(self, request):
        """Handles the incomming request"""

        if not request.user.is_staff:
            return HttpResponse(status=status.HTTP_403_FORBIDDEN)

        org_filter = request.GET.get('org', None)
        data = ()
<<<<<<< HEAD
        enrollment_list = CourseEnrollment.objects.All()

        if org_filter is None or org_filter == 'All':
            data = data + (self._get_total_courses_for_all_orgs(),)
            data = data + (self._get_total_users_for_all_orgs(enrollment_list),)
        else:
            data = data + (self._get_total_courses_for_org(org_filter),)
            data = data + (self._get_total_users_for_org(org_filter, enrollment_list),)


        data = data + ({"Total unique enrollments": self._get_unique_enrollments_total(enrollment_list)},)
        data = data + (self._get_total_registered_users(),)
        data = data + (self._get_total_organizations(),)
        data = data + (self._get_enrollment_totals(enrollment_list),)
=======

        if org_filter is None or org_filter == 'All':
            data = data + (self._get_total_courses_for_all_orgs(),)
            data = data + (self._get_total_users_for_all_orgs(),)
        else:
            data = data + (self._get_total_courses_for_org(org_filter),)
            data = data + (self._get_total_users_for_org(org_filter),)
                

        data = data + (self._get_total_registered_users(),)
        data = data + (self._get_total_organizations(),)
        data = data + (self._get_enrollment_totals(),)
>>>>>>> 8d11570d

        return JsonResponse(data)


<<<<<<< HEAD
    def _get_unique_enrollments_total(self, enrollment_list):
        """
        Takes the given enrollment_list and makes it unique
        """
        unique_list = []
        for enrollment in enrollment_list:
            if enrollment.user.email not in unique_list:
                unique_list.append(enrollment.user.email)
        return len(unique_list)

=======
>>>>>>> 8d11570d

    def _get_total_registered_users(self):
        """
        retrieves the total of registered users from the platform
        """
        try:            
            return {"Total Active Registrations": Registration.objects.filter(user__is_active=True).count()}
        except Exception as err:
            Log.error("Total Active Registrations, An error accured while trying to get the total registrations, ERROR = {}".format(err))
            return {"Total Active Registrations, Error": "An error accured while trying to get the total registrations, ERROR = {}".format(err)}


    def _get_total_organizations(self):
        """
        retreives the total number of configured Organizations from the Organizations app
        """

        try:
            total_orgs = get_organizations()
            return {"Total Organizations": len(total_orgs)}
        except Exception as err:
            Log.error("Total Organizations, An error accured while trying to get the total organizations, ERROR = {}".format(err))
            return {"Total Organizations, Error": "An error accured while trying to get the total organizations, ERROR = {}".format(err)}



<<<<<<< HEAD
    def _get_enrollment_totals(self, enrollment_list):
=======
    def _get_enrollment_totals(self):
>>>>>>> 8d11570d
        """
        retreives the total of enrolled users, listing active and non active enrollments
        """

        try:
<<<<<<< HEAD
            total_enrolled_users_active = enrollment_list.filter(is_active=True).count()
            total_enrolled_users_not_active = enrollment_list.filter(is_active=False).count()

            return {
                    "Total Enrollments": total_enrolled_users_active + total_enrolled_users_not_active,
                    "Total Enrollments - Active": total_enrolled_users_active,
                    "Total Enrollments - NOT Active": total_enrolled_users_not_active
                   }
        except Exception as err:
            Log.error("Total Enrollments, An error accured while trying to get the total enrolled users, ERROR = {}".format(err))
            return {"Total Enrollments, Error": "An error accured while trying to get the total enrolled users, ERROR = {}".format(err)}
=======
            total_enrolled_users_active = CourseEnrollment.objects.filter(is_active=True).count()
            total_enrolled_users_not_active = CourseEnrollment.objects.filter(is_active=False).count()

            return {
                    "Total Enrolled Users": total_enrolled_users_active + total_enrolled_users_not_active,
                    "Total Enrolled Users - Active": total_enrolled_users_active,
                    "Total Enrolled Users - NOT Active": total_enrolled_users_not_active
                   }
        except Exception as err:
            Log.error("Total Enrolled Users, An error accured while trying to get the total enrolled users, ERROR = {}".format(err))
            return {"Total Enrolled Users, Error": "An error accured while trying to get the total enrolled users, ERROR = {}".format(err)}
>>>>>>> 8d11570d


    def _get_total_courses_for_all_orgs(self):
        """
        retrieves all organizations and then calculates total courses per org
        """

        data = {}
<<<<<<< HEAD
        all_orgs = get_organizations()
        for org in all_orgs:
            data.update(self._get_total_courses_for_org(org['short_name']))
=======
        try:
            total_courses = OrganizationCourse.objects.filter(active=True).count()
            data = {"Total courses": total_courses}
        except Exception as err:
                Log.error("Unable to count the total number of OrganizationCourses, Error {}".format(err))
>>>>>>> 8d11570d

        return data



    def _get_total_courses_for_org(self, org_short_name=None):
        """
        retrieves the total number of courses linked to the given organization
        """

        try:
            total_courses = OrganizationCourse.objects.filter(organization__short_name=org_short_name).filter(active=True).count()
            return {"Total courses for {}".format(org_short_name): total_courses}
        except Exception as err:
            Log.error("Total Courses, An error accured while trying to get the total courses, ERROR = {}".format(err.message))
            return {"Total Courses, Error": "An error accured while trying to get the total courses, ERROR = {}".format(err.message)}



<<<<<<< HEAD
    def _get_total_users_for_all_orgs(self, enrollment_list):
        """
        retrieves the total number of enrolled users per organization
        """
        data = {}
        all_orgs = get_organizations()
        for org in all_orgs:
            data.update(self._get_total_users_for_org(org['short_name'], enrollment_list))

        return data



    def _get_total_users_for_org(self, org_short_name, enrollment_list):
=======
    def _get_total_users_for_all_orgs(self):
        """
        retrieves the total number of enrolled users per organization
        """
        try:
            return {"Total users": CourseEnrollment.objects.filter(is_active=True).count()}
        except Exception as err:
            Log.error("Total users: Unable to calculate the total users for all users, Error ".format(err))
            return {"Total users": "Unable to calculate the total users for all users, Error ".format(err)}



    def _get_total_users_for_org(self, org_short_name):
>>>>>>> 8d11570d
        """
        retrieves the total number of enrolled users for the given organization
        Caveat, the User object does not have a direct link to the ORG object in the database,
        so we have to get all CourseEnrollments for thee given organization,
        and loop over the courses grabing the count() of each CourseEnrollment
        """
        total_users = 0
        org_courses = OrganizationCourse.objects.filter(organization__short_name=org_short_name)
        for course in org_courses:
            try:
<<<<<<< HEAD
                total_users = total_users + enrollment_list.filter(course_id=CourseKey.from_string(course.course_id)).count()
=======
                total_users = total_users + CourseEnrollment.objects.filter(course_id=CourseKey.from_string(course.course_id)).count()
>>>>>>> 8d11570d
            except Exception as err:
                Log.error("Unable to get count for CourseEnrollment on course {}".format(course.course_id))
                return {"Unable to get count for CourseEnrollment on course {}".format(course.course_id)}

<<<<<<< HEAD
        return {"Total Enrollments for {}".format(org_short_name): total_users}
=======
        return {"Total users for {}".format(org_short_name): total_users}
>>>>>>> 8d11570d
<|MERGE_RESOLUTION|>--- conflicted
+++ resolved
@@ -34,11 +34,7 @@
 from student.cookies import set_logged_in_cookies
 from student.views import AccountValidationError, create_account_with_params
 from util.json_request import JsonResponse
-<<<<<<< HEAD
 from organizations.models import OrganizationCourse
-=======
-from organizations.models import OrganizationCourse, Organization
->>>>>>> 8d11570d
 from student.models import CourseEnrollment, Registration
 import json
 from util.organizations_helpers import get_organizations, get_organization_by_short_name
@@ -482,7 +478,6 @@
 
         org_filter = request.GET.get('org', None)
         data = ()
-<<<<<<< HEAD
         enrollment_list = CourseEnrollment.objects.All()
 
         if org_filter is None or org_filter == 'All':
@@ -497,25 +492,10 @@
         data = data + (self._get_total_registered_users(),)
         data = data + (self._get_total_organizations(),)
         data = data + (self._get_enrollment_totals(enrollment_list),)
-=======
-
-        if org_filter is None or org_filter == 'All':
-            data = data + (self._get_total_courses_for_all_orgs(),)
-            data = data + (self._get_total_users_for_all_orgs(),)
-        else:
-            data = data + (self._get_total_courses_for_org(org_filter),)
-            data = data + (self._get_total_users_for_org(org_filter),)
-                
-
-        data = data + (self._get_total_registered_users(),)
-        data = data + (self._get_total_organizations(),)
-        data = data + (self._get_enrollment_totals(),)
->>>>>>> 8d11570d
 
         return JsonResponse(data)
 
 
-<<<<<<< HEAD
     def _get_unique_enrollments_total(self, enrollment_list):
         """
         Takes the given enrollment_list and makes it unique
@@ -526,8 +506,6 @@
                 unique_list.append(enrollment.user.email)
         return len(unique_list)
 
-=======
->>>>>>> 8d11570d
 
     def _get_total_registered_users(self):
         """
@@ -554,17 +532,12 @@
 
 
 
-<<<<<<< HEAD
     def _get_enrollment_totals(self, enrollment_list):
-=======
-    def _get_enrollment_totals(self):
->>>>>>> 8d11570d
         """
         retreives the total of enrolled users, listing active and non active enrollments
         """
 
         try:
-<<<<<<< HEAD
             total_enrolled_users_active = enrollment_list.filter(is_active=True).count()
             total_enrolled_users_not_active = enrollment_list.filter(is_active=False).count()
 
@@ -576,19 +549,6 @@
         except Exception as err:
             Log.error("Total Enrollments, An error accured while trying to get the total enrolled users, ERROR = {}".format(err))
             return {"Total Enrollments, Error": "An error accured while trying to get the total enrolled users, ERROR = {}".format(err)}
-=======
-            total_enrolled_users_active = CourseEnrollment.objects.filter(is_active=True).count()
-            total_enrolled_users_not_active = CourseEnrollment.objects.filter(is_active=False).count()
-
-            return {
-                    "Total Enrolled Users": total_enrolled_users_active + total_enrolled_users_not_active,
-                    "Total Enrolled Users - Active": total_enrolled_users_active,
-                    "Total Enrolled Users - NOT Active": total_enrolled_users_not_active
-                   }
-        except Exception as err:
-            Log.error("Total Enrolled Users, An error accured while trying to get the total enrolled users, ERROR = {}".format(err))
-            return {"Total Enrolled Users, Error": "An error accured while trying to get the total enrolled users, ERROR = {}".format(err)}
->>>>>>> 8d11570d
 
 
     def _get_total_courses_for_all_orgs(self):
@@ -597,17 +557,9 @@
         """
 
         data = {}
-<<<<<<< HEAD
         all_orgs = get_organizations()
         for org in all_orgs:
             data.update(self._get_total_courses_for_org(org['short_name']))
-=======
-        try:
-            total_courses = OrganizationCourse.objects.filter(active=True).count()
-            data = {"Total courses": total_courses}
-        except Exception as err:
-                Log.error("Unable to count the total number of OrganizationCourses, Error {}".format(err))
->>>>>>> 8d11570d
 
         return data
 
@@ -626,8 +578,6 @@
             return {"Total Courses, Error": "An error accured while trying to get the total courses, ERROR = {}".format(err.message)}
 
 
-
-<<<<<<< HEAD
     def _get_total_users_for_all_orgs(self, enrollment_list):
         """
         retrieves the total number of enrolled users per organization
@@ -642,21 +592,6 @@
 
 
     def _get_total_users_for_org(self, org_short_name, enrollment_list):
-=======
-    def _get_total_users_for_all_orgs(self):
-        """
-        retrieves the total number of enrolled users per organization
-        """
-        try:
-            return {"Total users": CourseEnrollment.objects.filter(is_active=True).count()}
-        except Exception as err:
-            Log.error("Total users: Unable to calculate the total users for all users, Error ".format(err))
-            return {"Total users": "Unable to calculate the total users for all users, Error ".format(err)}
-
-
-
-    def _get_total_users_for_org(self, org_short_name):
->>>>>>> 8d11570d
         """
         retrieves the total number of enrolled users for the given organization
         Caveat, the User object does not have a direct link to the ORG object in the database,
@@ -667,17 +602,9 @@
         org_courses = OrganizationCourse.objects.filter(organization__short_name=org_short_name)
         for course in org_courses:
             try:
-<<<<<<< HEAD
                 total_users = total_users + enrollment_list.filter(course_id=CourseKey.from_string(course.course_id)).count()
-=======
-                total_users = total_users + CourseEnrollment.objects.filter(course_id=CourseKey.from_string(course.course_id)).count()
->>>>>>> 8d11570d
             except Exception as err:
                 Log.error("Unable to get count for CourseEnrollment on course {}".format(course.course_id))
                 return {"Unable to get count for CourseEnrollment on course {}".format(course.course_id)}
 
-<<<<<<< HEAD
-        return {"Total Enrollments for {}".format(org_short_name): total_users}
-=======
-        return {"Total users for {}".format(org_short_name): total_users}
->>>>>>> 8d11570d
+        return {"Total Enrollments for {}".format(org_short_name): total_users}