"""
CourseDetails
"""
import re
import logging

from django.conf import settings

from xmodule.fields import Date
from xmodule.modulestore.exceptions import ItemNotFoundError
from openedx.core.djangoapps.self_paced.models import SelfPacedConfiguration
from openedx.core.lib.courses import course_image_url
from xmodule.modulestore.django import modulestore
from edxmako.shortcuts import render_to_string


# This list represents the attribute keys for a course's 'about' info.
# Note: The 'video' attribute is intentionally excluded as it must be
# handled separately; its value maps to an alternate key name.
ABOUT_ATTRIBUTES = [
    'syllabus',
    'title',
    'subtitle',
    'duration',
    'description',
    'short_description',
    'overview',
    'effort',
    'entrance_exam_enabled',
    'entrance_exam_id',
    'entrance_exam_minimum_score_pct',
    'about_sidebar_html',
    'pre_enrollment_email_subject',
    'post_enrollment_email_subject',
    'pre_enrollment_email',
    'post_enrollment_email',
]


class CourseDetails(object):
    """
    An interface for extracting course information from the modulestore.
    """
    def __init__(self, org, course_id, run):
        # still need these for now b/c the client's screen shows these 3
        # fields
        self.org = org
        self.course_id = course_id  # This actually holds the course number.
        self.run = run
        self.language = None
        self.start_date = None  # 'start'
        self.end_date = None  # 'end'
        self.enrollment_start = None
        self.enrollment_end = None
        self.syllabus = None  # a pdf file asset
        self.title = ""
        self.subtitle = ""
        self.duration = ""
        self.description = ""
        self.short_description = ""
        self.overview = ""  # html to render as the overview
        self.about_sidebar_html = ''
        self.pre_enrollment_email = render_to_string('emails/default_pre_enrollment_message.txt', {})
        self.post_enrollment_email = render_to_string('emails/default_post_enrollment_message.txt', {})
        self.pre_enrollment_email_subject = "Thanks for Enrolling in {}".format(self.course_id)
        self.post_enrollment_email_subject = "Thanks for Enrolling in {}".format(self.course_id)
        self.intro_video = None  # a video pointer
        self.effort = None  # hours/week
        self.license = "all-rights-reserved"  # default course license is all rights reserved
        self.course_image_name = ""
        self.course_image_asset_path = ""  # URL of the course image
<<<<<<< HEAD
        self.enable_enrollment_email = False
=======
        self.banner_image_name = ""
        self.banner_image_asset_path = ""
        self.video_thumbnail_image_name = ""
        self.video_thumbnail_image_asset_path = ""
>>>>>>> 90707afa
        self.pre_requisite_courses = []  # pre-requisite courses
        self.entrance_exam_enabled = ""  # is entrance exam enabled
        self.entrance_exam_id = ""  # the content location for the entrance exam
        self.entrance_exam_minimum_score_pct = settings.FEATURES.get(
            'ENTRANCE_EXAM_MIN_SCORE_PCT',
            '50'
        )  # minimum passing score for entrance exam content module/tree,
        self.self_paced = None
        self.learning_info = []
        self.instructor_info = []

    @classmethod
    def fetch_about_attribute(cls, course_key, attribute):
        """
        Retrieve an attribute from a course's "about" info
        """
        if attribute not in ABOUT_ATTRIBUTES + ['video']:
            raise ValueError("'{0}' is not a valid course about attribute.".format(attribute))

        usage_key = course_key.make_usage_key('about', attribute)
        try:
            value = modulestore().get_item(usage_key).data
        except ItemNotFoundError:
            value = None
        return value

    @classmethod
    def fetch(cls, course_key):
        """
        Fetch the course details for the given course from persistence
        and return a CourseDetails model.
        """
        return cls.populate(modulestore().get_course(course_key))

<<<<<<< HEAD
        course_details.start_date = descriptor.start
        course_details.end_date = descriptor.end
        course_details.enrollment_start = descriptor.enrollment_start
        course_details.enrollment_end = descriptor.enrollment_end
        course_details.pre_requisite_courses = descriptor.pre_requisite_courses
        course_details.course_image_name = descriptor.course_image
        course_details.course_image_asset_path = course_image_url(descriptor)
        course_details.enable_enrollment_email = descriptor.enable_enrollment_email
        course_details.language = descriptor.language
        course_details.self_paced = descriptor.self_paced
=======
    @classmethod
    def populate(cls, course_descriptor):
        """
        Returns a fully populated CourseDetails model given the course descriptor
        """
        course_key = course_descriptor.id
        course_details = cls(course_key.org, course_key.course, course_key.run)
        course_details.start_date = course_descriptor.start
        course_details.end_date = course_descriptor.end
        course_details.enrollment_start = course_descriptor.enrollment_start
        course_details.enrollment_end = course_descriptor.enrollment_end
        course_details.pre_requisite_courses = course_descriptor.pre_requisite_courses
        course_details.course_image_name = course_descriptor.course_image
        course_details.course_image_asset_path = course_image_url(course_descriptor, 'course_image')
        course_details.banner_image_name = course_descriptor.banner_image
        course_details.banner_image_asset_path = course_image_url(course_descriptor, 'banner_image')
        course_details.video_thumbnail_image_name = course_descriptor.video_thumbnail_image
        course_details.video_thumbnail_image_asset_path = course_image_url(course_descriptor, 'video_thumbnail_image')
        course_details.language = course_descriptor.language
        course_details.self_paced = course_descriptor.self_paced
        course_details.learning_info = course_descriptor.learning_info
        course_details.instructor_info = course_descriptor.instructor_info
>>>>>>> 90707afa

        # Default course license is "All Rights Reserved"
        course_details.license = getattr(course_descriptor, "license", "all-rights-reserved")

        course_details.intro_video = cls.fetch_youtube_video_id(course_key)

        for attribute in ABOUT_ATTRIBUTES:
            value = cls.fetch_about_attribute(course_key, attribute)
            if value is not None:
                setattr(course_details, attribute, value)

        return course_details

    @classmethod
    def fetch_youtube_video_id(cls, course_key):
        """
        Returns the course about video ID.
        """
        raw_video = cls.fetch_about_attribute(course_key, 'video')
        if raw_video:
            return cls.parse_video_tag(raw_video)

    @classmethod
    def fetch_video_url(cls, course_key):
        """
        Returns the course about video URL.
        """
        video_id = cls.fetch_youtube_video_id(course_key)
        if video_id:
            return "http://www.youtube.com/watch?v={0}".format(video_id)

    @classmethod
    def update_about_item(cls, course, about_key, data, user_id, store=None):
        """
        Update the about item with the new data blob. If data is None,
        then delete the about item.
        """
        temploc = course.id.make_usage_key('about', about_key)
        store = store or modulestore()
        if data is None:
            try:
                store.delete_item(temploc, user_id)
            # Ignore an attempt to delete an item that doesn't exist
            except ValueError:
                pass
        else:
            try:
                about_item = store.get_item(temploc)
            except ItemNotFoundError:
                about_item = store.create_xblock(course.runtime, course.id, 'about', about_key)
            about_item.data = data
            store.update_item(about_item, user_id, allow_not_found=True)

    @classmethod
    def update_about_video(cls, course, video_id, user_id):
        """
        Updates the Course's about video to the given video ID.
        """
        recomposed_video_tag = CourseDetails.recompose_video_tag(video_id)
        cls.update_about_item(course, 'video', recomposed_video_tag, user_id)

    @classmethod
    def update_from_json(cls, course_key, jsondict, user):  # pylint: disable=too-many-statements
        """
        Decode the json into CourseDetails and save any changed attrs to the db
        """
        module_store = modulestore()
        descriptor = module_store.get_course(course_key)

        dirty = False

        # In the descriptor's setter, the date is converted to JSON
        # using Date's to_json method. Calling to_json on something that
        # is already JSON doesn't work. Since reaching directly into the
        # model is nasty, convert the JSON Date to a Python date, which
        # is what the setter expects as input.
        date = Date()

        # Added to allow admins to enable/disable enrollment emails
        if 'enable_enrollment_email' in jsondict:
            descriptor.enable_enrollment_email = jsondict['enable_enrollment_email']
            dirty = True

        if 'start_date' in jsondict:
            converted = date.from_json(jsondict['start_date'])
        else:
            converted = None
        if converted != descriptor.start:
            dirty = True
            descriptor.start = converted

        if 'end_date' in jsondict:
            converted = date.from_json(jsondict['end_date'])
        else:
            converted = None

        if converted != descriptor.end:
            dirty = True
            descriptor.end = converted

        if 'enrollment_start' in jsondict:
            converted = date.from_json(jsondict['enrollment_start'])
        else:
            converted = None

        if converted != descriptor.enrollment_start:
            dirty = True
            descriptor.enrollment_start = converted

        if 'enrollment_end' in jsondict:
            converted = date.from_json(jsondict['enrollment_end'])
        else:
            converted = None

        if converted != descriptor.enrollment_end:
            dirty = True
            descriptor.enrollment_end = converted

        if 'course_image_name' in jsondict and jsondict['course_image_name'] != descriptor.course_image:
            descriptor.course_image = jsondict['course_image_name']
            dirty = True

        if 'banner_image_name' in jsondict and jsondict['banner_image_name'] != descriptor.banner_image:
            descriptor.banner_image = jsondict['banner_image_name']
            dirty = True

        if 'video_thumbnail_image_name' in jsondict \
                and jsondict['video_thumbnail_image_name'] != descriptor.video_thumbnail_image:
            descriptor.video_thumbnail_image = jsondict['video_thumbnail_image_name']
            dirty = True

        if 'pre_requisite_courses' in jsondict \
                and sorted(jsondict['pre_requisite_courses']) != sorted(descriptor.pre_requisite_courses):
            descriptor.pre_requisite_courses = jsondict['pre_requisite_courses']
            dirty = True

        if 'license' in jsondict:
            descriptor.license = jsondict['license']
            dirty = True

        if 'learning_info' in jsondict:
            descriptor.learning_info = jsondict['learning_info']
            dirty = True

        if 'instructor_info' in jsondict:
            descriptor.instructor_info = jsondict['instructor_info']
            dirty = True

        if 'language' in jsondict and jsondict['language'] != descriptor.language:
            descriptor.language = jsondict['language']
            dirty = True

        if (SelfPacedConfiguration.current().enabled
                and descriptor.can_toggle_course_pacing
                and 'self_paced' in jsondict
                and jsondict['self_paced'] != descriptor.self_paced):
            descriptor.self_paced = jsondict['self_paced']
            dirty = True

        if dirty:
            module_store.update_item(descriptor, user.id)

        # NOTE: below auto writes to the db w/o verifying that any of
        # the fields actually changed to make faster, could compare
        # against db or could have client send over a list of which
        # fields changed.
        for attribute in ABOUT_ATTRIBUTES:
            if attribute in jsondict:
                cls.update_about_item(descriptor, attribute, jsondict[attribute], user.id)

        cls.update_about_video(descriptor, jsondict['intro_video'], user.id)

        # Could just return jsondict w/o doing any db reads, but I put
        # the reads in as a means to confirm it persisted correctly
        return CourseDetails.fetch(course_key)

    @staticmethod
    def parse_video_tag(raw_video):
        """
        Because the client really only wants the author to specify the
        youtube key, that's all we send to and get from the client. The
        problem is that the db stores the html markup as well (which, of
        course, makes any site-wide changes to how we do videos next to
        impossible.)
        """
        if not raw_video:
            return None

        keystring_matcher = re.search(r'(?<=embed/)[a-zA-Z0-9_-]+', raw_video)
        if keystring_matcher is None:
            keystring_matcher = re.search(r'<?=\d+:[a-zA-Z0-9_-]+', raw_video)

        if keystring_matcher:
            return keystring_matcher.group(0)
        else:
            logging.warn("ignoring the content because it doesn't not conform to expected pattern: " + raw_video)
            return None

    @staticmethod
    def recompose_video_tag(video_key):
        """
        Returns HTML string to embed the video in an iFrame.
        """
        # TODO should this use a mako template? Of course, my hope is
        # that this is a short-term workaround for the db not storing
        #  the right thing
        result = None
        if video_key:
            result = (
                '<iframe title="YouTube Video" width="560" height="315" src="//www.youtube.com/embed/' +
                video_key +
                '?rel=0" frameborder="0" allowfullscreen=""></iframe>'
            )
        return result<|MERGE_RESOLUTION|>--- conflicted
+++ resolved
@@ -69,14 +69,11 @@
         self.license = "all-rights-reserved"  # default course license is all rights reserved
         self.course_image_name = ""
         self.course_image_asset_path = ""  # URL of the course image
-<<<<<<< HEAD
         self.enable_enrollment_email = False
-=======
         self.banner_image_name = ""
         self.banner_image_asset_path = ""
         self.video_thumbnail_image_name = ""
         self.video_thumbnail_image_asset_path = ""
->>>>>>> 90707afa
         self.pre_requisite_courses = []  # pre-requisite courses
         self.entrance_exam_enabled = ""  # is entrance exam enabled
         self.entrance_exam_id = ""  # the content location for the entrance exam
@@ -111,18 +108,6 @@
         """
         return cls.populate(modulestore().get_course(course_key))
 
-<<<<<<< HEAD
-        course_details.start_date = descriptor.start
-        course_details.end_date = descriptor.end
-        course_details.enrollment_start = descriptor.enrollment_start
-        course_details.enrollment_end = descriptor.enrollment_end
-        course_details.pre_requisite_courses = descriptor.pre_requisite_courses
-        course_details.course_image_name = descriptor.course_image
-        course_details.course_image_asset_path = course_image_url(descriptor)
-        course_details.enable_enrollment_email = descriptor.enable_enrollment_email
-        course_details.language = descriptor.language
-        course_details.self_paced = descriptor.self_paced
-=======
     @classmethod
     def populate(cls, course_descriptor):
         """
@@ -134,6 +119,7 @@
         course_details.end_date = course_descriptor.end
         course_details.enrollment_start = course_descriptor.enrollment_start
         course_details.enrollment_end = course_descriptor.enrollment_end
+        course_details.enable_enrollment_email = descriptor.enable_enrollment_email
         course_details.pre_requisite_courses = course_descriptor.pre_requisite_courses
         course_details.course_image_name = course_descriptor.course_image
         course_details.course_image_asset_path = course_image_url(course_descriptor, 'course_image')
@@ -145,7 +131,6 @@
         course_details.self_paced = course_descriptor.self_paced
         course_details.learning_info = course_descriptor.learning_info
         course_details.instructor_info = course_descriptor.instructor_info
->>>>>>> 90707afa
 
         # Default course license is "All Rights Reserved"
         course_details.license = getattr(course_descriptor, "license", "all-rights-reserved")
