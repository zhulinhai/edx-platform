<form class="choicegroup capa_inputtype" id="inputtype_${id}">
    <fieldset role="${input_type}group" aria-label="${label}">
        % for choice_id, choice_description in choices:
        <label for="input_${id}_${choice_id}"
            ## If the student has selected this choice...
            % if input_type == 'radio' and ( (isinstance(value, basestring) and (choice_id == value))  or  (not isinstance(value, basestring) and choice_id in value) ):
            <%
                if status == 'correct':
                    correctness = 'correct'
                elif status == 'incorrect':
                    correctness = 'incorrect'
                else:
                    correctness = None
            %>
            % if correctness and not show_correctness=='never':
            class="choicegroup_${correctness}"
            % endif
            % endif
            >
            <input type="${input_type}" name="input_${id}${name_array_suffix}" id="input_${id}_${choice_id}" aria-role="radio" aria-describedby="answer_${id}" value="${choice_id}"
            ## If the student selected this choice...
            % if input_type == 'radio' and ( (isinstance(value, basestring) and (choice_id == value))  or  (not isinstance(value, basestring) and choice_id in value) ):
            checked="true"
            % elif input_type != 'radio' and choice_id in value:
            checked="true"
            % endif
            % if input_type != 'radio':
            aria-multiselectable="true"
            % endif

            /> ${choice_description}

            % if input_type == 'radio' and ( (isinstance(value, basestring) and (choice_id == value))  or  (not isinstance(value, basestring) and choice_id in value) ):
            % if status in ('correct', 'incorrect') and not show_correctness=='never':
            <span class="sr status">${choice_description|h} - ${status.display_name}</span>
            % endif
            % endif
        </label>
        % endfor
        <span id="answer_${id}"></span>
    </fieldset>
<<<<<<< HEAD

    % if show_correctness == "never" and value and status != "unsubmitted":
        <div class="capa_alert">${submitted_message}</div>
=======
    <div class="indicator-container">
        % if input_type == 'checkbox' or not value:
            <span class="status ${status.classname if show_correctness != 'never' else 'unanswered'}" id="status_${id}" aria-describedby="inputtype_${id}" data-tooltip="${status.display_tooltip}">
                <span class="sr">
                    %for choice_id, choice_description in choices:
                        % if choice_id in value:
                            ${choice_description}, 
                        %endif
                    %endfor
                    -
                    ${status.display_name}
                </span>
            </span>
        % endif
    </div>
    % if show_correctness == "never" and (value or status not in ['unsubmitted']):
    <div class="capa_alert">${submitted_message}</div>
>>>>>>> c8090659
    %endif
    % if msg:
    <span class="message">${msg|n}</span>
    % endif
</form><|MERGE_RESOLUTION|>--- conflicted
+++ resolved
@@ -39,11 +39,6 @@
         % endfor
         <span id="answer_${id}"></span>
     </fieldset>
-<<<<<<< HEAD
-
-    % if show_correctness == "never" and value and status != "unsubmitted":
-        <div class="capa_alert">${submitted_message}</div>
-=======
     <div class="indicator-container">
         % if input_type == 'checkbox' or not value:
             <span class="status ${status.classname if show_correctness != 'never' else 'unanswered'}" id="status_${id}" aria-describedby="inputtype_${id}" data-tooltip="${status.display_tooltip}">
@@ -59,9 +54,9 @@
             </span>
         % endif
     </div>
-    % if show_correctness == "never" and (value or status not in ['unsubmitted']):
+    ## TODO:FUNK % if show_correctness == "never" and (value or status not in ['unsubmitted']):
+    % if show_correctness == "never" and value and status != "unsubmitted":
     <div class="capa_alert">${submitted_message}</div>
->>>>>>> c8090659
     %endif
     % if msg:
     <span class="message">${msg|n}</span>
