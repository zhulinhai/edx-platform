---
metadata:
    display_name: Full Screen Image Tool
data: |
<<<<<<< HEAD
        <h2>Full Screen Image</h2>
        <p>Use the full screen image tool to allow students to open the image in the full screen, zoom in on the image, and drag the image within the screen.</p>
        <a href="http://static.class.stanford.edu/stanford-hills-big.jpg" class="modal-content"><img alt="The Stanford Hills" src="http://static.class.stanford.edu/stanford-hills-small.jpg" /></a>
        <script type="text/javascript">
            $(function () {
                setupFullScreenImage();
            });
        </script>
=======
        <h2>Full Screen Image Tool</h2>
        <p>Use the Full Screen Image tool to allow learners to open and zoom in on a larger version of an image in your course.</p>
        <p>With the Full Screen Image tool, learners can see the image's details as well as its context within the unit.</p>
        <p>To enable users to view the larger image, you wrap the smaller image in a link to the larger version of the image.</p>
        <p>The following HTML code shows the format required to use the Full Screen Image tool. For the example in this template, you must replace the values in <i>italics</i>.</p>
        <pre>
        &lt;a href="<i>Path to full screen image</i>" class="modal-content"&gt;
          &lt;img alt="<i>Text for screen readers</i>" 
          src="<i>Path to image to include in unit page</i>"/&gt;
        &lt;/a&gt;
        </pre>
        <p>You can modify the example below for your own use.</p>
        <ol>
        <li>Replace the value of the link's <strong>href</strong> attribute with the path to the full size image. Do not change the value of the class attribute.</li>
        <li>Replace the value of the image's <strong>src</strong> attribute with the path to the image that will appear in the unit before a learner opens it in full screen mode.</li>
        <li>Replace the value of the image's <strong>alt</strong> attribute with text that both describes the image and the action or destination of clicking on the image. You <strong>must</strong> include alt text to provide an accessible label.</li>
        </ol>
        <p><strong>Note</strong>: Test viewing the image in full screen mode in the LMS; you cannot view it in full screen from within Studio.</p>

        <a href="http://static.class.stanford.edu/stanford-hills-big.jpg" class="modal-content"><img alt="An image of the Stanford Hills. Select the image to open it in full screen mode." src="http://static.class.stanford.edu/stanford-hills-small.jpg" /></a>
>>>>>>> 00b75f01
<|MERGE_RESOLUTION|>--- conflicted
+++ resolved
@@ -2,16 +2,6 @@
 metadata:
     display_name: Full Screen Image Tool
 data: |
-<<<<<<< HEAD
-        <h2>Full Screen Image</h2>
-        <p>Use the full screen image tool to allow students to open the image in the full screen, zoom in on the image, and drag the image within the screen.</p>
-        <a href="http://static.class.stanford.edu/stanford-hills-big.jpg" class="modal-content"><img alt="The Stanford Hills" src="http://static.class.stanford.edu/stanford-hills-small.jpg" /></a>
-        <script type="text/javascript">
-            $(function () {
-                setupFullScreenImage();
-            });
-        </script>
-=======
         <h2>Full Screen Image Tool</h2>
         <p>Use the Full Screen Image tool to allow learners to open and zoom in on a larger version of an image in your course.</p>
         <p>With the Full Screen Image tool, learners can see the image's details as well as its context within the unit.</p>
@@ -31,5 +21,4 @@
         </ol>
         <p><strong>Note</strong>: Test viewing the image in full screen mode in the LMS; you cannot view it in full screen from within Studio.</p>
 
-        <a href="http://static.class.stanford.edu/stanford-hills-big.jpg" class="modal-content"><img alt="An image of the Stanford Hills. Select the image to open it in full screen mode." src="http://static.class.stanford.edu/stanford-hills-small.jpg" /></a>
->>>>>>> 00b75f01
+        <a href="http://static.class.stanford.edu/stanford-hills-big.jpg" class="modal-content"><img alt="An image of the Stanford Hills. Select the image to open it in full screen mode." src="http://static.class.stanford.edu/stanford-hills-small.jpg" /></a>