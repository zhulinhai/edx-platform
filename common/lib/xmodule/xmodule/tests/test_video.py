--- conflicted
+++ resolved
@@ -317,15 +317,9 @@
         })
 
     @ddt.data(
-<<<<<<< HEAD
-        ('course-v1:test_course+test_org+test_run',
-         '/asset-v1:test_course+test_org+test_run+type@asset+block@test.png'),
-        ('test_course/test_org/test_run', '/c4x/test_course/test_org/asset/test.png')
-=======
         ('course-v1:test_org+test_course+test_run',
          '/asset-v1:test_org+test_course+test_run+type@asset+block@test.png'),
         ('test_org/test_course/test_run', '/c4x/test_org/test_course/asset/test.png')
->>>>>>> a27c7025
     )
     @ddt.unpack
     def test_from_xml_when_handout_is_course_asset(self, course_id_string, expected_handout_link):
@@ -344,11 +338,7 @@
                    end_time="00:01:00">
               <source src="http://www.example.com/source.mp4"/>
               <track src="http://www.example.com/track"/>
-<<<<<<< HEAD
-              <handout src="/asset-v1:test_course_1+test_org_1+test_run_1+type@asset+block@test.png"/>
-=======
               <handout src="/asset-v1:test_org_1+test_course_1+test_run_1+type@asset+block@test.png"/>
->>>>>>> a27c7025
               <transcript language="uk" src="ukrainian_translation.srt" />
               <transcript language="de" src="german_translation.srt" />
             </video>
