--- conflicted
+++ resolved
@@ -35,10 +35,7 @@
         module_system = get_test_system()
         module_system.substitute_keywords_with_data = Mock(return_value=anon_id)
         module = HtmlModule(self.descriptor, module_system, field_data, Mock())
-<<<<<<< HEAD
         self.assertEqual(module.get_html(), anon_id)
-=======
-        self.assertEqual(module.get_html(), sample_xml)
 
 
 class HtmlDescriptorIndexingTestCase(unittest.TestCase):
@@ -106,5 +103,4 @@
         self.assertEqual(descriptor.index_dictionary(), {
             "content": {"html_content": " This has HTML comment in it. HTML end. ", "display_name": "Text"},
             "content_type": "Text"
-        })
->>>>>>> 00b75f01
+        })