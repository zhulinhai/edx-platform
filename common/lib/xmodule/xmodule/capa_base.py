--- conflicted
+++ resolved
@@ -12,6 +12,7 @@
 import traceback
 
 from django.conf import settings
+from django.utils.timezone import UTC
 # We don't want to force a dependency on datadog, so make the import conditional
 try:
     import dogstats_wrapper as dog_stats_api
@@ -22,25 +23,14 @@
 from capa.capa_problem import LoncapaProblem, LoncapaSystem
 from capa.responsetypes import StudentInputError, ResponseError, LoncapaProblemError
 from capa.util import convert_files_to_filenames, get_inner_html_from_xpath
-<<<<<<< HEAD
-from xblock.fields import Boolean, Dict, Float, Integer, Scope, String
-from xmodule.capa_base_constants import RANDOMIZATION, SHOWANSWER, SHOW_CORRECTNESS
-from xmodule.exceptions import NotFoundError
-from .fields import Date, Timedelta
-from .progress import Progress
-from xmodule.exceptions import TimeExpiredError
-from xblock.fields import JSONField
-from .fields import IntegerWithWarningField
-from django.utils.timezone import UTC
-from django.conf import settings
-from types import MethodType
-=======
 from xblock.fields import Boolean, Dict, Float, Integer, Scope, String, XMLString
 from xmodule.capa_base_constants import RANDOMIZATION, SHOWANSWER
+from xmodule.capa_base_constants import SHOW_CORRECTNESS
 from xmodule.exceptions import NotFoundError
+from xmodule.exceptions import TimeExpiredError
 from .fields import Date, Timedelta
+from .fields import IntegerWithWarningField
 from .progress import Progress
->>>>>>> db09e2df
 
 from openedx.core.djangolib.markup import HTML, Text
 
