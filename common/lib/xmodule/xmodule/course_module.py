--- conflicted
+++ resolved
@@ -176,19 +176,6 @@
         help=_('Enter the passports for course LTI tools in the following format: "id:client_key:client_secret".'),
         scope=Scope.settings
     )
-<<<<<<< HEAD
-    textbooks = TextbookList(help="List of pairs of (title, url) for textbooks used in this course",
-                             default=[], scope=Scope.content)
-
-    wiki_slug = String(help="Slug that points to the wiki for this course", scope=Scope.content)
-    enable_enrollment_email = Boolean(help="Whether to send notification email upon enrollment or not", default=False, scope=Scope.settings)
-    enrollment_start = Date(help="Date that enrollment for this class is opened", scope=Scope.settings)
-    enrollment_end = Date(help="Date that enrollment for this class is closed", scope=Scope.settings)
-    start = Date(help="Start time when this module is visible",
-                 default=DEFAULT_START_DATE,
-                 scope=Scope.settings)
-    end = Date(help="Date that this class ends", scope=Scope.settings)
-=======
     textbooks = TextbookList(
         help=_("List of pairs of (title, url) for textbooks used in this course"),
         default=[],
@@ -196,6 +183,7 @@
     )
 
     wiki_slug = String(help=_("Slug that points to the wiki for this course"), scope=Scope.content)
+    enable_enrollment_email = Boolean(help="Whether to send notification email upon enrollment or not", default=False, scope=Scope.settings)
     enrollment_start = Date(help=_("Date that enrollment for this class is opened"), scope=Scope.settings)
     enrollment_end = Date(help=_("Date that enrollment for this class is closed"), scope=Scope.settings)
     start = Date(
@@ -204,7 +192,6 @@
         scope=Scope.settings
     )
     end = Date(help=_("Date that this class ends"), scope=Scope.settings)
->>>>>>> c8090659
     cosmetic_display_price = Integer(
         display_name=_("Cosmetic Course Display Price"),
         help=_(
