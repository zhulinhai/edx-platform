(function (requirejs, require, define) {

// VideoControl module.
define(
'video/04_video_control.js',
[],
function () {

    // VideoControl() function - what this module "exports".
    return function (state) {
        var dfd = $.Deferred();

        state.videoControl = {};

        _makeFunctionsPublic(state);
        _renderElements(state);
        _bindHandlers(state);

        dfd.resolve();
        return dfd.promise();
    };

    // ***************************************************************
    // Private functions start here.
    // ***************************************************************

    // function _makeFunctionsPublic(state)
    //
    //     Functions which will be accessible via 'state' object. When called, these functions will
    //     get the 'state' object as a context.
    function _makeFunctionsPublic(state) {
        var methodsDict = {
            exitFullScreenHandler: exitFullScreenHandler,
            hideControls: hideControls,
            hidePlayPlaceholder: hidePlayPlaceholder,
            pause: pause,
            play: play,
            show: show,
            showControls: showControls,
            showPlayPlaceholder: showPlayPlaceholder,
            toggleFullScreen: toggleFullScreen,
            toggleFullScreenHandler: toggleFullScreenHandler,
            togglePlayback: togglePlayback,
            updateControlsHeight: updateControlsHeight,
            updateVcrVidTime: updateVcrVidTime
        };

        state.bindTo(methodsDict, state.videoControl, state);
    }

    // function _renderElements(state)
    //
    //     Create any necessary DOM elements, attach them, and set their initial configuration. Also
    //     make the created DOM elements available via the 'state' object. Much easier to work this
    //     way - you don't have to do repeated jQuery element selects.
    function _renderElements(state) {
        state.videoControl.el = state.el.find('.video-controls');
        // state.videoControl.el.append(el);

        state.videoControl.sliderEl            = state.videoControl.el.find('.slider');
        state.videoControl.playPauseEl         = state.videoControl.el.find('.video_control');
        state.videoControl.playPlaceholder     = state.el.find('.btn-play');
        state.videoControl.secondaryControlsEl = state.videoControl.el.find('.secondary-controls');
        state.videoControl.fullScreenEl        = state.videoControl.el.find('.add-fullscreen');
        state.videoControl.vidTimeEl           = state.videoControl.el.find('.vidtime');

        state.videoControl.fullScreenState = false;
        state.videoControl.pause();

        if (state.isTouch && state.videoType === 'html5') {
            state.videoControl.showPlayPlaceholder();
        }

        if ((state.videoType === 'html5') && (state.config.autohideHtml5)) {
            state.videoControl.fadeOutTimeout = state.config.fadeOutTimeout;

            state.videoControl.el.addClass('html5');
            state.controlHideTimeout = setTimeout(state.videoControl.hideControls, state.videoControl.fadeOutTimeout);
        }

        // ARIA
        // Let screen readers know that this anchor, representing the slider
        // handle, behaves as a slider named 'video slider'.
        state.videoControl.sliderEl.find('.ui-slider-handle').attr({
            'role': 'slider',
            'title': gettext('Video slider')
        });

        state.videoControl.updateControlsHeight();
    }

    // function _bindHandlers(state)
    //
    //     Bind any necessary function callbacks to DOM events (click, mousemove, etc.).
    function _bindHandlers(state) {
        state.videoControl.playPauseEl.on('click', state.videoControl.togglePlayback);
        state.videoControl.fullScreenEl.on('click', state.videoControl.toggleFullScreenHandler);
        state.el.on('fullscreen', function (event, isFullScreen) {
            var height = state.videoControl.updateControlsHeight();

            if (isFullScreen) {
                state.resizer
                    .delta
                    .substract(height, 'height')
                    .setMode('both');

            } else {
                state.resizer
                    .delta
                    .reset()
                    .setMode('width');
            }
        });

        $(document).on('keyup', state.videoControl.exitFullScreenHandler);

        if ((state.videoType === 'html5') && (state.config.autohideHtml5)) {
            state.el.on('mousemove', state.videoControl.showControls);
            state.el.on('keydown', state.videoControl.showControls);
        }
        // The state.previousFocus is used in video_speed_control to track
        // the element that had the focus before it.
        state.videoControl.playPauseEl.on('blur', function () {
            state.previousFocus = 'playPause';
        });

        if (/iPad|Android/i.test(state.isTouch[0])) {
            state.videoControl.playPlaceholder
                .on('click', function () {
                    state.trigger('videoPlayer.play', null);
                });
        }
    }
    function _getControlsHeight(control) {
        return control.el.height() + 0.5 * control.sliderEl.height();
    }

    // ***************************************************************
    // Public functions start here.
    // These are available via the 'state' object. Their context ('this' keyword) is the 'state' object.
    // The magic private function that makes them available and sets up their context is makeFunctionsPublic().
    // ***************************************************************

    function updateControlsHeight () {
        this.videoControl.height = _getControlsHeight(this.videoControl);

        return this.videoControl.height;
    }

    function show() {
        this.videoControl.el.removeClass('is-hidden');
        this.el.trigger('controls:show', arguments);
    }

    function showControls(event) {
        if (!this.controlShowLock) {
            if (!this.captionsHidden) {
                return;
            }

            this.controlShowLock = true;

            if (this.controlState === 'invisible') {
                this.videoControl.el.show();
                this.controlState = 'visible';
            } else if (this.controlState === 'hiding') {
                this.videoControl.el.stop(true, false).css('opacity', 1).show();
                this.controlState = 'visible';
            } else if (this.controlState === 'visible') {
                clearTimeout(this.controlHideTimeout);
            }

            this.controlHideTimeout = setTimeout(this.videoControl.hideControls, this.videoControl.fadeOutTimeout);

            this.controlShowLock = false;
        }
    }

    function hideControls() {
        var _this;

        this.controlHideTimeout = null;

        if (!this.captionsHidden) {
            return;
        }

        this.controlState = 'hiding';

        _this = this;

        this.videoControl.el.fadeOut(this.videoControl.fadeOutTimeout, function () {
            _this.controlState = 'invisible';

            // If the focus was on the video control or the volume control,
            // then we must make sure to close these dialogs. Otherwise, after
            // next autofocus, these dialogs will be open, but the focus will
            // not be on them.
            _this.videoVolumeControl.el.removeClass('open');
            _this.videoSpeedControl.el.removeClass('open');

            _this.focusGrabber.enableFocusGrabber();
        });
    }

    function showPlayPlaceholder(event) {
        this.videoControl.playPlaceholder
            .removeClass('is-hidden')
            .attr({
                'aria-hidden': 'false',
                'tabindex': 0
            });
    }

    function hidePlayPlaceholder(event) {
        this.videoControl.playPlaceholder
            .addClass('is-hidden')
            .attr({
                'aria-hidden': 'true',
                'tabindex': -1
            });
    }

    function play() {
        this.videoControl.isPlaying = true;
        this.videoControl.playPauseEl
            .removeClass('play')
            .addClass('pause')
            .attr('title', gettext('Pause'));

        if (/iPad|Android/i.test(this.isTouch[0]) && this.videoType === 'html5') {
            this.videoControl.hidePlayPlaceholder();
        }
    }

    function pause() {
        this.videoControl.isPlaying = false;
        this.videoControl.playPauseEl
            .removeClass('pause')
            .addClass('play')
            .attr('title', gettext('Play'));

        if (/iPad|Android/i.test(this.isTouch[0]) && this.videoType === 'html5') {
            this.videoControl.showPlayPlaceholder();
        }
    }

    function togglePlayback(event) {
        event.preventDefault();
        this.videoCommands.execute('togglePlayback');
    }

    /**
     * Event handler to toggle fullscreen mode.
     * @param {jquery Event} event
     */
    function toggleFullScreenHandler(event) {
        event.preventDefault();
        this.videoCommands.execute('toggleFullScreen');
    }

    /** Toggle fullscreen mode. */
    function toggleFullScreen() {
        var fullScreenClassNameEl = this.el.add(document.documentElement),
            win = $(window), text;

        if (this.videoControl.fullScreenState) {
            this.videoControl.fullScreenState = this.isFullScreen = false;
            fullScreenClassNameEl.removeClass('video-fullscreen');
            text = gettext('Fill browser');
            win.scrollTop(this.scrollPos);
        } else {
            this.scrollPos = win.scrollTop();
            win.scrollTop(0);
            this.videoControl.fullScreenState = this.isFullScreen = true;
            fullScreenClassNameEl.addClass('video-fullscreen');
            text = gettext('Exit full browser');
        }

        this.videoControl.fullScreenEl
            .attr('title', text)
            .text(text);

        this.el.trigger('fullscreen', [this.isFullScreen]);
    }

    /**
     * Event handler to exit from fullscreen mode.
     * @param {jquery Event} event
     */
    function exitFullScreenHandler(event) {
        if ((this.isFullScreen) && (event.keyCode === 27)) {
            event.preventDefault();
            this.videoCommands.execute('toggleFullScreen');
        }
    }

    function updateVcrVidTime(params) {
<<<<<<< HEAD
        var duration = (this.config.endTime !== null) ? this.config.endTime : params.duration;
        // in case endTime is accidentally specified as being greater than the video
        duration = Math.min(duration, params.duration);
        this.videoControl.vidTimeEl.html(Time.format(params.time) + ' / ' + Time.format(duration));
=======
        var endTime = (this.config.endTime !== null) ? this.config.endTime : params.duration;
        // in case endTime is accidentally specified as being greater than the video
        endTime = Math.min(endTime, params.duration);
        this.videoControl.vidTimeEl.html(Time.format(params.time) + ' / ' + Time.format(endTime));
>>>>>>> 00b75f01
    }

});

}(RequireJS.requirejs, RequireJS.require, RequireJS.define));<|MERGE_RESOLUTION|>--- conflicted
+++ resolved
@@ -296,17 +296,17 @@
     }
 
     function updateVcrVidTime(params) {
-<<<<<<< HEAD
-        var duration = (this.config.endTime !== null) ? this.config.endTime : params.duration;
-        // in case endTime is accidentally specified as being greater than the video
-        duration = Math.min(duration, params.duration);
-        this.videoControl.vidTimeEl.html(Time.format(params.time) + ' / ' + Time.format(duration));
-=======
+// TODO: FUNK <<<<<<< HEAD
+//        var duration = (this.config.endTime !== null) ? this.config.endTime : params.duration;
+//        // in case endTime is accidentally specified as being greater than the video
+//        duration = Math.min(duration, params.duration);
+//        this.videoControl.vidTimeEl.html(Time.format(params.time) + ' / ' + Time.format(duration));
+// TODO: FUNK =======
         var endTime = (this.config.endTime !== null) ? this.config.endTime : params.duration;
         // in case endTime is accidentally specified as being greater than the video
         endTime = Math.min(endTime, params.duration);
         this.videoControl.vidTimeEl.html(Time.format(params.time) + ' / ' + Time.format(endTime));
->>>>>>> 00b75f01
+// TODO: FUNK >>>>>>> 00b75f0119b981641833240be214ef2076329747
     }
 
 });
