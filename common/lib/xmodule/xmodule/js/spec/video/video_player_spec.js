--- conflicted
+++ resolved
@@ -404,28 +404,13 @@
                     expect(state.videoPlayer.player.seekTo).toHaveBeenCalledWith(30, true);
                 });
 
-<<<<<<< HEAD
                 it('call updatePlayTime on player', function() {
                     spyOn(state.videoPlayer, 'updatePlayTime').and.callThrough();
                     state.videoProgressSlider.onSlide(
                         jQuery.Event('slide'), {value: 30}
                     );
                     expect(state.videoPlayer.currentTime).toBe(30);
-                    expect(state.videoPlayer.updatePlayTime).toHaveBeenCalledWith(30, true);
-=======
-                it('call updatePlayTime on player', function () {
-                    runs(function () {
-                        spyOn(state.videoPlayer, 'updatePlayTime').andCallThrough();
-                        state.videoProgressSlider.onSlide(
-                            jQuery.Event('slide'), { value: 30 }
-                        );
-                        // Video player uses _.debounce (with a wait time in 300 ms) for seeking.
-                        // That's why we have to do this tick(300).
-                        jasmine.Clock.tick(300);
-                        expect(state.videoPlayer.currentTime).toBe(30);
-                        expect(state.videoPlayer.updatePlayTime).toHaveBeenCalledWith(30, 120);
-                    });
->>>>>>> e3e39155
+                    expect(state.videoPlayer.updatePlayTime).toHaveBeenCalledWith(30, 120);
                 });
             });
 
@@ -525,16 +510,10 @@
                         state.videoPlayer.update();
                     });
 
-<<<<<<< HEAD
                     it('trigger updatePlayTime event', function() {
                         expect(state.videoPlayer.updatePlayTime)
-                        .toHaveBeenCalledWith(60);
-                    });
-=======
-                it('trigger updatePlayTime event', function () {
-                    expect(state.videoPlayer.updatePlayTime)
                         .toHaveBeenCalledWith(60, undefined);
->>>>>>> e3e39155
+                    });
                 });
         });
 
