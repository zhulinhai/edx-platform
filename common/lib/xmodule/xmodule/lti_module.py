--- conflicted
+++ resolved
@@ -918,11 +918,7 @@
             close_date = due_date + self.graceperiod  # pylint: disable=no-member
         else:
             close_date = due_date
-<<<<<<< HEAD
-        return (close_date is not None and datetime.datetime.now(UTC()) > close_date)
-=======
         return close_date is not None and datetime.datetime.now(UTC()) > close_date
->>>>>>> 00b75f01
 
 
 class LTIDescriptor(LTIFields, MetadataOnlyEditingDescriptor, EmptyDataRawDescriptor):
