'''
Method for converting among our differing Location/Locator whatever reprs
'''
from random import randint
import re
import pymongo
import bson.son

from xmodule.modulestore.exceptions import InvalidLocationError, ItemNotFoundError, DuplicateItemError
from xmodule.modulestore.locator import BlockUsageLocator
from xmodule.modulestore import Location
import urllib


class LocMapperStore(object):
    '''
    This store persists mappings among the addressing schemes. At this time, it's between the old i4x Location
    tuples and the split mongo Course and Block Locator schemes.

    edX has used several different addressing schemes. The original ones were organically created based on
    immediate needs and were overly restrictive esp wrt course ids. These were slightly extended to support
    some types of blocks may need to have draft states during editing to keep live courses from seeing the wip.
    A later refactoring generalized course ids to enable governance and more complex naming, branch naming with
    anything able to be in any branch.

    The expectation is that the configuration will have this use the same store as whatever is the default
    or dominant store, but that's not a requirement. This store creates its own connection.
    '''

    def __init__(
        self, cache, host, db, collection, port=27017, user=None, password=None,
        **kwargs
    ):
        '''
        Constructor
        '''
        self.db = pymongo.database.Database(
            pymongo.MongoClient(
                host=host,
                port=port,
                tz_aware=True,
                **kwargs
            ),
            db
        )
        if user is not None and password is not None:
            self.db.authenticate(user, password)

        self.location_map = self.db[collection + '.location_map']
        self.location_map.write_concern = {'w': 1}
        self.cache = cache

    # location_map functions
    def create_map_entry(self, course_location, course_id=None, draft_branch='draft', prod_branch='published',
                         block_map=None):
        """
        Add a new entry to map this course_location to the new style CourseLocator.course_id. If course_id is not
        provided, it creates the default map of using org.course.name from the location (just like course_id) if
        the location.category = 'course'; otherwise, it uses org.course.

        You can create more than one mapping to the
        same course_id target. In that case, the reverse translate will be arbitrary (no guarantee of which wins).
        The use
        case for more than one mapping is to map both org/course/run and org/course to the same new course_id thus
        making a default for org/course. When querying for just org/course, the translator will prefer any entry
        which does not have a name in the _id; otherwise, it will return an arbitrary match.

        Note: the opposite is not true. That is, it never makes sense to use 2 different CourseLocator.course_id
        keys to index the same old Locator org/course/.. pattern. There's no checking to ensure you don't do this.

        NOTE: if there's already an entry w the given course_location, this may either overwrite that entry or
        throw an error depending on how mongo is configured.

        :param course_location: a Location preferably whose category is 'course'. Unlike the other
        map methods, this one doesn't take the old-style course_id.  It should be called with
        a course location not a block location; however, if called w/ a non-course Location, it creates
        a "default" map for the org/course pair to a new course_id.
        :param course_id: the CourseLocator style course_id
        :param draft_branch: the branch name to assign for drafts. This is hardcoded because old mongo had
        a fixed notion that there was 2 and only 2 versions for modules: draft and production. The old mongo
        did not, however, require that a draft version exist. The new one, however, does require a draft to
        exist.
        :param prod_branch: the branch name to assign for the production (live) copy. In old mongo, every course
        had to have a production version (whereas new split mongo does not require that until the author's ready
        to publish).
        :param block_map: an optional map to specify preferred names for blocks where the keys are the
        Location block names and the values are the BlockUsageLocator.block_id.
        """
        if course_id is None:
            if course_location.category == 'course':
                course_id = "{0.org}.{0.course}.{0.name}".format(course_location)
            else:
                course_id = "{0.org}.{0.course}".format(course_location)
        # very like _interpret_location_id but w/o the _id
        location_id = self._construct_location_son(
            course_location.org, course_location.course, 
            course_location.name if course_location.category == 'course' else None
        )

        self.location_map.insert({
            '_id': location_id,
            'course_id': course_id,
            'draft_branch': draft_branch,
            'prod_branch': prod_branch,
            'block_map': block_map or {},
        })
        return course_id

    def translate_location(self, old_style_course_id, location, published=True, add_entry_if_missing=True):
        """
        Translate the given module location to a Locator. If the mapping has the run id in it, then you
        should provide old_style_course_id with that run id in it to disambiguate the mapping if there exists more
        than one entry in the mapping table for the org.course.

        The rationale for auto adding entries was that there should be a reasonable default translation
        if the code just trips into this w/o creating translations. The downfall is that ambiguous course
        locations may generate conflicting block_ids.

        Will raise ItemNotFoundError if there's no mapping and add_entry_if_missing is False.

        :param old_style_course_id: the course_id used in old mongo not the new one (optional, will use location)
        :param location:  a Location pointing to a module
        :param published: a boolean to indicate whether the caller wants the draft or published branch.
        :param add_entry_if_missing: a boolean as to whether to raise ItemNotFoundError or to create an entry if
        the course
        or block is not found in the map.

        NOTE: unlike old mongo, draft branches contain the whole course; so, it applies to all category
        of locations including course.
        """
        location_id = self._interpret_location_course_id(old_style_course_id, location)
        if old_style_course_id is None:
            old_style_course_id = self._generate_location_course_id(location_id)

<<<<<<< HEAD
        cached_value = self._get_locator_from_cache(old_style_course_id, location, published)
        if cached_value:
            return cached_value


=======
>>>>>>> 25958e87
        maps = self.location_map.find(location_id)
        maps = list(maps)
        if len(maps) == 0:
            if add_entry_if_missing:
                # create a new map
                course_location = location.replace(category='course', name=location_id['_id']['name'])
                self.create_map_entry(course_location)
                entry = self.location_map.find_one(location_id)
            else:
                raise ItemNotFoundError()
        elif len(maps) == 1:
            entry = maps[0]
        else:
            # find entry w/o name, if any; otherwise, pick arbitrary
            entry = maps[0]
            for item in maps:
                if 'name' not in item['_id']:
                    entry = item
                    break
<<<<<<< HEAD
=======

        if published:
            branch = entry['prod_branch']
        else:
            branch = entry['draft_branch']
>>>>>>> 25958e87

        usage_id = entry['block_map'].get(self._encode_for_mongo(location.name))
        if usage_id is None:
            if add_entry_if_missing:
                usage_id = self._add_to_block_map(location, location_id, entry['block_map'])
            else:
                raise ItemNotFoundError(location)
        elif isinstance(usage_id, dict):
            # name is not unique, look through for the right category
            if location.category in usage_id:
                usage_id = usage_id[location.category]
            elif add_entry_if_missing:
                usage_id = self._add_to_block_map(location, location_id, entry['block_map'])
            else:
                raise ItemNotFoundError()
        else:
            raise InvalidLocationError()

        published_usage = BlockUsageLocator(
            course_id=entry['course_id'], branch=entry['prod_branch'], usage_id=usage_id)
        draft_usage = BlockUsageLocator(
            course_id=entry['course_id'], branch=entry['draft_branch'], usage_id=usage_id)
        if published:
            result = published_usage
        else:
            result = draft_usage

        self._cache_location_map_entry(old_style_course_id, location, published_usage, draft_usage)
        return result


    def translate_locator_to_location(self, locator, get_course=False):
        """
        Returns an old style Location for the given Locator if there's an appropriate entry in the
        mapping collection. Note, it requires that the course was previously mapped (a side effect of
        translate_location or explicitly via create_map_entry) and
        the block's usage_id was previously stored in the
        map (a side effect of translate_location or via add|update_block_location).

        If get_course, then rather than finding the map for this locator, it finds the 'course' root
        for the mapped course.

        If there are no matches, it returns None.

        If there's more than one location to locator mapping to the same course_id, it looks for the first
        one with a mapping for the block usage_id and picks that arbitrary course location.

        :param locator: a BlockUsageLocator
        """
        if get_course:
            cached_value = self._get_course_location_from_cache(locator.course_id)
        else:
            cached_value = self._get_location_from_cache(locator)
        if cached_value:
            return cached_value

        # This does not require that the course exist in any modulestore
        # only that it has a mapping entry.
        maps = self.location_map.find({'course_id': locator.course_id})
        # look for one which maps to this block usage_id
        if maps.count() == 0:
            return None
        result = None
        for candidate in maps:
            old_course_id = self._generate_location_course_id(candidate['_id'])
            for old_name, cat_to_usage in candidate['block_map'].iteritems():
                for category, usage_id in cat_to_usage.iteritems():
<<<<<<< HEAD
                    # cache all entries and then figure out if we have the one we want
                    # Always return revision=None because the
                    # old draft module store wraps locations as draft before
                    # trying to access things.
                    location = Location(
                        'i4x',
                        candidate['_id']['org'],
                        candidate['_id']['course'],
                        category,
                        self._decode_from_mongo(old_name),
                        None)
                    published_locator = BlockUsageLocator(
                        candidate['course_id'], branch=candidate['prod_branch'], usage_id=usage_id
                    )
                    draft_locator = BlockUsageLocator(
                        candidate['course_id'], branch=candidate['draft_branch'], usage_id=usage_id
                    )
                    self._cache_location_map_entry(old_course_id, location, published_locator, draft_locator)
                    
                    if get_course and category == 'course':
                        result = location
                    elif not get_course and usage_id == locator.usage_id:
                        result = location
            if result is not None:
                return result
        return None

=======
                    if get_course:
                        if category == 'course':
                            return Location(
                                'i4x',
                                candidate['_id']['org'],
                                candidate['_id']['course'],
                                'course',
                                self._decode_from_mongo(old_name),
                                None)
                    elif usage_id == locator.usage_id:
                        # Always return revision=None because the
                        # old draft module store wraps locations as draft before
                        # trying to access things.
                        return Location(
                            'i4x',
                            candidate['_id']['org'],
                            candidate['_id']['course'],
                            category,
                            self._decode_from_mongo(old_name),
                            None)
        return None

    def add_block_location_translator(self, location, old_course_id=None, usage_id=None):
        """
        Similar to translate_location which adds an entry if none is found, but this cannot create a new
        course mapping entry, only a block within such a mapping entry. If it finds no existing
        course maps, it raises ItemNotFoundError.

        In the case that there are more than one mapping record for the course identified by location, this
        method adds the mapping to all matching records! (translate_location only adds to one)

        It allows the caller to specify
        the new-style usage_id for the target rather than having the translate concoct its own.
        If the provided usage_id already exists in one of the found maps for the org/course, this function
        raises DuplicateItemError unless the old item id == the new one.

        If the caller does not provide a usage_id and there exists an entry in one of the course variants,
        it will use that entry. If more than one variant uses conflicting entries, it will raise DuplicateItemError.

        Returns the usage_id used in the mapping

        :param location: a fully specified Location
        :param old_course_id: the old-style org/course or org/course/run string (optional)
        :param usage_id: the desired new block_id. If left as None, this will generate one as per translate_location
        """
        location_id = self._interpret_location_course_id(old_course_id, location)

        maps = self.location_map.find(location_id)
        # turn maps from cursor to list
        map_list = list(maps)
        if len(map_list) == 0:
            raise ItemNotFoundError()

        encoded_location_name = self._encode_for_mongo(location.name)
        # check whether there's already a usage_id for this location (and it agrees w/ any passed in or found)
        for map_entry in map_list:
            if (encoded_location_name in map_entry['block_map'] and
                    location.category in map_entry['block_map'][encoded_location_name]):
                if usage_id is None:
                    usage_id = map_entry['block_map'][encoded_location_name][location.category]
                elif usage_id != map_entry['block_map'][encoded_location_name][location.category]:
                    raise DuplicateItemError(usage_id, self, 'location_map')

        computed_usage_id = usage_id

        # update the maps (and generate a usage_id if it's not been set yet)
        for map_entry in map_list:
            if computed_usage_id is None:
                computed_usage_id = self._add_to_block_map(location, location_id, map_entry['block_map'])
            elif (encoded_location_name not in map_entry['block_map'] or
                    location.category not in map_entry['block_map'][encoded_location_name]):
                alt_usage_id = self._verify_uniqueness(computed_usage_id, map_entry['block_map'])
                if alt_usage_id != computed_usage_id:
                    if usage_id is not None:
                        raise DuplicateItemError(usage_id, self, 'location_map')
                    else:
                        # revise already set ones and add to remaining ones
                        computed_usage_id = self.update_block_location_translator(
                            location,
                            alt_usage_id,
                            old_course_id,
                            True
                        )

                map_entry['block_map'].setdefault(encoded_location_name, {})[location.category] = computed_usage_id
                self.location_map.update(
                    {'_id': self._construct_location_son(**map_entry['_id'])}, 
                    {'$set': {'block_map': map_entry['block_map']}}
                )

        return computed_usage_id

    def update_block_location_translator(self, location, usage_id, old_course_id=None, autogenerated_usage_id=False):
        """
        Update all existing maps from location's block to the new usage_id. Used for changing the usage_id,
        thus the usage_id is required.

        Returns the usage_id. (which is primarily useful in the case of autogenerated_usage_id)

        :param location: a fully specified Location
        :param usage_id: the desired new block_id.
        :param old_course_id: the old-style org/course or org/course/run string (optional)
        :param autogenerated_usage_id: a flag used mostly for internal calls to indicate that this usage_id
        was autogenerated and thus can be overridden if it's not unique. If you set this flag, the stored
        usage_id may not be the one you submitted.
        """
        location_id = self._interpret_location_course_id(old_course_id, location)

        maps = self.location_map.find(location_id)
        encoded_location_name = self._encode_for_mongo(location.name)
        for map_entry in maps:
            # handle noop of renaming to same name
            if (encoded_location_name in map_entry['block_map'] and
                    map_entry['block_map'][encoded_location_name].get(location.category) == usage_id):
                continue
            alt_usage_id = self._verify_uniqueness(usage_id, map_entry['block_map'])
            if alt_usage_id != usage_id:
                if autogenerated_usage_id:
                    # revise already set ones and add to remaining ones
                    usage_id = self.update_block_location_translator(location, alt_usage_id, old_course_id, True)
                    return usage_id
                else:
                    raise DuplicateItemError(usage_id, self, 'location_map')

            if location.category in map_entry['block_map'].setdefault(encoded_location_name, {}):
                map_entry['block_map'][encoded_location_name][location.category] = usage_id
                self.location_map.update(
                    {'_id': self._construct_location_son(**map_entry['_id'])}, 
                    {'$set': {'block_map': map_entry['block_map']}}
                )

        return usage_id

    def delete_block_location_translator(self, location, old_course_id=None):
        """
        Remove all existing maps from location's block.

        :param location: a fully specified Location
        :param old_course_id: the old-style org/course or org/course/run string (optional)
        """
        location_id = self._interpret_location_course_id(old_course_id, location)

        maps = self.location_map.find(location_id)
        encoded_location_name = self._encode_for_mongo(location.name)
        for map_entry in maps:
            if location.category in map_entry['block_map'].setdefault(encoded_location_name, {}):
                if len(map_entry['block_map'][encoded_location_name]) == 1:
                    del map_entry['block_map'][encoded_location_name]
                else:
                    del map_entry['block_map'][encoded_location_name][location.category]
                self.location_map.update(
                    {'_id': self._construct_location_son(**map_entry['_id'])},
                    {'$set': {'block_map': map_entry['block_map']}}
                )

>>>>>>> 25958e87
    def _add_to_block_map(self, location, location_id, block_map):
        '''add the given location to the block_map and persist it'''
        if self._block_id_is_guid(location.name):
            # This makes the ids more meaningful with a small probability of name collision.
            # The downside is that if there's more than one course mapped to from the same org/course root
            # the block ids will likely be out of sync and collide from an id perspective. HOWEVER,
            # if there are few == org/course roots or their content is unrelated, this will work well.
            usage_id = self._verify_uniqueness(location.category + location.name[:3], block_map)
        else:
            usage_id = location.name
        encoded_location_name = self._encode_for_mongo(location.name)
        block_map.setdefault(encoded_location_name, {})[location.category] = usage_id
        self.location_map.update(location_id, {'$set': {'block_map': block_map}})
        return usage_id

    def _interpret_location_course_id(self, course_id, location):
        """
        Take the old style course id (org/course/run) and return a dict w/ a SON for querying the mapping table.
        If the course_id is empty, it uses location, but this may result in an inadequate id.

        :param course_id: old style 'org/course/run' id from Location.course_id where Location.category = 'course'
        :param location: a Location object which may be to a module or a course. Provides partial info
        if course_id is omitted.
        """
        if course_id:
            # re doesn't allow ?P<_id.org> and ilk
            matched = re.match(r'([^/]+)/([^/]+)/([^/]+)', course_id)
            return {'_id': self._construct_location_son(*matched.groups())}

        if location.category == 'course':
            return {'_id': self._construct_location_son(location.org, location.course, location.name)}
        else:
            return bson.son.SON([('_id.org', location.org), ('_id.course', location.course)])
    
<<<<<<< HEAD
    def _generate_location_course_id(self, entry_id):
        """
        Generate a Location course_id for the given entry's id
        """
        # strip id envelope if any
        entry_id = entry_id.get('_id', entry_id)
        if entry_id.get('name', False):
            return '{0[org]}/{0[course]}/{0[name]}'.format(entry_id)
        elif entry_id.get('_id.org', False):
            # the odd format one
            return '{0[_id.org]}/{0[_id.course]}'.format(entry_id)
        else:
            return '{0[org]}/{0[course]}'.format(entry_id)
    
=======
>>>>>>> 25958e87
    def _construct_location_son(self, org, course, name=None):
        """
        Construct the SON needed to repr the location for either a query or an insertion
        """
        if name:
            return bson.son.SON([('org', org), ('course', course), ('name', name)])
        else:
            return bson.son.SON([('org', org), ('course', course)])

    def _block_id_is_guid(self, name):
        """
        Does the given name look like it's a guid?
        """
        return len(name) == 32 and re.search(r'[^0-9A-Fa-f]', name) is None

    def _verify_uniqueness(self, name, block_map):
        '''
        Verify that the name doesn't occur elsewhere in block_map. If it does, keep adding to it until
        it's unique.
        '''
        for targets in block_map.itervalues():
            if isinstance(targets, dict):
                for values in targets.itervalues():
                    if values == name:
                        name += str(randint(0, 9))
                        return self._verify_uniqueness(name, block_map)

            elif targets == name:
                name += str(randint(0, 9))
                return self._verify_uniqueness(name, block_map)
        return name

    def _encode_for_mongo(self, fieldname):
        """
        Fieldnames in mongo cannot have periods nor dollar signs. So encode them.
        :param fieldname: an atomic field name. Note, don't pass structured paths as it will flatten them
        """
        for char in [".", "$"]:
            fieldname = fieldname.replace(char, '%{:02x}'.format(ord(char)))
        return fieldname

    def _decode_from_mongo(self, fieldname):
        """
        The inverse of _encode_for_mongo
        :param fieldname: with period and dollar escaped
        """
        return urllib.unquote(fieldname)

    def _get_locator_from_cache(self, old_course_id, location, published):
        """
        See if the location x published pair is in the cache. If so, return the mapped locator.
        """
        entry = self.cache.get('{}+{}'.format(old_course_id, location.url()))
        if entry is not None:
            if published:
                return entry[0]
            else:
                return entry[1]
        return None

    def _get_location_from_cache(self, locator):
        """
        See if the locator is in the cache. If so, return the mapped location.
        """
        return self.cache.get(unicode(locator))

    def _get_course_location_from_cache(self, locator_course_id):
        """
        See if the course_id is in the cache. If so, return the mapped location to the
        course root.
        """
        return self.cache.get('courseId+{}'.format(locator_course_id))

    def _cache_location_map_entry(self, old_course_id, location, published_usage, draft_usage):
        """
        Cache the mapping from location to the draft and published Locators in entry.
        Also caches the inverse. If the location is category=='course', it caches it for
        the get_course query
        """
        setmany = {}
        if location.category == 'course':
            setmany['courseId+{}'.format(published_usage.course_id)] = location
        setmany[unicode(published_usage)] = location
        setmany[unicode(draft_usage)] = location
        setmany['{}+{}'.format(old_course_id, location.url())] = (published_usage, draft_usage)
        self.cache.set_many(setmany)<|MERGE_RESOLUTION|>--- conflicted
+++ resolved
@@ -132,14 +132,10 @@
         if old_style_course_id is None:
             old_style_course_id = self._generate_location_course_id(location_id)
 
-<<<<<<< HEAD
         cached_value = self._get_locator_from_cache(old_style_course_id, location, published)
         if cached_value:
             return cached_value
 
-
-=======
->>>>>>> 25958e87
         maps = self.location_map.find(location_id)
         maps = list(maps)
         if len(maps) == 0:
@@ -159,14 +155,6 @@
                 if 'name' not in item['_id']:
                     entry = item
                     break
-<<<<<<< HEAD
-=======
-
-        if published:
-            branch = entry['prod_branch']
-        else:
-            branch = entry['draft_branch']
->>>>>>> 25958e87
 
         usage_id = entry['block_map'].get(self._encode_for_mongo(location.name))
         if usage_id is None:
@@ -234,7 +222,6 @@
             old_course_id = self._generate_location_course_id(candidate['_id'])
             for old_name, cat_to_usage in candidate['block_map'].iteritems():
                 for category, usage_id in cat_to_usage.iteritems():
-<<<<<<< HEAD
                     # cache all entries and then figure out if we have the one we want
                     # Always return revision=None because the
                     # old draft module store wraps locations as draft before
@@ -262,163 +249,6 @@
                 return result
         return None
 
-=======
-                    if get_course:
-                        if category == 'course':
-                            return Location(
-                                'i4x',
-                                candidate['_id']['org'],
-                                candidate['_id']['course'],
-                                'course',
-                                self._decode_from_mongo(old_name),
-                                None)
-                    elif usage_id == locator.usage_id:
-                        # Always return revision=None because the
-                        # old draft module store wraps locations as draft before
-                        # trying to access things.
-                        return Location(
-                            'i4x',
-                            candidate['_id']['org'],
-                            candidate['_id']['course'],
-                            category,
-                            self._decode_from_mongo(old_name),
-                            None)
-        return None
-
-    def add_block_location_translator(self, location, old_course_id=None, usage_id=None):
-        """
-        Similar to translate_location which adds an entry if none is found, but this cannot create a new
-        course mapping entry, only a block within such a mapping entry. If it finds no existing
-        course maps, it raises ItemNotFoundError.
-
-        In the case that there are more than one mapping record for the course identified by location, this
-        method adds the mapping to all matching records! (translate_location only adds to one)
-
-        It allows the caller to specify
-        the new-style usage_id for the target rather than having the translate concoct its own.
-        If the provided usage_id already exists in one of the found maps for the org/course, this function
-        raises DuplicateItemError unless the old item id == the new one.
-
-        If the caller does not provide a usage_id and there exists an entry in one of the course variants,
-        it will use that entry. If more than one variant uses conflicting entries, it will raise DuplicateItemError.
-
-        Returns the usage_id used in the mapping
-
-        :param location: a fully specified Location
-        :param old_course_id: the old-style org/course or org/course/run string (optional)
-        :param usage_id: the desired new block_id. If left as None, this will generate one as per translate_location
-        """
-        location_id = self._interpret_location_course_id(old_course_id, location)
-
-        maps = self.location_map.find(location_id)
-        # turn maps from cursor to list
-        map_list = list(maps)
-        if len(map_list) == 0:
-            raise ItemNotFoundError()
-
-        encoded_location_name = self._encode_for_mongo(location.name)
-        # check whether there's already a usage_id for this location (and it agrees w/ any passed in or found)
-        for map_entry in map_list:
-            if (encoded_location_name in map_entry['block_map'] and
-                    location.category in map_entry['block_map'][encoded_location_name]):
-                if usage_id is None:
-                    usage_id = map_entry['block_map'][encoded_location_name][location.category]
-                elif usage_id != map_entry['block_map'][encoded_location_name][location.category]:
-                    raise DuplicateItemError(usage_id, self, 'location_map')
-
-        computed_usage_id = usage_id
-
-        # update the maps (and generate a usage_id if it's not been set yet)
-        for map_entry in map_list:
-            if computed_usage_id is None:
-                computed_usage_id = self._add_to_block_map(location, location_id, map_entry['block_map'])
-            elif (encoded_location_name not in map_entry['block_map'] or
-                    location.category not in map_entry['block_map'][encoded_location_name]):
-                alt_usage_id = self._verify_uniqueness(computed_usage_id, map_entry['block_map'])
-                if alt_usage_id != computed_usage_id:
-                    if usage_id is not None:
-                        raise DuplicateItemError(usage_id, self, 'location_map')
-                    else:
-                        # revise already set ones and add to remaining ones
-                        computed_usage_id = self.update_block_location_translator(
-                            location,
-                            alt_usage_id,
-                            old_course_id,
-                            True
-                        )
-
-                map_entry['block_map'].setdefault(encoded_location_name, {})[location.category] = computed_usage_id
-                self.location_map.update(
-                    {'_id': self._construct_location_son(**map_entry['_id'])}, 
-                    {'$set': {'block_map': map_entry['block_map']}}
-                )
-
-        return computed_usage_id
-
-    def update_block_location_translator(self, location, usage_id, old_course_id=None, autogenerated_usage_id=False):
-        """
-        Update all existing maps from location's block to the new usage_id. Used for changing the usage_id,
-        thus the usage_id is required.
-
-        Returns the usage_id. (which is primarily useful in the case of autogenerated_usage_id)
-
-        :param location: a fully specified Location
-        :param usage_id: the desired new block_id.
-        :param old_course_id: the old-style org/course or org/course/run string (optional)
-        :param autogenerated_usage_id: a flag used mostly for internal calls to indicate that this usage_id
-        was autogenerated and thus can be overridden if it's not unique. If you set this flag, the stored
-        usage_id may not be the one you submitted.
-        """
-        location_id = self._interpret_location_course_id(old_course_id, location)
-
-        maps = self.location_map.find(location_id)
-        encoded_location_name = self._encode_for_mongo(location.name)
-        for map_entry in maps:
-            # handle noop of renaming to same name
-            if (encoded_location_name in map_entry['block_map'] and
-                    map_entry['block_map'][encoded_location_name].get(location.category) == usage_id):
-                continue
-            alt_usage_id = self._verify_uniqueness(usage_id, map_entry['block_map'])
-            if alt_usage_id != usage_id:
-                if autogenerated_usage_id:
-                    # revise already set ones and add to remaining ones
-                    usage_id = self.update_block_location_translator(location, alt_usage_id, old_course_id, True)
-                    return usage_id
-                else:
-                    raise DuplicateItemError(usage_id, self, 'location_map')
-
-            if location.category in map_entry['block_map'].setdefault(encoded_location_name, {}):
-                map_entry['block_map'][encoded_location_name][location.category] = usage_id
-                self.location_map.update(
-                    {'_id': self._construct_location_son(**map_entry['_id'])}, 
-                    {'$set': {'block_map': map_entry['block_map']}}
-                )
-
-        return usage_id
-
-    def delete_block_location_translator(self, location, old_course_id=None):
-        """
-        Remove all existing maps from location's block.
-
-        :param location: a fully specified Location
-        :param old_course_id: the old-style org/course or org/course/run string (optional)
-        """
-        location_id = self._interpret_location_course_id(old_course_id, location)
-
-        maps = self.location_map.find(location_id)
-        encoded_location_name = self._encode_for_mongo(location.name)
-        for map_entry in maps:
-            if location.category in map_entry['block_map'].setdefault(encoded_location_name, {}):
-                if len(map_entry['block_map'][encoded_location_name]) == 1:
-                    del map_entry['block_map'][encoded_location_name]
-                else:
-                    del map_entry['block_map'][encoded_location_name][location.category]
-                self.location_map.update(
-                    {'_id': self._construct_location_son(**map_entry['_id'])},
-                    {'$set': {'block_map': map_entry['block_map']}}
-                )
-
->>>>>>> 25958e87
     def _add_to_block_map(self, location, location_id, block_map):
         '''add the given location to the block_map and persist it'''
         if self._block_id_is_guid(location.name):
@@ -453,7 +283,6 @@
         else:
             return bson.son.SON([('_id.org', location.org), ('_id.course', location.course)])
     
-<<<<<<< HEAD
     def _generate_location_course_id(self, entry_id):
         """
         Generate a Location course_id for the given entry's id
@@ -468,8 +297,6 @@
         else:
             return '{0[org]}/{0[course]}'.format(entry_id)
     
-=======
->>>>>>> 25958e87
     def _construct_location_son(self, org, course, name=None):
         """
         Construct the SON needed to repr the location for either a query or an insertion
