--- conflicted
+++ resolved
@@ -16,19 +16,14 @@
 urlpatterns = patterns(
     'enrollment.views',
     url(
-<<<<<<< HEAD
         r'^roster/{course_key}$'.format(course_key=settings.COURSE_ID_PATTERN),
         EnrollmentCourseRosterView.as_view(),
         name='courseenrollmentroster',
     ),
     url(
-        r'^enrollment/{username},{course_key}$'.format(username=USERNAME_PATTERN,
-                                                       course_key=settings.COURSE_ID_PATTERN),
-=======
         r'^enrollment/{username},{course_key}$'.format(
             username=settings.USERNAME_PATTERN, course_key=settings.COURSE_ID_PATTERN
         ),
->>>>>>> a27c7025
         EnrollmentView.as_view(),
         name='courseenrollment'
     ),
