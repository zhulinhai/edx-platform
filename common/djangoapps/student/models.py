"""
Models for User Information (students, staff, etc)

Migration Notes

If you make changes to this model, be sure to create an appropriate migration
file and check it in at the same time as your model changes. To do that,

1. Go to the edx-platform dir
2. ./manage.py lms schemamigration student --auto description_of_your_change
3. Add the migration file created in edx-platform/common/djangoapps/student/migrations/
"""
import crum
from datetime import datetime, timedelta
import hashlib
import json
import logging
from pytz import UTC
import uuid
from collections import defaultdict
from dogapi import dog_stats_api

from django.conf import settings
from django.utils import timezone
from django.contrib.auth.models import User
<<<<<<< HEAD
from django.utils.crypto import get_random_string
=======
from django.contrib.auth.hashers import make_password
>>>>>>> 80f57846
from django.contrib.auth.signals import user_logged_in, user_logged_out
from django.db import models, transaction, IntegrityError
from django.db.models import Count
from django.db.models.signals import post_save
from django.dispatch import receiver, Signal
import django.dispatch
from django.core.exceptions import ObjectDoesNotExist
from django.utils.translation import ugettext_noop
from django_countries import CountryField
from track import contexts
from track.views import server_track
from eventtracking import tracker
from importlib import import_module

from xmodule.modulestore import Location

from course_modes.models import CourseMode
import lms.lib.comment_client as cc
from util.query import use_read_replica_if_available

unenroll_done = Signal(providing_args=["course_enrollment"])
log = logging.getLogger(__name__)
AUDIT_LOG = logging.getLogger("audit")
SessionStore = import_module(settings.SESSION_ENGINE).SessionStore


class AnonymousUserId(models.Model):
    """
    This table contains user, course_Id and anonymous_user_id

    Purpose of this table is to provide user by anonymous_user_id.

    We generate anonymous_user_id using md5 algorithm,
    and use result in hex form, so its length is equal to 32 bytes.
    """
    user = models.ForeignKey(User, db_index=True)
    anonymous_user_id = models.CharField(unique=True, max_length=32)
    course_id = models.CharField(db_index=True, max_length=255)
    unique_together = (user, course_id)


def anonymous_id_for_user(user, course_id):
    """
    Return a unique id for a (user, course) pair, suitable for inserting
    into e.g. personalized survey links.

    If user is an `AnonymousUser`, returns `None`
    """
    # This part is for ability to get xblock instance in xblock_noauth handlers, where user is unauthenticated.
    if user.is_anonymous():
        return None

    cached_id = getattr(user, '_anonymous_id', {}).get(course_id)
    if cached_id is not None:
        return cached_id

    # include the secret key as a salt, and to make the ids unique across different LMS installs.
    hasher = hashlib.md5()
    hasher.update(settings.SECRET_KEY)
    hasher.update(unicode(user.id))
    hasher.update(course_id.encode('utf-8'))
    digest = hasher.hexdigest()

    try:
        anonymous_user_id, created = AnonymousUserId.objects.get_or_create(
            defaults={'anonymous_user_id': digest},
            user=user,
            course_id=course_id
        )
        if anonymous_user_id.anonymous_user_id != digest:
            log.error(
                "Stored anonymous user id {stored!r} for user {user!r} "
                "in course {course!r} doesn't match computed id {digest!r}".format(
                    user=user,
                    course=course_id,
                    stored=anonymous_user_id.anonymous_user_id,
                    digest=digest
                )
            )
    except IntegrityError:
        # Another thread has already created this entry, so
        # continue
        pass

    if not hasattr(user, '_anonymous_id'):
        user._anonymous_id = {}

    user._anonymous_id[course_id] = digest

    return digest


def user_by_anonymous_id(id):
    """
    Return user by anonymous_user_id using AnonymousUserId lookup table.

    Do not raise `django.ObjectDoesNotExist` exception,
    if there is no user for anonymous_student_id,
    because this function will be used inside xmodule w/o django access.
    """

    if id is None:
        return None

    try:
        return User.objects.get(anonymoususerid__anonymous_user_id=id)
    except ObjectDoesNotExist:
        return None


class UserStanding(models.Model):
    """
    This table contains a student's account's status.
    Currently, we're only disabling accounts; in the future we can imagine
    taking away more specific privileges, like forums access, or adding
    more specific karma levels or probationary stages.
    """
    ACCOUNT_DISABLED = "disabled"
    ACCOUNT_ENABLED = "enabled"
    USER_STANDING_CHOICES = (
        (ACCOUNT_DISABLED, u"Account Disabled"),
        (ACCOUNT_ENABLED, u"Account Enabled"),
    )

    user = models.ForeignKey(User, db_index=True, related_name='standing', unique=True)
    account_status = models.CharField(
        blank=True, max_length=31, choices=USER_STANDING_CHOICES
    )
    changed_by = models.ForeignKey(User, blank=True)
    standing_last_changed_at = models.DateTimeField(auto_now=True)


class UserProfile(models.Model):
    """This is where we store all the user demographic fields. We have a
    separate table for this rather than extending the built-in Django auth_user.

    Notes:
        * Some fields are legacy ones from the first run of 6.002, from which
          we imported many users.
        * Fields like name and address are intentionally open ended, to account
          for international variations. An unfortunate side-effect is that we
          cannot efficiently sort on last names for instance.

    Replication:
        * Only the Portal servers should ever modify this information.
        * All fields are replicated into relevant Course databases

    Some of the fields are legacy ones that were captured during the initial
    MITx fall prototype.
    """

    class Meta:
        db_table = "auth_userprofile"

    # CRITICAL TODO/SECURITY
    # Sanitize all fields.
    # This is not visible to other users, but could introduce holes later
    user = models.OneToOneField(User, unique=True, db_index=True, related_name='profile')
    name = models.CharField(blank=True, max_length=255, db_index=True)

    meta = models.TextField(blank=True)  # JSON dictionary for future expansion
    courseware = models.CharField(blank=True, max_length=255, default='course.xml')

    # Location is no longer used, but is held here for backwards compatibility
    # for users imported from our first class.
    language = models.CharField(blank=True, max_length=255, db_index=True)
    location = models.CharField(blank=True, max_length=255, db_index=True)

    # Optional demographic data we started capturing from Fall 2012
    this_year = datetime.now(UTC).year
    VALID_YEARS = range(this_year, this_year - 120, -1)
    year_of_birth = models.IntegerField(blank=True, null=True, db_index=True)
    GENDER_CHOICES = (
        ('m', ugettext_noop('Male')),
        ('f', ugettext_noop('Female')),
        # Translators: 'Other' refers to the student's gender
        ('o', ugettext_noop('Other'))
    )
    gender = models.CharField(
        blank=True, null=True, max_length=6, db_index=True, choices=GENDER_CHOICES
    )

    # [03/21/2013] removed these, but leaving comment since there'll still be
    # p_se and p_oth in the existing data in db.
    # ('p_se', 'Doctorate in science or engineering'),
    # ('p_oth', 'Doctorate in another field'),
    LEVEL_OF_EDUCATION_CHOICES = (
        ('p', ugettext_noop('Doctorate')),
        ('m', ugettext_noop("Master's or professional degree")),
        ('b', ugettext_noop("Bachelor's degree")),
        ('a', ugettext_noop("Associate's degree")),
        ('hs', ugettext_noop("Secondary/high school")),
        ('jhs', ugettext_noop("Junior secondary/junior high/middle school")),
        ('el', ugettext_noop("Elementary/primary school")),
        # Translators: 'None' refers to the student's level of education
        ('none', ugettext_noop("None")),
        # Translators: 'Other' refers to the student's level of education
        ('other', ugettext_noop("Other"))
    )
    level_of_education = models.CharField(
        blank=True, null=True, max_length=6, db_index=True,
        choices=LEVEL_OF_EDUCATION_CHOICES
    )
    mailing_address = models.TextField(blank=True, null=True)
    city = models.TextField(blank=True, null=True)
    country = CountryField(blank=True, null=True)
    goals = models.TextField(blank=True, null=True)
    allow_certificate = models.BooleanField(default=1)

    # "nonregistered" users are auto-created and have no meaningful profile info
    nonregistered = models.BooleanField(default=False)

    def get_meta(self):
        js_str = self.meta
        if not js_str:
            js_str = dict()
        else:
            js_str = json.loads(self.meta)

        return js_str

    def set_meta(self, js):
        self.meta = json.dumps(js)

<<<<<<< HEAD
    @classmethod
    def get_random_anon_username(cls):
        candidate = "anon__{}".format(get_random_string(24))      # django 1.4 has 30 char usernames
        while User.objects.filter(username=candidate).exists():
            candidate = "anon__{}".format(get_random_string(24))  # get_random_string output is alphanumeric
        return candidate

    @classmethod
    @transaction.commit_on_success
    def create_nonregistered_user(cls):
        anon_username = cls.get_random_anon_username()
        email_split = settings.ANONYMOUS_USER_EMAIL.split('@')
        anon_email = "{}+{}@{}".format(email_split[0],
                                       anon_username,
                                       email_split[-1])
        anon_user = User(username=anon_username, email=anon_email, is_active=False)
        anon_user.save()
        profile = UserProfile(user=anon_user, nonregistered=True)
        profile.save()
        return anon_user

    @classmethod
    def has_registered(cls, user):
        """
        Handles django anonymous users.  SHOULD use this to test whether request.user has registered,
        i.e. has a profile that says not nonregistered,
        instead of directly accessing user.profile.nonregistered,
        because if the user is AnonymousUser it won't have a profile.
        """
        return hasattr(user, 'profile') and not user.profile.nonregistered
=======
    def set_login_session(self, session_id=None):
        """
        Sets the current session id for the logged-in user.
        If session_id doesn't match the existing session,
        deletes the old session object.
        """
        meta = self.get_meta()
        old_login = meta.get('session_id', None)
        if old_login:
            SessionStore(session_key=old_login).delete()
        meta['session_id'] = session_id
        self.set_meta(meta)
        self.save()
>>>>>>> 80f57846


def unique_id_for_user(user):
    """
    Return a unique id for a user, suitable for inserting into
    e.g. personalized survey links.
    """
    # Setting course_id to '' makes it not affect the generated hash,
    # and thus produce the old per-student anonymous id
    return anonymous_id_for_user(user, '')


# TODO: Should be renamed to generic UserGroup, and possibly
# Given an optional field for type of group
class UserTestGroup(models.Model):
    users = models.ManyToManyField(User, db_index=True)
    name = models.CharField(blank=False, max_length=32, db_index=True)
    description = models.TextField(blank=True)


class Registration(models.Model):
    ''' Allows us to wait for e-mail before user is registered. A
        registration profile is created when the user creates an
        account, but that account is inactive. Once the user clicks
        on the activation key, it becomes active. '''
    class Meta:
        db_table = "auth_registration"

    user = models.ForeignKey(User, unique=True)
    activation_key = models.CharField(('activation key'), max_length=32, unique=True, db_index=True)

    def register(self, user):
        # MINOR TODO: Switch to crypto-secure key
        self.activation_key = uuid.uuid4().hex
        self.user = user
        self.save()

    def activate(self):
        self.user.is_active = True
        self.user.save()


class PendingNameChange(models.Model):
    user = models.OneToOneField(User, unique=True, db_index=True)
    new_name = models.CharField(blank=True, max_length=255)
    rationale = models.CharField(blank=True, max_length=1024)


class PendingEmailChange(models.Model):
    user = models.OneToOneField(User, unique=True, db_index=True)
    new_email = models.CharField(blank=True, max_length=255, db_index=True)
    activation_key = models.CharField(('activation key'), max_length=32, unique=True, db_index=True)


EVENT_NAME_ENROLLMENT_ACTIVATED = 'edx.course.enrollment.activated'
EVENT_NAME_ENROLLMENT_DEACTIVATED = 'edx.course.enrollment.deactivated'


class PasswordHistory(models.Model):
    """
    This model will keep track of past passwords that a user has used
    as well as providing contraints (e.g. can't reuse passwords)
    """
    user = models.ForeignKey(User)
    password = models.CharField(max_length=128)
    time_set = models.DateTimeField(default=timezone.now)

    def create(self, user):
        """
        This will copy over the current password, if any of the configuration has been turned on
        """

        if not (PasswordHistory.is_student_password_reuse_restricted() or
                PasswordHistory.is_staff_password_reuse_restricted() or
                PasswordHistory.is_password_reset_frequency_restricted() or
                PasswordHistory.is_staff_forced_password_reset_enabled() or
                PasswordHistory.is_student_forced_password_reset_enabled()):

            return

        self.user = user
        self.password = user.password
        self.save()

    @classmethod
    def is_student_password_reuse_restricted(cls):
        """
        Returns whether the configuration which limits password reuse has been turned on
        """
        return settings.FEATURES['ADVANCED_SECURITY'] and \
            settings.ADVANCED_SECURITY_CONFIG.get(
                'MIN_DIFFERENT_STUDENT_PASSWORDS_BEFORE_REUSE', 0
            ) > 0

    @classmethod
    def is_staff_password_reuse_restricted(cls):
        """
        Returns whether the configuration which limits password reuse has been turned on
        """
        return settings.FEATURES['ADVANCED_SECURITY'] and \
            settings.ADVANCED_SECURITY_CONFIG.get(
                'MIN_DIFFERENT_STAFF_PASSWORDS_BEFORE_REUSE', 0
            ) > 0

    @classmethod
    def is_password_reset_frequency_restricted(cls):
        """
        Returns whether the configuration which limits the password reset frequency has been turned on
        """
        return settings.FEATURES['ADVANCED_SECURITY'] and \
            settings.ADVANCED_SECURITY_CONFIG.get(
                'MIN_TIME_IN_DAYS_BETWEEN_ALLOWED_RESETS', None
            )

    @classmethod
    def is_staff_forced_password_reset_enabled(cls):
        """
        Returns whether the configuration which forces password resets to occur has been turned on
        """
        return settings.FEATURES['ADVANCED_SECURITY'] and \
            settings.ADVANCED_SECURITY_CONFIG.get(
                'MIN_DAYS_FOR_STAFF_ACCOUNTS_PASSWORD_RESETS', None
            )

    @classmethod
    def is_student_forced_password_reset_enabled(cls):
        """
        Returns whether the configuration which forces password resets to occur has been turned on
        """
        return settings.FEATURES['ADVANCED_SECURITY'] and \
            settings.ADVANCED_SECURITY_CONFIG.get(
                'MIN_DAYS_FOR_STUDENT_ACCOUNTS_PASSWORD_RESETS', None
            )

    @classmethod
    def should_user_reset_password_now(cls, user):
        """
        Returns whether a password has 'expired' and should be reset. Note there are two different
        expiry policies for staff and students
        """
        if not settings.FEATURES['ADVANCED_SECURITY']:
            return False

        days_before_password_reset = None
        if user.is_staff:
            if cls.is_staff_forced_password_reset_enabled():
                days_before_password_reset = \
                    settings.ADVANCED_SECURITY_CONFIG['MIN_DAYS_FOR_STAFF_ACCOUNTS_PASSWORD_RESETS']
        elif cls.is_student_forced_password_reset_enabled():
            days_before_password_reset = \
                settings.ADVANCED_SECURITY_CONFIG['MIN_DAYS_FOR_STUDENT_ACCOUNTS_PASSWORD_RESETS']

        if days_before_password_reset:
            history = PasswordHistory.objects.filter(user=user).order_by('-time_set')
            time_last_reset = None

            if history:
                # first element should be the last time we reset password
                time_last_reset = history[0].time_set
            else:
                # no history, then let's take the date the user joined
                time_last_reset = user.date_joined

            now = timezone.now()

            delta = now - time_last_reset

            return delta.days >= days_before_password_reset

        return False

    @classmethod
    def is_password_reset_too_soon(cls, user):
        """
        Verifies that the password is not getting reset too frequently
        """
        if not cls.is_password_reset_frequency_restricted():
            return False

        history = PasswordHistory.objects.filter(user=user).order_by('-time_set')

        if not history:
            return False

        now = timezone.now()

        delta = now - history[0].time_set

        return delta.days < settings.ADVANCED_SECURITY_CONFIG['MIN_TIME_IN_DAYS_BETWEEN_ALLOWED_RESETS']

    @classmethod
    def is_allowable_password_reuse(cls, user, new_password):
        """
        Verifies that the password adheres to the reuse policies
        """
        if not settings.FEATURES['ADVANCED_SECURITY']:
            return True

        if user.is_staff and cls.is_staff_password_reuse_restricted():
                min_diff_passwords_required = \
                    settings.ADVANCED_SECURITY_CONFIG['MIN_DIFFERENT_STAFF_PASSWORDS_BEFORE_REUSE']
        elif cls.is_student_password_reuse_restricted():
            min_diff_passwords_required = \
                settings.ADVANCED_SECURITY_CONFIG['MIN_DIFFERENT_STUDENT_PASSWORDS_BEFORE_REUSE']
        else:
            min_diff_passwords_required = 0

        # just limit the result set to the number of different
        # password we need
        history = PasswordHistory.objects.filter(user=user).order_by('-time_set')[:min_diff_passwords_required]

        for entry in history:

            # be sure to re-use the same salt
            # NOTE, how the salt is serialized in the password field is dependent on the algorithm
            # in pbkdf2_sha256 [LMS] it's the 3rd element, in sha1 [unit tests] it's the 2nd element
            hash_elements = entry.password.split('$')
            algorithm = hash_elements[0]
            if algorithm == 'pbkdf2_sha256':
                hashed_password = make_password(new_password, hash_elements[2])
            elif algorithm == 'sha1':
                hashed_password = make_password(new_password, hash_elements[1])
            else:
                # This means we got something unexpected. We don't want to throw an exception, but
                # log as an error and basically allow any password reuse
                AUDIT_LOG.error('''
                                Unknown password hashing algorithm "{0}" found in existing password
                                hash, password reuse policy will not be enforced!!!
                                '''.format(algorithm))
                return True

            if entry.password == hashed_password:
                return False

        return True


class LoginFailures(models.Model):
    """
    This model will keep track of failed login attempts
    """
    user = models.ForeignKey(User)
    failure_count = models.IntegerField(default=0)
    lockout_until = models.DateTimeField(null=True)

    @classmethod
    def is_feature_enabled(cls):
        """
        Returns whether the feature flag around this functionality has been set
        """
        return settings.FEATURES['ENABLE_MAX_FAILED_LOGIN_ATTEMPTS']

    @classmethod
    def is_user_locked_out(cls, user):
        """
        Static method to return in a given user has his/her account locked out
        """
        try:
            record = LoginFailures.objects.get(user=user)
            if not record.lockout_until:
                return False

            now = datetime.now(UTC)
            until = record.lockout_until
            is_locked_out = until and now < until

            return is_locked_out
        except ObjectDoesNotExist:
            return False

    @classmethod
    def increment_lockout_counter(cls, user):
        """
        Ticks the failed attempt counter
        """
        record, _ = LoginFailures.objects.get_or_create(user=user)
        record.failure_count = record.failure_count + 1
        max_failures_allowed = settings.MAX_FAILED_LOGIN_ATTEMPTS_ALLOWED

        # did we go over the limit in attempts
        if record.failure_count >= max_failures_allowed:
            # yes, then store when this account is locked out until
            lockout_period_secs = settings.MAX_FAILED_LOGIN_ATTEMPTS_LOCKOUT_PERIOD_SECS
            record.lockout_until = datetime.now(UTC) + timedelta(seconds=lockout_period_secs)

        record.save()

    @classmethod
    def clear_lockout_counter(cls, user):
        """
        Removes the lockout counters (normally called after a successful login)
        """
        try:
            entry = LoginFailures.objects.get(user=user)
            entry.delete()
        except ObjectDoesNotExist:
            return


class CourseEnrollment(models.Model):
    """
    Represents a Student's Enrollment record for a single Course. You should
    generally not manipulate CourseEnrollment objects directly, but use the
    classmethods provided to enroll, unenroll, or check on the enrollment status
    of a given student.

    We're starting to consolidate course enrollment logic in this class, but
    more should be brought in (such as checking against CourseEnrollmentAllowed,
    checking course dates, user permissions, etc.) This logic is currently
    scattered across our views.
    """
    MODEL_TAGS = ['course_id', 'is_active', 'mode']

    user = models.ForeignKey(User)
    course_id = models.CharField(max_length=255, db_index=True)
    created = models.DateTimeField(auto_now_add=True, null=True, db_index=True)

    # If is_active is False, then the student is not considered to be enrolled
    # in the course (is_enrolled() will return False)
    is_active = models.BooleanField(default=True)

    # Represents the modes that are possible. We'll update this later with a
    # list of possible values.
    mode = models.CharField(default="honor", max_length=100)

    class Meta:
        unique_together = (('user', 'course_id'),)
        ordering = ('user', 'course_id')

    def __unicode__(self):
        return (
            "[CourseEnrollment] {}: {} ({}); active: ({})"
        ).format(self.user, self.course_id, self.created, self.is_active)

    @classmethod
    def get_or_create_enrollment(cls, user, course_id):
        """
        Create an enrollment for a user in a class. By default *this enrollment
        is not active*. This is useful for when an enrollment needs to go
        through some sort of approval process before being activated. If you
        don't need this functionality, just call `enroll()` instead.

        Returns a CoursewareEnrollment object.

        `user` is a Django User object. If it hasn't been saved yet (no `.id`
               attribute), this method will automatically save it before
               adding an enrollment for it.

        `course_id` is our usual course_id string (e.g. "edX/Test101/2013_Fall)

        It is expected that this method is called from a method which has already
        verified the user authentication and access.
        """
        # If we're passing in a newly constructed (i.e. not yet persisted) User,
        # save it to the database so that it can have an ID that we can throw
        # into our CourseEnrollment object. Otherwise, we'll get an
        # IntegrityError for having a null user_id.
        if user.id is None:
            user.save()

        enrollment, created = CourseEnrollment.objects.get_or_create(
            user=user,
            course_id=course_id,
        )

        # If we *did* just create a new enrollment, set some defaults
        if created:
            enrollment.mode = "honor"
            enrollment.is_active = False
            enrollment.save()

        return enrollment

    @classmethod
    def num_enrolled_in(cls, course_id):
        """
        Returns the count of active enrollments in a course.

        'course_id' is the course_id to return enrollments
        """
        enrollment_number = CourseEnrollment.objects.filter(course_id=course_id, is_active=1).count()

        return enrollment_number

    @classmethod
    def is_course_full(cls, course):
        """
        Returns a boolean value regarding whether a course has already reached it's max enrollment
        capacity
        """
        is_course_full = False
        if course.max_student_enrollments_allowed is not None:
            is_course_full = cls.num_enrolled_in(course.location.course_id) >= course.max_student_enrollments_allowed
        return is_course_full

    def update_enrollment(self, mode=None, is_active=None):
        """
        Updates an enrollment for a user in a class.  This includes options
        like changing the mode, toggling is_active True/False, etc.

        Also emits relevant events for analytics purposes.

        This saves immediately.
        """
        activation_changed = False
        # if is_active is None, then the call to update_enrollment didn't specify
        # any value, so just leave is_active as it is
        if self.is_active != is_active and is_active is not None:
            self.is_active = is_active
            activation_changed = True

        mode_changed = False
        # if mode is None, the call to update_enrollment didn't specify a new
        # mode, so leave as-is
        if self.mode != mode and mode is not None:
            self.mode = mode
            mode_changed = True

        if activation_changed or mode_changed:
            self.save()
        if activation_changed:
            course_id_dict = Location.parse_course_id(self.course_id)
            if self.is_active:
                self.emit_event(EVENT_NAME_ENROLLMENT_ACTIVATED)

                dog_stats_api.increment(
                    "common.student.enrollment",
                    tags=[u"org:{org}".format(**course_id_dict),
                          u"course:{course}".format(**course_id_dict),
                          u"run:{name}".format(**course_id_dict),
                          u"mode:{}".format(self.mode)]
                )

            else:
                unenroll_done.send(sender=None, course_enrollment=self)

                self.emit_event(EVENT_NAME_ENROLLMENT_DEACTIVATED)

                dog_stats_api.increment(
                    "common.student.unenrollment",
                    tags=[u"org:{org}".format(**course_id_dict),
                          u"course:{course}".format(**course_id_dict),
                          u"run:{name}".format(**course_id_dict),
                          u"mode:{}".format(self.mode)]
                )

    def emit_event(self, event_name):
        """
        Emits an event to explicitly track course enrollment and unenrollment.
        """

        try:
            context = contexts.course_context_from_course_id(self.course_id)
            data = {
                'user_id': self.user.id,
                'course_id': self.course_id,
                'mode': self.mode,
            }

            with tracker.get_tracker().context(event_name, context):
                server_track(crum.get_current_request(), event_name, data)
        except:  # pylint: disable=bare-except
            if event_name and self.course_id:
                log.exception('Unable to emit event %s for user %s and course %s', event_name, self.user.username, self.course_id)

    @classmethod
    def enroll(cls, user, course_id, mode="honor"):
        """
        Enroll a user in a course. This saves immediately.

        Returns a CoursewareEnrollment object.

        `user` is a Django User object. If it hasn't been saved yet (no `.id`
               attribute), this method will automatically save it before
               adding an enrollment for it.

        `course_id` is our usual course_id string (e.g. "edX/Test101/2013_Fall)

        `mode` is a string specifying what kind of enrollment this is. The
               default is "honor", meaning honor certificate. Future options
               may include "audit", "verified_id", etc. Please don't use it
               until we have these mapped out.

        It is expected that this method is called from a method which has already
        verified the user authentication and access.
        """
        enrollment = cls.get_or_create_enrollment(user, course_id)
        enrollment.update_enrollment(is_active=True, mode=mode)
        return enrollment

    @classmethod
    def enroll_by_email(cls, email, course_id, mode="honor", ignore_errors=True):
        """
        Enroll a user in a course given their email. This saves immediately.

        Note that  enrolling by email is generally done in big batches and the
        error rate is high. For that reason, we supress User lookup errors by
        default.

        Returns a CoursewareEnrollment object. If the User does not exist and
        `ignore_errors` is set to `True`, it will return None.

        `email` Email address of the User to add to enroll in the course.

        `course_id` is our usual course_id string (e.g. "edX/Test101/2013_Fall)

        `mode` is a string specifying what kind of enrollment this is. The
               default is "honor", meaning honor certificate. Future options
               may include "audit", "verified_id", etc. Please don't use it
               until we have these mapped out.

        `ignore_errors` is a boolean indicating whether we should suppress
                        `User.DoesNotExist` errors (returning None) or let it
                        bubble up.

        It is expected that this method is called from a method which has already
        verified the user authentication and access.
        """
        try:
            user = User.objects.get(email=email)
            return cls.enroll(user, course_id, mode)
        except User.DoesNotExist:
            err_msg = u"Tried to enroll email {} into course {}, but user not found"
            log.error(err_msg.format(email, course_id))
            if ignore_errors:
                return None
            raise

    @classmethod
    def unenroll(cls, user, course_id):
        """
        Remove the user from a given course. If the relevant `CourseEnrollment`
        object doesn't exist, we log an error but don't throw an exception.

        `user` is a Django User object. If it hasn't been saved yet (no `.id`
               attribute), this method will automatically save it before
               adding an enrollment for it.

        `course_id` is our usual course_id string (e.g. "edX/Test101/2013_Fall)
        """
        try:
            record = CourseEnrollment.objects.get(user=user, course_id=course_id)
            record.update_enrollment(is_active=False)

        except cls.DoesNotExist:
            err_msg = u"Tried to unenroll student {} from {} but they were not enrolled"
            log.error(err_msg.format(user, course_id))

    @classmethod
    def unenroll_by_email(cls, email, course_id):
        """
        Unenroll a user from a course given their email. This saves immediately.
        User lookup errors are logged but will not throw an exception.

        `email` Email address of the User to unenroll from the course.

        `course_id` is our usual course_id string (e.g. "edX/Test101/2013_Fall)
        """
        try:
            user = User.objects.get(email=email)
            return cls.unenroll(user, course_id)
        except User.DoesNotExist:
            err_msg = u"Tried to unenroll email {} from course {}, but user not found"
            log.error(err_msg.format(email, course_id))

    @classmethod
    def is_enrolled(cls, user, course_id):
        """
        Returns True if the user is enrolled in the course (the entry must exist
        and it must have `is_active=True`). Otherwise, returns False.

        `user` is a Django User object. If it hasn't been saved yet (no `.id`
               attribute), this method will automatically save it before
               adding an enrollment for it.

        `course_id` is our usual course_id string (e.g. "edX/Test101/2013_Fall)
        """
        try:
            record = CourseEnrollment.objects.get(user=user, course_id=course_id)
            return record.is_active
        except cls.DoesNotExist:
            return False

    @classmethod
    def is_enrolled_by_partial(cls, user, course_id_partial):
        """
        Returns `True` if the user is enrolled in a course that starts with
        `course_id_partial`. Otherwise, returns False.

        Can be used to determine whether a student is enrolled in a course
        whose run name is unknown.

        `user` is a Django User object. If it hasn't been saved yet (no `.id`
               attribute), this method will automatically save it before
               adding an enrollment for it.

        `course_id_partial` is a starting substring for a fully qualified
               course_id (e.g. "edX/Test101/").
        """
        try:
            return CourseEnrollment.objects.filter(
                user=user,
                course_id__startswith=course_id_partial,
                is_active=1
            ).exists()
        except cls.DoesNotExist:
            return False

    @classmethod
    def enrollment_mode_for_user(cls, user, course_id):
        """
        Returns the enrollment mode for the given user for the given course

        `user` is a Django User object
        `course_id` is our usual course_id string (e.g. "edX/Test101/2013_Fall)
        """
        try:
            record = CourseEnrollment.objects.get(user=user, course_id=course_id)
            if record.is_active:
                return record.mode
            else:
                return None
        except cls.DoesNotExist:
            return None

    @classmethod
    def enrollments_for_user(cls, user):
        return CourseEnrollment.objects.filter(user=user, is_active=1)

    @classmethod
    def users_enrolled_in(cls, course_id):
        """Return a queryset of User for every user enrolled in the course."""
        return User.objects.filter(
            courseenrollment__course_id=course_id,
            courseenrollment__is_active=True
        )

    @classmethod
    def enrollment_counts(cls, course_id):
        """
        Returns a dictionary that stores the total enrollment count for a course, as well as the
        enrollment count for each individual mode.
        """
        # Unfortunately, Django's "group by"-style queries look super-awkward
        query = use_read_replica_if_available(cls.objects.filter(course_id=course_id, is_active=True).values('mode').order_by().annotate(Count('mode')))
        total = 0
        d = defaultdict(int)
        for item in query:
            d[item['mode']] = item['mode__count']
            total += item['mode__count']
        d['total'] = total
        return d

    def activate(self):
        """Makes this `CourseEnrollment` record active. Saves immediately."""
        self.update_enrollment(is_active=True)

    def deactivate(self):
        """Makes this `CourseEnrollment` record inactive. Saves immediately. An
        inactive record means that the student is not enrolled in this course.
        """
        self.update_enrollment(is_active=False)

    def change_mode(self, mode):
        """Changes this `CourseEnrollment` record's mode to `mode`.  Saves immediately."""
        self.update_enrollment(mode=mode)

    def refundable(self):
        """
        For paid/verified certificates, students may receive a refund IFF they have
        a verified certificate and the deadline for refunds has not yet passed.
        """
        course_mode = CourseMode.mode_for_course(self.course_id, 'verified')
        if course_mode is None:
            return False
        else:
            return True


class CourseEnrollmentAllowed(models.Model):
    """
    Table of users (specified by email address strings) who are allowed to enroll in a specified course.
    The user may or may not (yet) exist.  Enrollment by users listed in this table is allowed
    even if the enrollment time window is past.
    """
    email = models.CharField(max_length=255, db_index=True)
    course_id = models.CharField(max_length=255, db_index=True)
    auto_enroll = models.BooleanField(default=0)

    created = models.DateTimeField(auto_now_add=True, null=True, db_index=True)

    class Meta:
        unique_together = (('email', 'course_id'),)

    def __unicode__(self):
        return "[CourseEnrollmentAllowed] %s: %s (%s)" % (self.email, self.course_id, self.created)

# cache_relation(User.profile)

#### Helper methods for use from python manage.py shell and other classes.


def get_user_by_username_or_email(username_or_email):
    """
    Return a User object, looking up by email if username_or_email contains a
    '@', otherwise by username.

    Raises:
        User.DoesNotExist is lookup fails.
    """
    if '@' in username_or_email:
        return User.objects.get(email=username_or_email)
    else:
        return User.objects.get(username=username_or_email)


def get_user(email):
    u = User.objects.get(email=email)
    up = UserProfile.objects.get(user=u)
    return u, up


def user_info(email):
    u, up = get_user(email)
    print "User id", u.id
    print "Username", u.username
    print "E-mail", u.email
    print "Name", up.name
    print "Location", up.location
    print "Language", up.language
    return u, up


def change_email(old_email, new_email):
    u = User.objects.get(email=old_email)
    u.email = new_email
    u.save()


def change_name(email, new_name):
    u, up = get_user(email)
    up.name = new_name
    up.save()


def user_count():
    print "All users", User.objects.all().count()
    print "Active users", User.objects.filter(is_active=True).count()
    return User.objects.all().count()


def active_user_count():
    return User.objects.filter(is_active=True).count()


def create_group(name, description):
    utg = UserTestGroup()
    utg.name = name
    utg.description = description
    utg.save()


def add_user_to_group(user, group):
    utg = UserTestGroup.objects.get(name=group)
    utg.users.add(User.objects.get(username=user))
    utg.save()


def remove_user_from_group(user, group):
    utg = UserTestGroup.objects.get(name=group)
    utg.users.remove(User.objects.get(username=user))
    utg.save()

default_groups = {'email_future_courses': 'Receive e-mails about future MITx courses',
                  'email_helpers': 'Receive e-mails about how to help with MITx',
                  'mitx_unenroll': 'Fully unenrolled -- no further communications',
                  '6002x_unenroll': 'Took and dropped 6002x'}


def add_user_to_default_group(user, group):
    try:
        utg = UserTestGroup.objects.get(name=group)
    except UserTestGroup.DoesNotExist:
        utg = UserTestGroup()
        utg.name = group
        utg.description = default_groups[group]
        utg.save()
    utg.users.add(User.objects.get(username=user))
    utg.save()


def create_comments_service_user(user):
    if not settings.FEATURES['ENABLE_DISCUSSION_SERVICE']:
        # Don't try--it won't work, and it will fill the logs with lots of errors
        return
    try:
        cc_user = cc.User.from_django_user(user)
        cc_user.save()
    except Exception as e:
        log = logging.getLogger("edx.discussion")
        log.error(
            "Could not create comments service user with id {}".format(user.id),
            exc_info=True)

# Define login and logout handlers here in the models file, instead of the views file,
# so that they are more likely to be loaded when a Studio user brings up the Studio admin
# page to login.  These are currently the only signals available, so we need to continue
# identifying and logging failures separately (in views).


@receiver(user_logged_in)
def log_successful_login(sender, request, user, **kwargs):
    """Handler to log when logins have occurred successfully."""
    if settings.FEATURES['SQUELCH_PII_IN_LOGS']:
        AUDIT_LOG.info(u"Login success - user.id: {0}".format(user.id))
    else:
        AUDIT_LOG.info(u"Login success - {0} ({1})".format(user.username, user.email))


@receiver(user_logged_out)
def log_successful_logout(sender, request, user, **kwargs):
    """Handler to log when logouts have occurred successfully."""
    if settings.FEATURES['SQUELCH_PII_IN_LOGS']:
        AUDIT_LOG.info(u"Logout - user.id: {0}".format(request.user.id))
    else:
        AUDIT_LOG.info(u"Logout - {0}".format(request.user))


@receiver(user_logged_in)
@receiver(user_logged_out)
def enforce_single_login(sender, request, user, signal, **kwargs):
    """
    Sets the current session id in the user profile,
    to prevent concurrent logins.
    """
    if settings.FEATURES.get('PREVENT_CONCURRENT_LOGINS', False):
        if signal == user_logged_in:
            key = request.session.session_key
        else:
            key = None
        user.profile.set_login_session(key)<|MERGE_RESOLUTION|>--- conflicted
+++ resolved
@@ -23,11 +23,8 @@
 from django.conf import settings
 from django.utils import timezone
 from django.contrib.auth.models import User
-<<<<<<< HEAD
 from django.utils.crypto import get_random_string
-=======
 from django.contrib.auth.hashers import make_password
->>>>>>> 80f57846
 from django.contrib.auth.signals import user_logged_in, user_logged_out
 from django.db import models, transaction, IntegrityError
 from django.db.models import Count
@@ -252,7 +249,6 @@
     def set_meta(self, js):
         self.meta = json.dumps(js)
 
-<<<<<<< HEAD
     @classmethod
     def get_random_anon_username(cls):
         candidate = "anon__{}".format(get_random_string(24))      # django 1.4 has 30 char usernames
@@ -283,7 +279,7 @@
         because if the user is AnonymousUser it won't have a profile.
         """
         return hasattr(user, 'profile') and not user.profile.nonregistered
-=======
+
     def set_login_session(self, session_id=None):
         """
         Sets the current session id for the logged-in user.
@@ -297,7 +293,6 @@
         meta['session_id'] = session_id
         self.set_meta(meta)
         self.save()
->>>>>>> 80f57846
 
 
 def unique_id_for_user(user):
