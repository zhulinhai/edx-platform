--- conflicted
+++ resolved
@@ -105,10 +105,6 @@
 from util.milestones_helpers import (
     get_pre_requisite_courses_not_completed,
 )
-<<<<<<< HEAD
-=======
-from microsite_configuration import microsite
->>>>>>> e3e39155
 
 from util.password_policy_validators import validate_password_strength
 import third_party_auth
@@ -2338,14 +2334,8 @@
     form = PasswordResetFormNoActive(request.POST)
     if form.is_valid():
         form.save(use_https=request.is_secure(),
-<<<<<<< HEAD
                   from_email=configuration_helpers.get_value('email_from_address', settings.DEFAULT_FROM_EMAIL),
-                  request=request,
-                  domain_override=request.get_host())
-=======
-                  from_email=microsite.get_value('email_from_address', settings.DEFAULT_FROM_EMAIL),
                   request=request)
->>>>>>> e3e39155
         # When password change is complete, a "edx.user.settings.changed" event will be emitted.
         # But because changing the password is multi-step, we also emit an event here so that we can
         # track where the request was initiated.
@@ -2400,7 +2390,6 @@
             passes the validation.
         err_msg: an error message if there's a violation of one of the password
             checks. Otherwise, `None`.
-<<<<<<< HEAD
     """
     err_msg = None
 
@@ -2450,57 +2439,6 @@
     uidb64 = uidb36_to_uidb64(uidb36)
     platform_name = {
         "platform_name": configuration_helpers.get_value('platform_name', settings.PLATFORM_NAME)
-=======
-    """
-    err_msg = None
-
-    if settings.FEATURES.get('ENFORCE_PASSWORD_POLICY', False):
-        try:
-            validate_password_strength(password)
-        except ValidationError as err:
-            err_msg = _('Password: ') + '; '.join(err.messages)
-
-    # also, check the password reuse policy
-    if not PasswordHistory.is_allowable_password_reuse(user, password):
-        if user.is_staff:
-            num_distinct = settings.ADVANCED_SECURITY_CONFIG['MIN_DIFFERENT_STAFF_PASSWORDS_BEFORE_REUSE']
-        else:
-            num_distinct = settings.ADVANCED_SECURITY_CONFIG['MIN_DIFFERENT_STUDENT_PASSWORDS_BEFORE_REUSE']
-        # Because of how ngettext is, splitting the following into shorter lines would be ugly.
-        # pylint: disable=line-too-long
-        err_msg = ungettext(
-            "You are re-using a password that you have used recently. You must have {num} distinct password before reusing a previous password.",
-            "You are re-using a password that you have used recently. You must have {num} distinct passwords before reusing a previous password.",
-            num_distinct
-        ).format(num=num_distinct)
-
-    # also, check to see if passwords are getting reset too frequent
-    if PasswordHistory.is_password_reset_too_soon(user):
-        num_days = settings.ADVANCED_SECURITY_CONFIG['MIN_TIME_IN_DAYS_BETWEEN_ALLOWED_RESETS']
-        # Because of how ngettext is, splitting the following into shorter lines would be ugly.
-        # pylint: disable=line-too-long
-        err_msg = ungettext(
-            "You are resetting passwords too frequently. Due to security policies, {num} day must elapse between password resets.",
-            "You are resetting passwords too frequently. Due to security policies, {num} days must elapse between password resets.",
-            num_days
-        ).format(num=num_days)
-
-    is_password_valid = err_msg is None
-
-    return is_password_valid, err_msg
-
-
-def password_reset_confirm_wrapper(request, uidb36=None, token=None):
-    """
-    A wrapper around django.contrib.auth.views.password_reset_confirm.
-    Needed because we want to set the user as active at this step.
-    We also optionally do some additional password policy checks.
-    """
-    # convert old-style base36-encoded user id to base64
-    uidb64 = uidb36_to_uidb64(uidb36)
-    platform_name = {
-        "platform_name": microsite.get_value('platform_name', settings.PLATFORM_NAME)
->>>>>>> e3e39155
     }
     try:
         uid_int = base36_to_int(uidb36)
@@ -2520,11 +2458,7 @@
             # policy. Use the existing Django template to communicate that
             # back to the user.
             context = {
-<<<<<<< HEAD
-                'validlink': False,
-=======
                 'validlink': True,
->>>>>>> e3e39155
                 'form': None,
                 'title': _('Password reset unsuccessful'),
                 'err_msg': password_err_msg,
@@ -2533,42 +2467,6 @@
             return TemplateResponse(
                 request, 'registration/password_reset_confirm.html', context
             )
-<<<<<<< HEAD
-
-        # remember what the old password hash is before we call down
-        old_password_hash = user.password
-
-        response = password_reset_confirm(
-            request, uidb64=uidb64, token=token, extra_context=platform_name
-        )
-
-        # If password reset was unsuccessful a template response is returned (status_code 200).
-        # Check if form is invalid then show an error to the user.
-        # Note if password reset was successful we get response redirect (status_code 302).
-        if response.status_code == 200 and not response.context_data['form'].is_valid():
-            response.context_data['err_msg'] = _('Error in resetting your password. Please try again.')
-            return response
-
-        # get the updated user
-        updated_user = User.objects.get(id=uid_int)
-
-        # did the password hash change, if so record it in the PasswordHistory
-        if updated_user.password != old_password_hash:
-            entry = PasswordHistory()
-            entry.create(updated_user)
-            updated_user.backend = 'django.contrib.auth.backends.ModelBackend'
-            login(request, updated_user)
-    else:
-        response = password_reset_confirm(
-            request, uidb64=uidb64, token=token, extra_context=platform_name
-        )
-
-        response_was_successful = response.context_data.get('validlink')
-        if response_was_successful and not user.is_active:
-            user.is_active = True
-            user.save()
-
-=======
 
         # remember what the old password hash is before we call down
         old_password_hash = user.password
@@ -2603,7 +2501,6 @@
             user.is_active = True
             user.save()
 
->>>>>>> e3e39155
     return response
 
 
