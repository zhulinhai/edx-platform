"""
<<<<<<< HEAD

from social.backends import google, linkedin, facebook

_DEFAULT_ICON_CLASS = 'fa-signin'


class BaseProvider(object):
    """Abstract base class for third-party auth providers.

    All providers must subclass BaseProvider -- otherwise, they cannot be put
    in the provider Registry.
    """

    # Class. The provider's backing social.backends.base.BaseAuth child.
    BACKEND_CLASS = None
    # String. Name of the FontAwesome glyph to use for sign in buttons (or the
    # name of a user-supplied custom glyph that is present at runtime).
    ICON_CLASS = _DEFAULT_ICON_CLASS
    # String. User-facing name of the provider. Must be unique across all
    # enabled providers. Will be presented in the UI.
    NAME = None
    # Dict of string -> object. Settings that will be merged into Django's
    # settings instance. In most cases the value will be None, since real
    # values are merged from .json files (foo.auth.json; foo.env.json) onto the
    # settings instance during application initialization.
    SETTINGS = {}

    @classmethod
    def get_authentication_backend(cls):
        """Gets associated Django settings.AUTHENTICATION_BACKEND string."""
        return '%s.%s' % (cls.BACKEND_CLASS.__module__, cls.BACKEND_CLASS.__name__)

    @classmethod
    def get_email(cls, unused_provider_details):
        """Gets user's email address.

        Provider responses can contain arbitrary data. This method can be
        overridden to extract an email address from the provider details
        extracted by the social_details pipeline step.

        Args:
            unused_provider_details: dict of string -> string. Data about the
                user passed back by the provider.

        Returns:
            String or None. The user's email address, if any.
        """
        return None

    @classmethod
    def get_name(cls, unused_provider_details):
        """Gets user's name.

        Provider responses can contain arbitrary data. This method can be
        overridden to extract a full name for a user from the provider details
        extracted by the social_details pipeline step.

        Args:
            unused_provider_details: dict of string -> string. Data about the
                user passed back by the provider.

        Returns:
            String or None. The user's full name, if any.
        """
        return None

    @classmethod
    def get_register_form_data(cls, pipeline_kwargs):
        """Gets dict of data to display on the register form.

        common.djangoapps.student.views.register_user uses this to populate the
        new account creation form with values supplied by the user's chosen
        provider, preventing duplicate data entry.

        Args:
            pipeline_kwargs: dict of string -> object. Keyword arguments
                accumulated by the pipeline thus far.

        Returns:
            Dict of string -> string. Keys are names of form fields; values are
            values for that field. Where there is no value, the empty string
            must be used.
        """
        # Details about the user sent back from the provider.
        details = pipeline_kwargs.get('details')

        # Get the username separately to take advantage of the de-duping logic
        # built into the pipeline. The provider cannot de-dupe because it can't
        # check the state of taken usernames in our system. Note that there is
        # technically a data race between the creation of this value and the
        # creation of the user object, so it is still possible for users to get
        # an error on submit.
        suggested_username = pipeline_kwargs.get('username')

        return {
            'email': cls.get_email(details) or '',
            'name': cls.get_name(details) or '',
            'username': suggested_username,
        }

    @classmethod
    def merge_onto(cls, settings):
        """Merge class-level settings onto a django settings module."""
        for key, value in cls.SETTINGS.iteritems():
            setattr(settings, key, value)


class GoogleOauth2(BaseProvider):
    """Provider for Google's Oauth2 auth system."""

    BACKEND_CLASS = google.GoogleOAuth2
    ICON_CLASS = 'fa-google-plus'
    BACKEND_CLASS.DEFAULT_SCOPE = ['https://www.googleapis.com/auth/userinfo.email']
    NAME = 'Google'
    SETTINGS = {
        'SOCIAL_AUTH_GOOGLE_OAUTH2_KEY': None,
        'SOCIAL_AUTH_GOOGLE_OAUTH2_SECRET': None,
    }

    @classmethod
    def get_email(cls, provider_details):
        return provider_details.get('email')

    @classmethod
    def get_name(cls, provider_details):
        return provider_details.get('fullname')


class LinkedInOauth2(BaseProvider):
    """Provider for LinkedIn's Oauth2 auth system."""

    BACKEND_CLASS = linkedin.LinkedinOAuth2
    ICON_CLASS = 'fa-linkedin'
    NAME = 'LinkedIn'
    SETTINGS = {
        'SOCIAL_AUTH_LINKEDIN_OAUTH2_KEY': None,
        'SOCIAL_AUTH_LINKEDIN_OAUTH2_SECRET': None,
    }

    @classmethod
    def get_email(cls, provider_details):
        return provider_details.get('email')

    @classmethod
    def get_name(cls, provider_details):
        return provider_details.get('fullname')


class FacebookOauth2(BaseProvider):
    """Provider for LinkedIn's Oauth2 auth system."""

    BACKEND_CLASS = facebook.FacebookOAuth2
    ICON_CLASS = 'fa-facebook'
    NAME = 'Facebook'
    SETTINGS = {
        'SOCIAL_AUTH_FACEBOOK_KEY': None,
        'SOCIAL_AUTH_FACEBOOK_SECRET': None,
    }

    @classmethod
    def get_email(cls, provider_details):
        return provider_details.get('email')

    @classmethod
    def get_name(cls, provider_details):
        return provider_details.get('fullname')
=======
Third-party auth provider configuration API.
"""
from .models import (
    OAuth2ProviderConfig, SAMLConfiguration, SAMLProviderConfig,
    _PSA_OAUTH2_BACKENDS, _PSA_SAML_BACKENDS
)
>>>>>>> c8090659


class Registry(object):
    """
    API for querying third-party auth ProviderConfig objects.

    Providers must subclass ProviderConfig in order to be usable in the registry.
    """
    @classmethod
    def _enabled_providers(cls):
        """ Helper method to iterate over all providers """
        for backend_name in _PSA_OAUTH2_BACKENDS:
            provider = OAuth2ProviderConfig.current(backend_name)
            if provider.enabled:
                yield provider
        if SAMLConfiguration.is_enabled():
            idp_slugs = SAMLProviderConfig.key_values('idp_slug', flat=True)
            for idp_slug in idp_slugs:
                provider = SAMLProviderConfig.current(idp_slug)
                if provider.enabled and provider.backend_name in _PSA_SAML_BACKENDS:
                    yield provider

    @classmethod
    def enabled(cls):
        """Returns list of enabled providers."""
        return sorted(cls._enabled_providers(), key=lambda provider: provider.name)

    @classmethod
    def get(cls, provider_id):
        """Gets provider by provider_id string if enabled, else None."""
        if '-' not in provider_id:  # Check format - see models.py:ProviderConfig
            raise ValueError("Invalid provider_id. Expect something like oa2-google")
        try:
            return next(provider for provider in cls._enabled_providers() if provider.provider_id == provider_id)
        except StopIteration:
            return None

    @classmethod
    def get_from_pipeline(cls, running_pipeline):
        """Gets the provider that is being used for the specified pipeline (or None).

        Args:
            running_pipeline: The python-social-auth pipeline being used to
                authenticate a user.

        Returns:
            An instance of ProviderConfig or None.
        """
        for enabled in cls._enabled_providers():
            if enabled.is_active_for_pipeline(running_pipeline):
                return enabled

    @classmethod
    def get_enabled_by_backend_name(cls, backend_name):
        """Generator returning all enabled providers that use the specified
        backend.

        Example:
            >>> list(get_enabled_by_backend_name("tpa-saml"))
                [<SAMLProviderConfig>, <SAMLProviderConfig>]

        Args:
            backend_name: The name of a python-social-auth backend used by
                one or more providers.

        Yields:
            Instances of ProviderConfig.
        """
        if backend_name in _PSA_OAUTH2_BACKENDS:
            provider = OAuth2ProviderConfig.current(backend_name)
            if provider.enabled:
                yield provider
        elif backend_name in _PSA_SAML_BACKENDS and SAMLConfiguration.is_enabled():
            idp_names = SAMLProviderConfig.key_values('idp_slug', flat=True)
            for idp_name in idp_names:
                provider = SAMLProviderConfig.current(idp_name)
                if provider.backend_name == backend_name and provider.enabled:
                    yield provider<|MERGE_RESOLUTION|>--- conflicted
+++ resolved
@@ -1,179 +1,10 @@
 """
-<<<<<<< HEAD
-
-from social.backends import google, linkedin, facebook
-
-_DEFAULT_ICON_CLASS = 'fa-signin'
-
-
-class BaseProvider(object):
-    """Abstract base class for third-party auth providers.
-
-    All providers must subclass BaseProvider -- otherwise, they cannot be put
-    in the provider Registry.
-    """
-
-    # Class. The provider's backing social.backends.base.BaseAuth child.
-    BACKEND_CLASS = None
-    # String. Name of the FontAwesome glyph to use for sign in buttons (or the
-    # name of a user-supplied custom glyph that is present at runtime).
-    ICON_CLASS = _DEFAULT_ICON_CLASS
-    # String. User-facing name of the provider. Must be unique across all
-    # enabled providers. Will be presented in the UI.
-    NAME = None
-    # Dict of string -> object. Settings that will be merged into Django's
-    # settings instance. In most cases the value will be None, since real
-    # values are merged from .json files (foo.auth.json; foo.env.json) onto the
-    # settings instance during application initialization.
-    SETTINGS = {}
-
-    @classmethod
-    def get_authentication_backend(cls):
-        """Gets associated Django settings.AUTHENTICATION_BACKEND string."""
-        return '%s.%s' % (cls.BACKEND_CLASS.__module__, cls.BACKEND_CLASS.__name__)
-
-    @classmethod
-    def get_email(cls, unused_provider_details):
-        """Gets user's email address.
-
-        Provider responses can contain arbitrary data. This method can be
-        overridden to extract an email address from the provider details
-        extracted by the social_details pipeline step.
-
-        Args:
-            unused_provider_details: dict of string -> string. Data about the
-                user passed back by the provider.
-
-        Returns:
-            String or None. The user's email address, if any.
-        """
-        return None
-
-    @classmethod
-    def get_name(cls, unused_provider_details):
-        """Gets user's name.
-
-        Provider responses can contain arbitrary data. This method can be
-        overridden to extract a full name for a user from the provider details
-        extracted by the social_details pipeline step.
-
-        Args:
-            unused_provider_details: dict of string -> string. Data about the
-                user passed back by the provider.
-
-        Returns:
-            String or None. The user's full name, if any.
-        """
-        return None
-
-    @classmethod
-    def get_register_form_data(cls, pipeline_kwargs):
-        """Gets dict of data to display on the register form.
-
-        common.djangoapps.student.views.register_user uses this to populate the
-        new account creation form with values supplied by the user's chosen
-        provider, preventing duplicate data entry.
-
-        Args:
-            pipeline_kwargs: dict of string -> object. Keyword arguments
-                accumulated by the pipeline thus far.
-
-        Returns:
-            Dict of string -> string. Keys are names of form fields; values are
-            values for that field. Where there is no value, the empty string
-            must be used.
-        """
-        # Details about the user sent back from the provider.
-        details = pipeline_kwargs.get('details')
-
-        # Get the username separately to take advantage of the de-duping logic
-        # built into the pipeline. The provider cannot de-dupe because it can't
-        # check the state of taken usernames in our system. Note that there is
-        # technically a data race between the creation of this value and the
-        # creation of the user object, so it is still possible for users to get
-        # an error on submit.
-        suggested_username = pipeline_kwargs.get('username')
-
-        return {
-            'email': cls.get_email(details) or '',
-            'name': cls.get_name(details) or '',
-            'username': suggested_username,
-        }
-
-    @classmethod
-    def merge_onto(cls, settings):
-        """Merge class-level settings onto a django settings module."""
-        for key, value in cls.SETTINGS.iteritems():
-            setattr(settings, key, value)
-
-
-class GoogleOauth2(BaseProvider):
-    """Provider for Google's Oauth2 auth system."""
-
-    BACKEND_CLASS = google.GoogleOAuth2
-    ICON_CLASS = 'fa-google-plus'
-    BACKEND_CLASS.DEFAULT_SCOPE = ['https://www.googleapis.com/auth/userinfo.email']
-    NAME = 'Google'
-    SETTINGS = {
-        'SOCIAL_AUTH_GOOGLE_OAUTH2_KEY': None,
-        'SOCIAL_AUTH_GOOGLE_OAUTH2_SECRET': None,
-    }
-
-    @classmethod
-    def get_email(cls, provider_details):
-        return provider_details.get('email')
-
-    @classmethod
-    def get_name(cls, provider_details):
-        return provider_details.get('fullname')
-
-
-class LinkedInOauth2(BaseProvider):
-    """Provider for LinkedIn's Oauth2 auth system."""
-
-    BACKEND_CLASS = linkedin.LinkedinOAuth2
-    ICON_CLASS = 'fa-linkedin'
-    NAME = 'LinkedIn'
-    SETTINGS = {
-        'SOCIAL_AUTH_LINKEDIN_OAUTH2_KEY': None,
-        'SOCIAL_AUTH_LINKEDIN_OAUTH2_SECRET': None,
-    }
-
-    @classmethod
-    def get_email(cls, provider_details):
-        return provider_details.get('email')
-
-    @classmethod
-    def get_name(cls, provider_details):
-        return provider_details.get('fullname')
-
-
-class FacebookOauth2(BaseProvider):
-    """Provider for LinkedIn's Oauth2 auth system."""
-
-    BACKEND_CLASS = facebook.FacebookOAuth2
-    ICON_CLASS = 'fa-facebook'
-    NAME = 'Facebook'
-    SETTINGS = {
-        'SOCIAL_AUTH_FACEBOOK_KEY': None,
-        'SOCIAL_AUTH_FACEBOOK_SECRET': None,
-    }
-
-    @classmethod
-    def get_email(cls, provider_details):
-        return provider_details.get('email')
-
-    @classmethod
-    def get_name(cls, provider_details):
-        return provider_details.get('fullname')
-=======
 Third-party auth provider configuration API.
 """
 from .models import (
     OAuth2ProviderConfig, SAMLConfiguration, SAMLProviderConfig,
     _PSA_OAUTH2_BACKENDS, _PSA_SAML_BACKENDS
 )
->>>>>>> c8090659
 
 
 class Registry(object):
