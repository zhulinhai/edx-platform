--- conflicted
+++ resolved
@@ -29,8 +29,4 @@
 #   It's a little unusual, but we have good reasons for doing so, so we disable
 #   this rule.
 ignore=E501,E265,W602
-<<<<<<< HEAD
-exclude=migrations,test_root/
-=======
-exclude=migrations,.git,.pycharm_helpers,test_root/
->>>>>>> 9a56051f
+exclude=migrations,.git,.pycharm_helpers,test_root/