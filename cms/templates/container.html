<%inherit file="base.html" />
<%def name="online_help_token()">
<%
if is_unit_page:
    return "unit"
else:
    return "container"
%>
</%def>
<%!
from contentstore.views.helpers import xblock_studio_url, xblock_type_display_name
<<<<<<< HEAD
from django.utils.translation import ugettext as _
from openedx.core.lib.js_utils import escape_json_dumps
from markupsafe import Markup as HTML, escape as HTML_ESCAPE
=======
from openedx.core.djangolib.js_utils import (
    dump_js_escaped_json, js_escaped_string
)
from openedx.core.djangolib.markup import HTML, ugettext as _
>>>>>>> a27c7025
%>
<%block name="title">${xblock.display_name_with_default_escaped} ${xblock_type_display_name(xblock) | h}</%block>
<%block name="bodyclass">is-signedin course container view-container</%block>

<%namespace name='static' file='static_content.html'/>

<%block name="header_extras">
% for template_name in templates:
<script type="text/template" id="${template_name | h}-tpl">
    <%static:include path="js/${template_name}.underscore" />
</script>
% endfor
<script type="text/template" id="image-modal-tpl">
    <%static:include path="common/templates/image-modal.underscore" />
</script>
<link rel="stylesheet" type="text/css" href="${static.url('js/vendor/timepicker/jquery.timepicker.css') | h}" />
</%block>

<%block name="requirejs">
    require(["js/factories/container"], function(ContainerFactory) {
        ContainerFactory(
            ${component_templates | n, dump_js_escaped_json},
            ${xblock_info | n, dump_js_escaped_json},
            "${action | n, js_escaped_string}",
            {
                isUnitPage: ${is_unit_page | n, dump_js_escaped_json},
                canEdit: true
            }
        );
    });
</%block>

<%block name="content">


<div class="wrapper-mast wrapper">
    <header class="mast has-actions has-navigation has-subtitle">
        <div class="page-header">
            <small class="navigation navigation-parents subtitle">
                % for ancestor in ancestor_xblocks:
                    <%
                    ancestor_url = xblock_studio_url(ancestor)
                    %>
                    % if ancestor_url:
                        <a href="${ancestor_url | h}" class="navigation-item navigation-link navigation-parent">${ancestor.display_name_with_default_escaped | h}</a>
                    % else:
                        <span class="navigation-item navigation-parent">${ancestor.display_name_with_default_escaped | h}</span>
                    % endif
                % endfor
            </small>
            <div class="wrapper-xblock-field incontext-editor is-editable"
                 data-field="display_name" data-field-display-name="${_("Display Name")}">
                <h1 class="page-header-title xblock-field-value incontext-editor-value"><span class="title-value">${xblock.display_name_with_default_escaped | h}</span></h1>
            </div>
        </div>

        <nav class="nav-actions" aria-label="${_('Page Actions')}">
            <h3 class="sr">${_("Page Actions")}</h3>
            <ul>
                % if is_unit_page:
                    <li class="action-item action-view nav-item">
                        <a href="${published_preview_link | h}" class="button button-view action-button is-disabled" aria-disabled="true" rel="external" title="${_('Open the courseware in the LMS')}">
                            <span class="action-button-text">${_("View Live Version")}</span>
                        </a>
                    </li>
                    <li class="action-item action-preview nav-item">
                        <a href="${draft_preview_link | h}" class="button button-preview action-button" rel="external" title="${_('Preview the courseware in the LMS')}">
                            <span class="action-button-text">${_("Preview")}</span>
                        </a>
                    </li>
                % else:
                    <li class="action-item action-edit nav-item">
                        <a href="#" class="button button-edit action-button edit-button">
                            <i class="icon fa fa-pencil"></i>
                            <span class="action-button-text">${_("Edit")}</span>
                        </a>
                    </li>
                % endif
            </ul>
        </nav>
    </header>
</div>

<div class="wrapper-content wrapper">
    <div class="inner-wrapper">
        <section class="content-area">

            <article class="content-primary">
                <div class="container-message wrapper-message"></div>
                <section class="wrapper-xblock level-page is-hidden studio-xblock-wrapper" data-locator="${xblock_locator | h}" data-course-key="${xblock_locator.course_key | h}">
                </section>
                <div class="ui-loading">
                    <p><span class="spin"><i class="icon fa fa-refresh"></i></span> <span class="copy">${_("Loading")}</span></p>
                </div>
            </article>
            <aside class="content-supplementary" role="complementary">
                % if xblock.category == 'split_test':
                    <div class="bit">
                        <h3 class="title-3">${_("Adding components")}</h3>
<<<<<<< HEAD
                        <p>${_(HTML_ESCAPE("Select a component type under {em_start}Add New Component{em_end}. Then select a template.")).format(em_start=HTML('<strong>'), em_end=HTML("</strong>"))}</p>
                        <p>${_("The new component is added at the bottom of the page or group. You can then edit and move the component.")}</p>
                        <h3 class="title-3">${_("Editing components")}</h3>
                        <p>${_(HTML_ESCAPE("Click the {em_start}Edit{em_end} icon in a component to edit its content.")).format(em_start=HTML('<strong>'), em_end=HTML("</strong>"))}</p>
=======
                        <p>${_("Select a component type under {strong_start}Add New Component{strong_end}. Then select a template.").format(
                                    strong_start=HTML('<strong>'),
                                    strong_end=HTML("</strong>"),
                            )}</p>
                        <p>${_("The new component is added at the bottom of the page or group. You can then edit and move the component.")}</p>
                        <h3 class="title-3">${_("Editing components")}</h3>
                        <p>${_("Click the {strong_start}Edit{strong_end} icon in a component to edit its content.").format(
                                    strong_start=HTML('<strong>'),
                                    strong_end=HTML("</strong>"),
                            )}</p>
>>>>>>> a27c7025
                        <h3 class="title-3">${_("Reorganizing components")}</h3>
                        <p>${_("Drag components to new locations within this component.")}</p>
                        <p>${_("For content experiments, you can drag components to other groups.")}</p>
                        <h3 class="title-3">${_("Working with content experiments")}</h3>
                        <p>${_("Confirm that you have properly configured content in each of your experiment groups.")}</p>
                    </div>
                    <div class="bit external-help">
                        <a href="${get_online_help_info(online_help_token())['doc_url'] | h}" target="_blank" class="button external-help-button">${_("Learn more about component containers")}</a>
                    </div>
                % elif is_unit_page:
                    <div id="publish-unit"></div>
                    <div id="publish-history" class="unit-publish-history"></div>
                    <div class="unit-location is-hidden">
                        <h4 class="bar-mod-title">${_("Unit Location")}</h4>
                        <div class="wrapper-unit-id bar-mod-content">
                            <h5 class="title">${_("Location ID")}</h5>
                            <p class="unit-id">
                                <span class="unit-id-value" id="unit-location-id-input">${unit.location.name | h}</span>
                                <span class="tip"><span class="sr">Tip: </span>${_("Use this ID when you create links to this unit from other course content. You enter the ID in the URL field.")}</span>
                            </p>
                        </div>
                        <div class="wrapper-unit-tree-location bar-mod-content">
                            <h5 class="title">${_("Location in Course Outline")}</h5>
                            <div class="wrapper-unit-overview outline outline-simple">
                            </div>
                        </div>
                    </div>
                % endif
            </aside>
        </section>
    </div>
</div>
<%include file='keyword_sub_modal.html' args="keywords_supported=keywords_supported, content_type=_('component')"/>
</%block><|MERGE_RESOLUTION|>--- conflicted
+++ resolved
@@ -9,16 +9,10 @@
 </%def>
 <%!
 from contentstore.views.helpers import xblock_studio_url, xblock_type_display_name
-<<<<<<< HEAD
-from django.utils.translation import ugettext as _
-from openedx.core.lib.js_utils import escape_json_dumps
-from markupsafe import Markup as HTML, escape as HTML_ESCAPE
-=======
 from openedx.core.djangolib.js_utils import (
     dump_js_escaped_json, js_escaped_string
 )
 from openedx.core.djangolib.markup import HTML, ugettext as _
->>>>>>> a27c7025
 %>
 <%block name="title">${xblock.display_name_with_default_escaped} ${xblock_type_display_name(xblock) | h}</%block>
 <%block name="bodyclass">is-signedin course container view-container</%block>
@@ -118,12 +112,6 @@
                 % if xblock.category == 'split_test':
                     <div class="bit">
                         <h3 class="title-3">${_("Adding components")}</h3>
-<<<<<<< HEAD
-                        <p>${_(HTML_ESCAPE("Select a component type under {em_start}Add New Component{em_end}. Then select a template.")).format(em_start=HTML('<strong>'), em_end=HTML("</strong>"))}</p>
-                        <p>${_("The new component is added at the bottom of the page or group. You can then edit and move the component.")}</p>
-                        <h3 class="title-3">${_("Editing components")}</h3>
-                        <p>${_(HTML_ESCAPE("Click the {em_start}Edit{em_end} icon in a component to edit its content.")).format(em_start=HTML('<strong>'), em_end=HTML("</strong>"))}</p>
-=======
                         <p>${_("Select a component type under {strong_start}Add New Component{strong_end}. Then select a template.").format(
                                     strong_start=HTML('<strong>'),
                                     strong_end=HTML("</strong>"),
@@ -134,7 +122,6 @@
                                     strong_start=HTML('<strong>'),
                                     strong_end=HTML("</strong>"),
                             )}</p>
->>>>>>> a27c7025
                         <h3 class="title-3">${_("Reorganizing components")}</h3>
                         <p>${_("Drag components to new locations within this component.")}</p>
                         <p>${_("For content experiments, you can drag components to other groups.")}</p>
