--- conflicted
+++ resolved
@@ -28,17 +28,6 @@
   <article class="error-prompt">
     % if error == '404':
       <h1>${_("The Page You Requested Page Cannot be Found")}</h1>
-<<<<<<< HEAD
-      <p class="description">${_("We're sorry. We couldn't find the Studio page you're looking for. You may want to return to the Studio Dashboard and try again. If you are still having problems accessing things, please feel free to {link_start}contact Studio support{link_end} for further help.").format(
-          link_start='<a href="https://groups.google.com/d/forum/openedx-studio" target="_blank" title="{title}">'.format(title=_("Use our feedback tool, Tender, to share your feedback")),
-          link_end='</a>',
-        )}</p>
-    % elif error == '500':
-      <h1>${_("The Server Encountered an Error")}</h1>
-      <p class="description">${_("We're sorry. There was a problem with the server while trying to process your last request. You may want to return to the Studio Dashboard or try this request again. If you are still having problems accessing things, please feel free to {link_start}contact Studio support{link_end} for further help.").format(
-          link_start='<a href="https://groups.google.com/d/forum/openedx-studio" target="_blank" title="{title}">'.format(title=_("Use our feedback tool, Tender, to share your feedback")),
-          link_end='</a>',
-=======
       <p class="description">${_("We're sorry. We couldn't find the {studio_name} page you're looking for. You may want to return to the {studio_name} Dashboard and try again. If you are still having problems accessing things, please feel free to {link_start}contact {studio_name} support{link_end} for further help.").format(
           studio_name=settings.STUDIO_SHORT_NAME,
           link_start=help_link_start,
@@ -50,7 +39,6 @@
           studio_name=settings.STUDIO_SHORT_NAME,
           link_start=help_link_start,
           link_end=help_link_end,
->>>>>>> 00b75f01
         )}</p>
     % endif
     <a href="/" class="back-button">${_("Back to dashboard")}</a>
