<%! from django.utils.translation import ugettext as _ %>
<%! from django.core.urlresolvers import reverse %>
<%page args="online_help_token"/>
<div class="wrapper-sock wrapper">
  <ul class="list-actions list-cta">
    <li class="action-item">
      <a href="#sock" class="cta cta-show-sock"><i class="icon fa fa-question-circle"></i>
        <span class="copy-show is-shown">${_("Looking for help with {studio_name}?").format(studio_name=settings.STUDIO_SHORT_NAME)}</span>
        <span class="copy-hide is-hidden">${_("Hide {studio_name} Help").format(studio_name=settings.STUDIO_SHORT_NAME)}</span>
      </a>
    </li>
  </ul>

  <div class="wrapper-inner wrapper">
    <section class="sock" id="sock">
      <header>
        <h2 class="title sr">${_("{studio_name} Documentation").format(studio_name=settings.STUDIO_NAME)}</h2>
      </header>

      <div class="support">
        <h3 class="title">${_("{studio_name} Documentation").format(studio_name=settings.STUDIO_NAME)}</h3>

        <div class="copy">
           <p>${_("You can click Help in the upper right corner of any page to get more information about the page you're on. You can also use the links below to download the Building and Running an {platform_name} Course PDF file, to go to the {platform_name} Author Support site, or to enroll in edX101.").format(platform_name=settings.PLATFORM_NAME)}</p>
        </div>

      <ul class="list-actions">
          <li class="action-item js-help-pdf">
            <a href="${get_online_help_info(online_help_token)['pdf_url']}" target="_blank" rel="external" class="action action-primary">${_("Building and Running an {platform_name} Course PDF").format(platform_name=settings.PLATFORM_NAME)}</a>
          </li>

        % if settings.TENDER_DOMAIN:
          <li class="action-item">
            <a href="http://${settings.TENDER_DOMAIN}" rel="external" class="action action-primary">${_("{studio_name} Author Support").format(studio_name=settings.STUDIO_NAME)}</a>
            <span class="tip">${_("{studio_name} Author Support").format(studio_name=settings.STUDIO_NAME)}</span>
          </li>
        % endif

        <li class="action-item">
<<<<<<< HEAD
          <a href="http://edx.readthedocs.org/projects/ca/en/latest/" class="action action-primary">${_("Studio Documentation")}</a>
          <span class="tip">${_("How to use Studio to build your course")}</span>
        </li>
        <li class="action-item">
          <a href="https://stanfordonline.zendesk.com/hc" rel="external" class="action action-primary">${_("Help Center")}</a>
          <span class="tip"><i class="ss-icon ss-symbolicons-block icon-help">&#xEE11;</i> ${_("Find answers in the FAQ or ask a new question.")}</span>
        </li>
        <li class="action-item">
          <a href="https://edge.edx.org/courses/edX/edX101/How_to_Create_an_edX_Course/about" rel="external" class="action action-primary">${_("Enroll in edX101")}</a>
          <span class="tip">${_("How to use edX Studio to build your course")}</span>
        </li>
      </ul>
      </div>
=======
          <a href="https://www.edx.org/course/overview-creating-edx-course-edx-edx101#.VO4eaLPF-n1" rel="external" class="action action-primary">${_("Enroll in edX101")}</a>
          <span class="tip">${_("How to use {studio_name} to build your course").format(studio_name=settings.STUDIO_NAME)}</span>
        </li>
      </ul>
      </div>

    % if settings.TENDER_DOMAIN:
      <div class="feedback">
        <h3 class="title">${_("Request help with {studio_name}").format(studio_name=settings.STUDIO_NAME)}</h3>

        <div class="copy">
           <p>${_("Have problems, questions, or suggestions about {studio_name}?").format(studio_name=settings.STUDIO_NAME)}</p>
        </div>

        <ul class="list-actions">
          <li class="action-item">
            <a href="http://${settings.TENDER_DOMAIN}/discussion/new" class="action action-primary" title="${_("Use our feedback tool, Tender, to share your feedback")}"><i class="icon fa fa-comments"></i>${_("Contact Us")}</a>
          </li>
        </ul>
      </div>
    % endif
>>>>>>> 00b75f01
    </section>
  </div>
</div><|MERGE_RESOLUTION|>--- conflicted
+++ resolved
@@ -37,21 +37,10 @@
         % endif
 
         <li class="action-item">
-<<<<<<< HEAD
-          <a href="http://edx.readthedocs.org/projects/ca/en/latest/" class="action action-primary">${_("Studio Documentation")}</a>
-          <span class="tip">${_("How to use Studio to build your course")}</span>
-        </li>
-        <li class="action-item">
           <a href="https://stanfordonline.zendesk.com/hc" rel="external" class="action action-primary">${_("Help Center")}</a>
           <span class="tip"><i class="ss-icon ss-symbolicons-block icon-help">&#xEE11;</i> ${_("Find answers in the FAQ or ask a new question.")}</span>
         </li>
         <li class="action-item">
-          <a href="https://edge.edx.org/courses/edX/edX101/How_to_Create_an_edX_Course/about" rel="external" class="action action-primary">${_("Enroll in edX101")}</a>
-          <span class="tip">${_("How to use edX Studio to build your course")}</span>
-        </li>
-      </ul>
-      </div>
-=======
           <a href="https://www.edx.org/course/overview-creating-edx-course-edx-edx101#.VO4eaLPF-n1" rel="external" class="action action-primary">${_("Enroll in edX101")}</a>
           <span class="tip">${_("How to use {studio_name} to build your course").format(studio_name=settings.STUDIO_NAME)}</span>
         </li>
@@ -73,7 +62,6 @@
         </ul>
       </div>
     % endif
->>>>>>> 00b75f01
     </section>
   </div>
 </div>