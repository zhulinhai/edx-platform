<%!
from django.utils.translation import ugettext as _
from django.core.urlresolvers import reverse
%>

<div class="wrapper-footer wrapper">
  <footer class="primary" role="contentinfo">

    <div class="footer-content-primary">
      <div class="colophon">
        <p>&copy; ${settings.COPYRIGHT_YEAR} <a data-rel="edx.org" href="${marketing_link('ROOT')}" rel="external">${settings.PLATFORM_NAME}</a>.</p>
      </div>

<<<<<<< HEAD
      <nav class="nav-peripheral">
        <ol>
          <li class="nav-item nav-peripheral-tos">
            <a data-rel="edx.org" href="${marketing_link('TOS')}">${_("Terms of Service")}</a>
          </li>
          <li class="nav-item nav-peripheral-pp">
            <a data-rel="edx.org" href="${marketing_link('PRIVACY')}">${_("Privacy Policy")}</a>
          </li>
          % if user.is_authenticated():
          <li class="nav-item nav-peripheral-feedback">
            <a href="mailto:courseops@stanfordonline.zendesk.com" rel="external">${_("Contact Us")}</a>
          </li>
          % endif
        </ol>
      </nav>
=======
      % if is_any_marketing_link_set(['TOS', 'PRIVACY']):
        <nav class="nav-peripheral">
          <ol>
            % if is_marketing_link_set('TOS'):
              <li class="nav-item nav-peripheral-tos">
                <a data-rel="edx.org" href="${marketing_link('TOS')}">${_("Terms of Service")}</a>
              </li>
            % endif
            % if is_marketing_link_set('PRIVACY'):
              <li class="nav-item nav-peripheral-pp">
                <a data-rel="edx.org" href="${marketing_link('PRIVACY')}">${_("Privacy Policy")}</a>
              </li>
            % endif
          </ol>
        </nav>
      % endif
>>>>>>> a27c7025
    </div>

    <div class="footer-content-secondary" aria-label="{_('Legal')}">
      <div class="footer-about-copyright">
        ## Site operators: Please do not remove this paragraph! This attributes back to edX and makes your acknowledgement of edX's trademarks clear.
        <p>
          ## Translators: 'EdX', 'edX', 'Studio', and 'Open edX' are trademarks of 'edX Inc.'. Please do not translate any of these trademarks and company names.
          ${_("EdX, Open edX, Studio, and the edX and Open edX logos are registered trademarks or trademarks of {link_start}edX Inc.{link_end}").format(
            link_start=u"<a data-rel='edx.org' href='https://www.edx.org/'>",
            link_end=u"</a>"
          )}
        </p>
      </div>

      <div class="footer-about-openedx">
        <a href="http://open.edx.org" title="${_("Powered by Open edX")}">
          <img alt="${_("Powered by Open edX")}" src="https://files.edx.org/openedx-logos/edx-openedx-logo-tag.png">
        </a>
      </div>
    </div>
  </footer>
</div>
<|MERGE_RESOLUTION|>--- conflicted
+++ resolved
@@ -11,23 +11,6 @@
         <p>&copy; ${settings.COPYRIGHT_YEAR} <a data-rel="edx.org" href="${marketing_link('ROOT')}" rel="external">${settings.PLATFORM_NAME}</a>.</p>
       </div>
 
-<<<<<<< HEAD
-      <nav class="nav-peripheral">
-        <ol>
-          <li class="nav-item nav-peripheral-tos">
-            <a data-rel="edx.org" href="${marketing_link('TOS')}">${_("Terms of Service")}</a>
-          </li>
-          <li class="nav-item nav-peripheral-pp">
-            <a data-rel="edx.org" href="${marketing_link('PRIVACY')}">${_("Privacy Policy")}</a>
-          </li>
-          % if user.is_authenticated():
-          <li class="nav-item nav-peripheral-feedback">
-            <a href="mailto:courseops@stanfordonline.zendesk.com" rel="external">${_("Contact Us")}</a>
-          </li>
-          % endif
-        </ol>
-      </nav>
-=======
       % if is_any_marketing_link_set(['TOS', 'PRIVACY']):
         <nav class="nav-peripheral">
           <ol>
@@ -44,7 +27,6 @@
           </ol>
         </nav>
       % endif
->>>>>>> a27c7025
     </div>
 
     <div class="footer-content-secondary" aria-label="{_('Legal')}">
