--- conflicted
+++ resolved
@@ -21,28 +21,15 @@
           <li class="nav-item nav-peripheral-feedback">
             <a data-rel="edx.org" href="http://${settings.TENDER_DOMAIN}/discussion/new" class="show-tender" title="${_('Use our feedback tool, Tender, to share your feedback')}">${_("Contact Us")}</a>
           </li>
+          % elif user.is_authenticated():
+          <li class="nav-item nav-peripheral-feedback">
+            <a href="mailto:courseops@stanfordonline.zendesk.com" rel="external">${_("Contact Us")}</a>
+          </li>
           % endif
         </ol>
       </nav>
     </div>
 
-<<<<<<< HEAD
-    <nav class="nav-peripheral">
-      <ol>
-        <li class="nav-item nav-peripheral-tos">
-          <a data-rel="edx.org" href="${marketing_link('TOS')}">${_("Terms of Service")}</a>
-        </li>
-        <li class="nav-item nav-peripheral-pp">
-          <a data-rel="edx.org" href="${marketing_link('PRIVACY')}">${_("Privacy Policy")}</a>
-        </li>
-        % if user.is_authenticated():
-        <li class="nav-item nav-peripheral-feedback">
-          <a href="mailto:courseops@stanfordonline.zendesk.com" rel="external">${_("Contact Us")}</a>
-        </li>
-        % endif
-      </ol>
-    </nav>
-=======
     <div class="footer-content-secondary" aria-label="{_('Legal')}">
       <div class="footer-about-copyright">
         ## Site operators: Please do not remove this paragraph! This attributes back to edX and makes your acknowledgement of edX's trademarks clear.
@@ -61,6 +48,5 @@
         </a>
       </div>
     </div>
->>>>>>> 00b75f01
   </footer>
 </div>
