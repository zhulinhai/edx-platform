<%! from django.utils.translation import ugettext as _ %>
<%inherit file="base.html" />

<%block name="content">
<div class="wrapper-mast wrapper sr">
  <header class="mast">
    <h1 class="page-header">${_("{studio_name} Account Activation").format(studio_name=settings.STUDIO_SHORT_NAME)}</h1>
  </header>
</div>

<div class="wrapper-content wrapper">
  <section class="content activation is-invalid">
    <article class="content-primary" role="main">
    </article>

    <div class="notice notice-incontext notice-instruction has-actions">
      <div class="msg">
        <h1 class="title">${_("Your account activation is invalid")}</h1>
        <div class="copy">
          <p>${_("We're sorry. Something went wrong with your activation. Check to make sure the URL you went to was correct, as e-mail programs will sometimes split it into two lines.")}</p>
          <p>${_("If you still have issues, contact {platform_name} Support. In the meantime, you can also return to {link_start}the {studio_name} homepage.{link_end}").format(
              platform_name=settings.PLATFORM_NAME, studio_name=settings.STUDIO_NAME,
              link_start='<a href="/">', link_end="</a>"
            )}</p>
        </div>
      </div>

      <ul class="list-actions">
        % if settings.TENDER_DOMAIN:
        <li class="action-item">
<<<<<<< HEAD
          <a href="https://groups.google.com/d/forum/openedx-studio" class="action action-primary" target="_blank">${_('Contact edX Support')}</a>
=======
          <a href="http://${settings.TENDER_DOMAIN}/discussion/new" class="action action-primary show-tender">
            ${_('Contact {platform_name} Support').format(platform_name=settings.PLATFORM_NAME)}
          </a>
>>>>>>> 00b75f01
        </li>
        % endif
      </ul>
    </div>
  </section>
</div>
</%block><|MERGE_RESOLUTION|>--- conflicted
+++ resolved
@@ -28,13 +28,9 @@
       <ul class="list-actions">
         % if settings.TENDER_DOMAIN:
         <li class="action-item">
-<<<<<<< HEAD
-          <a href="https://groups.google.com/d/forum/openedx-studio" class="action action-primary" target="_blank">${_('Contact edX Support')}</a>
-=======
           <a href="http://${settings.TENDER_DOMAIN}/discussion/new" class="action action-primary show-tender">
             ${_('Contact {platform_name} Support').format(platform_name=settings.PLATFORM_NAME)}
           </a>
->>>>>>> 00b75f01
         </li>
         % endif
       </ul>
