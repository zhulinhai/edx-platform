<<<<<<< HEAD
define(["backbone", "underscore", "gettext"], function(Backbone, _, gettext) {
=======
define(["backbone", "underscore", "gettext", "js/models/validation_helpers"],
    function(Backbone, _, gettext, ValidationHelpers) {
>>>>>>> 00b75f01

var CourseDetails = Backbone.Model.extend({
    defaults: {
        org : '',
        course_id: '',
        run: '',
        start_date: null,   // maps to 'start'
        end_date: null,     // maps to 'end'
        enrollment_start: null,
        enrollment_end: null,
        syllabus: null,
        short_description: "",
        overview: "",
        intro_video: null,
        effort: null,   // an int or null,
        course_image_name: '', // the filename
        course_image_asset_path: '', // the full URL (/c4x/org/course/num/asset/filename)
<<<<<<< HEAD
        enable_enrollment_email: false
=======
        pre_requisite_courses: [],
        entrance_exam_enabled : '',
        entrance_exam_minimum_score_pct: '50'
>>>>>>> 00b75f01
    },

    validate: function(newattrs) {
        // Returns either nothing (no return call) so that validate works or an object of {field: errorstring} pairs
        // A bit funny in that the video key validation is asynchronous; so, it won't stop the validation.
        var errors = {};
        if (newattrs.start_date === null) {
            errors.start_date = gettext("The course must have an assigned start date.");
        }
        if (newattrs.start_date && newattrs.end_date && newattrs.start_date >= newattrs.end_date) {
            errors.end_date = gettext("The course end date cannot be before the course start date.");
        }
        if (newattrs.start_date && newattrs.enrollment_start && newattrs.start_date < newattrs.enrollment_start) {
            errors.enrollment_start = gettext("The course start date cannot be before the enrollment start date.");
        }
        if (newattrs.enrollment_start && newattrs.enrollment_end && newattrs.enrollment_start >= newattrs.enrollment_end) {
            errors.enrollment_end = gettext("The enrollment start date cannot be after the enrollment end date.");
        }
        if (newattrs.end_date && newattrs.enrollment_end && newattrs.end_date < newattrs.enrollment_end) {
            errors.enrollment_end = gettext("The enrollment end date cannot be after the course end date.");
        }
        if (newattrs.intro_video && newattrs.intro_video !== this.get('intro_video')) {
            if (this._videokey_illegal_chars.exec(newattrs.intro_video)) {
                errors.intro_video = gettext("Key should only contain letters, numbers, _, or -");
            }
            // TODO check if key points to a real video using google's youtube api
        }
        if(_.has(newattrs, 'entrance_exam_minimum_score_pct')){
            var range = {
                min: 1,
                max: 100
            };
            if(!ValidationHelpers.validateIntegerRange(newattrs.entrance_exam_minimum_score_pct, range)){
                errors.entrance_exam_minimum_score_pct = interpolate(gettext("Please enter an integer between %(min)s and %(max)s."), range, true);
            }
        }
        if (!_.isEmpty(errors)) return errors;
        // NOTE don't return empty errors as that will be interpreted as an error state
    },

    _videokey_illegal_chars : /[^a-zA-Z0-9_-]/g,
    set_videosource: function(newsource) {
        // newsource either is <video youtube="speed:key, *"/> or just the "speed:key, *" string
        // returns the videosource for the preview which iss the key whose speed is closest to 1
        if (_.isEmpty(newsource) && !_.isEmpty(this.get('intro_video'))) this.set({'intro_video': null}, {validate: true});
        // TODO remove all whitespace w/in string
        else {
            if (this.get('intro_video') !== newsource) this.set('intro_video', newsource, {validate: true});
        }

        return this.videosourceSample();
    },
    videosourceSample : function() {
        if (this.has('intro_video')) return "//www.youtube.com/embed/" + this.get('intro_video');
        else return "";
    }
});

return CourseDetails;

}); // end define()<|MERGE_RESOLUTION|>--- conflicted
+++ resolved
@@ -1,9 +1,5 @@
-<<<<<<< HEAD
-define(["backbone", "underscore", "gettext"], function(Backbone, _, gettext) {
-=======
 define(["backbone", "underscore", "gettext", "js/models/validation_helpers"],
     function(Backbone, _, gettext, ValidationHelpers) {
->>>>>>> 00b75f01
 
 var CourseDetails = Backbone.Model.extend({
     defaults: {
@@ -21,13 +17,10 @@
         effort: null,   // an int or null,
         course_image_name: '', // the filename
         course_image_asset_path: '', // the full URL (/c4x/org/course/num/asset/filename)
-<<<<<<< HEAD
-        enable_enrollment_email: false
-=======
+        enable_enrollment_email: false,
         pre_requisite_courses: [],
         entrance_exam_enabled : '',
         entrance_exam_minimum_score_pct: '50'
->>>>>>> 00b75f01
     },
 
     validate: function(newattrs) {
