--- conflicted
+++ resolved
@@ -177,7 +177,6 @@
             return false;
         };
 
-<<<<<<< HEAD
         var keywordValidator = (function () {
             var regexp = /%%[^%\s]+%%/g;
             var keywordsSupported = [
@@ -209,7 +208,7 @@
                 'validateString': validate
             };
         }());
-=======
+
         /**
          * Helper method for course/library creation - verifies a required field is not blank.
          */
@@ -258,7 +257,6 @@
                 $(selectors.errorWrapper).removeClass(classes.shown).addClass(classes.hiding);
             }
         };
->>>>>>> 00b75f01
 
         return {
             'toggleExpandCollapse': toggleExpandCollapse,
@@ -273,15 +271,11 @@
             'setScrollOffset': setScrollOffset,
             'redirect': redirect,
             'reload': reload,
-<<<<<<< HEAD
+            'hasChangedAttributes': hasChangedAttributes,
             'keywordValidator': keywordValidator,
-            'hasChangedAttributes': hasChangedAttributes
-=======
-            'hasChangedAttributes': hasChangedAttributes,
             'validateRequiredField': validateRequiredField,
             'validateURLItemEncoding': validateURLItemEncoding,
             'validateTotalKeyLength': validateTotalKeyLength,
             'checkTotalKeyLengthViolations': checkTotalKeyLengthViolations
->>>>>>> 00b75f01
         };
     });