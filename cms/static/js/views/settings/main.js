define(["js/views/validation", "codemirror", "underscore", "jquery", "jquery.ui", "js/utils/date_utils", "js/models/uploads",
    "js/views/uploads", "js/utils/change_on_enter", "js/views/license", "js/models/license",
<<<<<<< HEAD
    "js/views/utils/view_utils",
    "js/views/feedback_notification", "jquery.timepicker", "date"],
    function(ValidatingView, CodeMirror, _, $, ui, DateUtils, FileUploadModel,
        FileUploadDialog, TriggerChangeEventOnEnter, LicenseView, LicenseModel, ViewUtils, NotificationView) {
=======
    "common/js/components/views/feedback_notification", "jquery.timepicker", "date", "gettext"],
       function(ValidatingView, CodeMirror, _, $, ui, DateUtils, FileUploadModel,
                FileUploadDialog, TriggerChangeEventOnEnter, LicenseView, LicenseModel, NotificationView,
                timepicker, date, gettext) {
>>>>>>> 3bd9f95a

var DetailsView = ValidatingView.extend({
    // Model class is CMS.Models.Settings.CourseDetails
    events : {
        "input input" : "updateModel",
        "input textarea" : "updateModel",
        // Leaving change in as fallback for older browsers
        "change input" : "updateModel",
        "change textarea" : "updateModel",
        "change select" : "updateModel",
        'click .remove-course-introduction-video' : "removeVideo",
        'focus #course-overview' : "codeMirrorize",
        'focus #course-about-sidebar-html' : "codeMirrorize",
        'click #enable-enrollment-email' : "toggleEnrollmentEmails",
        'focus #pre-enrollment-email' : "codeMirrorize",
        'focus #post-enrollment-email' : "codeMirrorize",
        'click #test_email_pre': "sendTestEmail",
        'click #test_email_post': "sendTestEmail",
        'click #fill_default_email_pre': "showDefaultTemplate",
        'click #fill_default_email_post': "showDefaultTemplate",
        'mouseover .timezone' : "updateTime",
        // would love to move to a general superclass, but event hashes don't inherit in backbone :-(
        'focus :input' : "inputFocus",
        'blur :input' : "inputUnfocus",
        'click .action-upload-image': "uploadImage",
    },

    initialize : function(options) {
        options = options || {};
        this.fileAnchorTemplate = _.template('<a href="<%= fullpath %>"> <i class="icon fa fa-file"></i><%= filename %></a>');
        // fill in fields
        this.$el.find("#course-language").val(this.model.get('language'));
        this.$el.find("#course-organization").val(this.model.get('org'));
        this.$el.find("#course-number").val(this.model.get('course_id'));
        this.$el.find("#course-name").val(this.model.get('run'));
        this.$el.find('.set-date').datepicker({ 'dateFormat': 'm/d/yy' });

        // Avoid showing broken image on mistyped/nonexistent image
        this.$el.find('img.course-image').error(function() {
            $(this).hide();
        });
        this.$el.find('img.course-image').load(function() {
            $(this).show();
        });

        this.listenTo(this.model, 'invalid', this.handleValidationError);
        this.listenTo(this.model, 'change', this.showNotificationBar);
        this.selectorToField = _.invert(this.fieldToSelectorMap);

        /* Memoize html elements for enrollment emails */
        this.enrollment_email_settings = this.$el.find('#enrollment-email-settings');
        this.custom_enrollment_email_settings = this.$el.find('#custom-enrollment-email-settings');

        this.pre_enrollment_email_elem = this.$el.find('#' + this.fieldToSelectorMap['pre_enrollment_email']);
        this.pre_enrollment_email_subject_elem = this.$el.find('#' + this.fieldToSelectorMap['pre_enrollment_email_subject']);
        this.pre_enrollment_email_field = this.$el.find('#field-pre-enrollment-email');
        this.pre_enrollment_email_subject_field = this.$el.find('#field-pre-enrollment-email-subject');

        this.post_enrollment_email_elem = this.$el.find('#' + this.fieldToSelectorMap['post_enrollment_email']);
        this.post_enrollment_email_subject_elem = this.$el.find('#' + this.fieldToSelectorMap['post_enrollment_email_subject']);
        this.post_enrollment_email_field = this.$el.find('#field-post-enrollment-email');
        this.post_enrollment_email_subject_field = this.$el.find('#field-post-enrollment-email-subject');

        this.enable_enrollment_email_box = this.$el.find('#' + this.fieldToSelectorMap['enable_enrollment_email']);

        this.default_pre_template = this.$el.find('#default_pre_enrollment_email_template');
        this.default_post_template = this.$el.find('#default_post_enrollment_email_template');

        // handle license separately, to avoid reimplementing view logic
        this.licenseModel = new LicenseModel({"asString": this.model.get('license')});
        this.licenseView = new LicenseView({
            model: this.licenseModel,
            el: this.$("#course-license-selector").get(),
            showPreview: true
        });
        this.listenTo(this.licenseModel, 'change', this.handleLicenseChange);

        if (options.showMinGradeWarning || false) {
            new NotificationView.Warning({
                title: gettext("Course Credit Requirements"),
                message: gettext("The minimum grade for course credit is not set."),
                closeIcon: true
            }).show();
        }
    },

    render: function() {
        this.setupDatePicker('start_date');
        this.setupDatePicker('end_date');
        this.setupDatePicker('enrollment_start');
        this.setupDatePicker('enrollment_end');

        this.$el.find('#' + this.fieldToSelectorMap['overview']).val(this.model.get('overview'));
        this.codeMirrorize(null, $('#course-overview')[0]);
        
        this.$el.find('#' + this.fieldToSelectorMap['about_sidebar_html']).val(this.model.get('about_sidebar_html'));
        this.codeMirrorize(null, $('#course-about-sidebar-html')[0]);

        this.pre_enrollment_email_subject_elem.val(this.model.get('pre_enrollment_email_subject'));
        this.post_enrollment_email_subject_elem.val(this.model.get('post_enrollment_email_subject'));

        this.pre_enrollment_email_elem.val(this.model.get('pre_enrollment_email'));
        this.codeMirrorize(null, $('#pre-enrollment-email')[0]);

        this.post_enrollment_email_elem.val(this.model.get('post_enrollment_email'));
        this.codeMirrorize(null, $('#post-enrollment-email')[0]);

        this.enable_enrollment_email_box.prop('checked', this.model.get('enable_enrollment_email'));

        if (this.enable_enrollment_email_box.prop('checked')) {
            this.enrollment_email_settings.show();
        } else {
            this.enrollment_email_settings.hide();
        }

        this.$el.find('#' + this.fieldToSelectorMap['short_description']).val(this.model.get('short_description'));

        this.$el.find('.current-course-introduction-video iframe').attr('src', this.model.videosourceSample());
        this.$el.find('#' + this.fieldToSelectorMap['intro_video']).val(this.model.get('intro_video') || '');
        if (this.model.has('intro_video')) {
            this.$el.find('.remove-course-introduction-video').show();
        }
        else this.$el.find('.remove-course-introduction-video').hide();

        this.$el.find('#' + this.fieldToSelectorMap['effort']).val(this.model.get('effort'));

        var imageURL = this.model.get('course_image_asset_path');
        this.$el.find('#course-image-url').val(imageURL);
        this.$el.find('#course-image').attr('src', imageURL);

        var pre_requisite_courses = this.model.get('pre_requisite_courses');
        pre_requisite_courses = pre_requisite_courses.length > 0 ? pre_requisite_courses : '';
        this.$el.find('#' + this.fieldToSelectorMap['pre_requisite_courses']).val(pre_requisite_courses);

        if (this.model.get('entrance_exam_enabled') == 'true') {
            this.$('#' + this.fieldToSelectorMap['entrance_exam_enabled']).attr('checked', this.model.get('entrance_exam_enabled'));
            this.$('.div-grade-requirements').show();
        }
        else {
            this.$('#' + this.fieldToSelectorMap['entrance_exam_enabled']).removeAttr('checked');
            this.$('.div-grade-requirements').hide();
        }
        this.$('#' + this.fieldToSelectorMap['entrance_exam_minimum_score_pct']).val(this.model.get('entrance_exam_minimum_score_pct'));

        var selfPacedButton = this.$('#course-pace-self-paced'),
            instructorPacedButton = this.$('#course-pace-instructor-paced'),
            paceToggleTip = this.$('#course-pace-toggle-tip');
        (this.model.get('self_paced') ? selfPacedButton : instructorPacedButton).attr('checked', true);
        if (this.model.canTogglePace()) {
            selfPacedButton.removeAttr('disabled');
            instructorPacedButton.removeAttr('disabled');
            paceToggleTip.text('');
        }
        else {
            selfPacedButton.attr('disabled', true);
            instructorPacedButton.attr('disabled', true);
            paceToggleTip.text(gettext('Course pacing cannot be changed once a course has started.'));
        }

        this.licenseView.render()

        return this;
    },
    fieldToSelectorMap : {
        'language' : 'course-language',
        'start_date' : "course-start",
        'end_date' : 'course-end',
        'enrollment_start' : 'enrollment-start',
        'enrollment_end' : 'enrollment-end',
        'overview' : 'course-overview',
        'about_sidebar_html' : 'course-about-sidebar-html',
        'pre_enrollment_email' : 'pre-enrollment-email',
        'post_enrollment_email' : 'post-enrollment-email',
        'short_description' : 'course-short-description',
        'intro_video' : 'course-introduction-video',
        'effort' : "course-effort",
        'course_image_asset_path': 'course-image-url',
        'enable_enrollment_email': 'enable-enrollment-email',
        'pre_enrollment_email_subject' :'pre-enrollment-email-subject',
        'post_enrollment_email_subject':'post-enrollment-email-subject',
        'enable_default_enrollment_email':'enable-default-enrollment-email',
        'pre_requisite_courses': 'pre-requisite-course',
        'entrance_exam_enabled': 'entrance-exam-enabled',
        'entrance_exam_minimum_score_pct': 'entrance-exam-minimum-score-pct'
    },

    updateTime : function(e) {
        var now = new Date(),
            hours = now.getUTCHours(),
            minutes = now.getUTCMinutes(),
            currentTimeText = gettext('%(hours)s:%(minutes)s (current UTC time)');

        $(e.currentTarget).attr('title', interpolate(currentTimeText, {
            'hours': hours,
            'minutes': minutes
        }, true));
    },

    setupDatePicker: function (fieldName) {
        var cacheModel = this.model;
        var div = this.$el.find('#' + this.fieldToSelectorMap[fieldName]);
        var datefield = $(div).find("input.date");
        var timefield = $(div).find("input.time");
        var cachethis = this;
        var setfield = function () {
            var newVal = DateUtils.getDate(datefield, timefield),
                oldTime = new Date(cacheModel.get(fieldName)).getTime();
            if (newVal) {
                if (!cacheModel.has(fieldName) || oldTime !== newVal.getTime()) {
                    cachethis.clearValidationErrors();
                    cachethis.setAndValidate(fieldName, newVal);
                }
            }
            else {
                // Clear date (note that this clears the time as well, as date and time are linked).
                // Note also that the validation logic prevents us from clearing the start date
                // (start date is required by the back end).
                cachethis.clearValidationErrors();
                cachethis.setAndValidate(fieldName, null);
            }
        };

        // instrument as date and time pickers
        timefield.timepicker({'timeFormat' : 'H:i'});
        datefield.datepicker();

        // Using the change event causes setfield to be triggered twice, but it is necessary
        // to pick up when the date is typed directly in the field.
        datefield.change(setfield).keyup(TriggerChangeEventOnEnter);
        timefield.on('changeTime', setfield);
        timefield.on('input', setfield);

        date = this.model.get(fieldName)
        // timepicker doesn't let us set null, so check that we have a time
        if (date) {
            DateUtils.setDate(datefield, timefield, date);
        } // but reset fields either way
        else {
            timefield.val('');
            datefield.val('');
        }
    },

    updateModel: function(event) {
        switch (event.currentTarget.id) {
        case 'course-language':
            this.setField(event);
            break;
        case 'course-image-url':
            this.setField(event);
            var url = $(event.currentTarget).val();
            var image_name = _.last(url.split('/'));
            this.model.set('course_image_name', image_name);
            // Wait to set the image src until the user stops typing
            clearTimeout(this.imageTimer);
            this.imageTimer = setTimeout(function() {
                $('#course-image').attr('src', $(event.currentTarget).val());
            }, 1000);
            break;
        case 'course-effort':
            this.setField(event);
            break;
        case 'pre-enrollment-email-subject':
            this.setField(event);
            break;
        case 'post-enrollment-email-subject':
            this.setField(event);
            break;
        case 'entrance-exam-enabled':
            if($(event.currentTarget).is(":checked")){
                this.$('.div-grade-requirements').show();
            }else{
                this.$('.div-grade-requirements').hide();
            }
            this.setField(event);
            break;
        case 'entrance-exam-minimum-score-pct':
            // If the val is an empty string then update model with default value.
            if ($(event.currentTarget).val() === '') {
                this.model.set('entrance_exam_minimum_score_pct', this.model.defaults.entrance_exam_minimum_score_pct);
            }
            else {
                this.setField(event);
            }
            break;
        case 'course-short-description':
            this.setField(event);
            break;
        case 'pre-requisite-course':
            var value = $(event.currentTarget).val();
            value = value == "" ? [] : [value];
            this.model.set('pre_requisite_courses', value);
            break;
        // Don't make the user reload the page to check the Youtube ID.
        // Wait for a second to load the video, avoiding egregious AJAX calls.
        case 'course-introduction-video':
            this.clearValidationErrors();
            var previewsource = this.model.set_videosource($(event.currentTarget).val());
            clearTimeout(this.videoTimer);
            this.videoTimer = setTimeout(_.bind(function() {
                this.$el.find(".current-course-introduction-video iframe").attr("src", previewsource);
                if (this.model.has('intro_video')) {
                    this.$el.find('.remove-course-introduction-video').show();
                }
                else {
                    this.$el.find('.remove-course-introduction-video').hide();
                }
            }, this), 1000);
            break;
        case 'course-pace-self-paced':
            // Fallthrough to handle both radio buttons
        case 'course-pace-instructor-paced':
            this.model.set('self_paced', JSON.parse(event.currentTarget.value));
            break;
        default: // Everything else is handled by datepickers and CodeMirror.
            break;
        }
    },

    removeVideo: function(event) {
        event.preventDefault();
        if (this.model.has('intro_video')) {
            this.model.set_videosource(null);
            this.$el.find(".current-course-introduction-video iframe").attr("src", "");
            this.$el.find('#' + this.fieldToSelectorMap['intro_video']).val("");
            this.$el.find('.remove-course-introduction-video').hide();
        }
    },

    toggleEnrollmentEmails: function(event) {
        var isChecked = this.enable_enrollment_email_box.prop('checked');

        /* enable & disable default will show the template */
        if(isChecked) {
            this.enrollment_email_settings.slideDown();
        } else {
            this.enrollment_email_settings.slideUp();
        }

        var field = this.selectorToField['enable-enrollment-email'];
        if (this.model.get(field) != isChecked) {
            this.setAndValidate(field, isChecked);
        }
    },

    codeMirrors : {},
    codeMirrorize: function (e, forcedTarget) {
        var thisTarget;
        if (forcedTarget) {
            thisTarget = forcedTarget;
            thisTarget.id = $(thisTarget).attr('id');
        } else if (e !== null) {
            thisTarget = e.currentTarget;
        } else
        {
            // e and forcedTarget can be null so don't deference it
            // This is because in cases where we have a marketing site
            // we don't display the codeMirrors for editing the marketing
            // materials, except we do need to show the 'set course image'
            // workflow. So in this case e = forcedTarget = null.
            return;
        }

        if (!this.codeMirrors[thisTarget.id]) {
            var cachethis = this;
            var field = this.selectorToField[thisTarget.id];
            this.codeMirrors[thisTarget.id] = CodeMirror.fromTextArea(thisTarget, {
                mode: "text/html", lineNumbers: true, lineWrapping: true});
            this.codeMirrors[thisTarget.id].on('change', function (mirror) {
                    mirror.save();
                    cachethis.clearValidationErrors();
                    var newVal = mirror.getValue();
                    if (cachethis.model.get(field) != newVal) {
                        cachethis.setAndValidate(field, newVal);
                    }
            });
        }
    },

    revertView: function() {
        // Make sure that the CodeMirror instance has the correct
        // data from its corresponding textarea
        var self = this;
        this.model.fetch({
            success: function() {
                self.render();
                _.each(self.codeMirrors, function(mirror) {
                    var ele = mirror.getTextArea();
                    var field = self.selectorToField[ele.id];
                    mirror.setValue(self.model.get(field));
                });
                self.licenseModel.setFromString(self.model.get("license"), {silent: true});
                self.licenseView.render()
            },
            reset: true,
            silent: true});
    },
    setAndValidate: function(attr, value) {
        // If we call model.set() with {validate: true}, model fields
        // will not be set if validation fails. This puts the UI and
        // the model in an inconsistent state, and causes us to not
        // see the right validation errors the next time validate() is
        // called on the model. So we set *without* validating, then
        // call validate ourselves.
        this.model.set(attr, value);
        this.model.isValid();
    },

    showNotificationBar: function() {
        // We always call showNotificationBar with the same args, just
        // delegate to superclass
        ValidatingView.prototype.showNotificationBar.call(this,
                                                          this.save_message,
                                                          _.bind(this.saveView, this),
                                                          _.bind(this.revertView, this));
    },

    uploadImage: function(event) {
        event.preventDefault();
        var upload = new FileUploadModel({
            title: gettext("Upload your course image."),
            message: gettext("Files must be in JPEG or PNG format."),
            mimeTypes: ['image/jpeg', 'image/png']
        });
        var self = this;
        var modal = new FileUploadDialog({
            model: upload,
            onSuccess: function(response) {
                var options = {
                    'course_image_name': response.asset.display_name,
                    'course_image_asset_path': response.asset.url
                };
                self.model.set(options);
                self.render();
                $('#course-image').attr('src', self.model.get('course_image_asset_path'));
            }
        });
        modal.show();
    },

    sendTestEmail: function (event) {
        event.preventDefault();
        var email_type = event.target.id;
        var subject = "";
        var message = "";
        var validation;
        if (email_type === "test_email_pre") {
            subject = this.pre_enrollment_email_subject_elem.val();
            message = this.pre_enrollment_email_elem.val();
        } else {
            subject = this.post_enrollment_email_subject_elem.val();
            message = this.post_enrollment_email_elem.val();
        }

        validation = ViewUtils.keywordValidator.validateString(message);
        if (!validation.isValid) {
            message = gettext('There are invalid keywords in your email. Please check the following keywords and try again:');
            message += "\n" + validation.keywordsInvalid.join('\n');
            window.alert(message);
            return;
        }

        $.post($(event.target).data('endpoint'),
               {
                 subject: subject,
                 message:message
               },
               function (data) {
                   alert(gettext("Test email sent! Please check your inbox. Don't forget to save!"));
               }
        );
    },

    showDefaultTemplate: function (event) {
        event.preventDefault();

        var content = "";
        var codeMirrorItem;
        var oldContent = "";
        var target_id = event.target.id;

        if (target_id === "fill_default_email_pre") {
            content = $('#default_pre_enrollment_email_template').text();
            codeMirrorItem = this.codeMirrors[this.pre_enrollment_email_elem[0].id];
            oldContent = codeMirrorItem.getValue();
        } else {
            content = $('#default_post_enrollment_email_template').text();
            codeMirrorItem = this.codeMirrors[this.post_enrollment_email_elem[0].id];
            oldContent = codeMirrorItem.getValue();
        }

        if (oldContent.trim() !== "") {
            var confirmed = confirm(gettext("This will overwrite the current message with the default one. Do you wish to continue?"));
            if (!confirmed) return;
        }
        codeMirrorItem.setValue(content);
    },

    handleLicenseChange: function() {
        this.showNotificationBar()
        this.model.set("license", this.licenseModel.toString())
    }
});

return DetailsView;

}); // end define()<|MERGE_RESOLUTION|>--- conflicted
+++ resolved
@@ -1,16 +1,10 @@
 define(["js/views/validation", "codemirror", "underscore", "jquery", "jquery.ui", "js/utils/date_utils", "js/models/uploads",
     "js/views/uploads", "js/utils/change_on_enter", "js/views/license", "js/models/license",
-<<<<<<< HEAD
-    "js/views/utils/view_utils",
-    "js/views/feedback_notification", "jquery.timepicker", "date"],
-    function(ValidatingView, CodeMirror, _, $, ui, DateUtils, FileUploadModel,
-        FileUploadDialog, TriggerChangeEventOnEnter, LicenseView, LicenseModel, ViewUtils, NotificationView) {
-=======
+    "common/js/components/utils/view_utils",
     "common/js/components/views/feedback_notification", "jquery.timepicker", "date", "gettext"],
        function(ValidatingView, CodeMirror, _, $, ui, DateUtils, FileUploadModel,
-                FileUploadDialog, TriggerChangeEventOnEnter, LicenseView, LicenseModel, NotificationView,
+                FileUploadDialog, TriggerChangeEventOnEnter, LicenseView, LicenseModel, ViewUtils, NotificationView,
                 timepicker, date, gettext) {
->>>>>>> 3bd9f95a
 
 var DetailsView = ValidatingView.extend({
     // Model class is CMS.Models.Settings.CourseDetails
