# -*- coding: utf-8 -*-
"""
This is the common settings file, intended to set sane defaults. If you have a
piece of configuration that's dependent on a set of feature flags being set,
then create a function that returns the calculated value based on the value of
FEATURES[...]. Modules that extend this one can change the feature
configuration in an environment specific config file and re-calculate those
values.

We should make a method that calls all these config methods so that you just
make one call at the end of your site-specific dev file to reset all the
dependent variables (like INSTALLED_APPS) for you.

Longer TODO:
1. Right now our treatment of static content in general and in particular
   course-specific static content is haphazard.
2. We should have a more disciplined approach to feature flagging, even if it
   just means that we stick them in a dict called FEATURES.
3. We need to handle configuration for multiple courses. This could be as
   multiple sites, but we do need a way to map their data assets.
"""

# We intentionally define lots of variables that aren't used, and
# want to import all variables from base settings files
# pylint: disable=wildcard-import, unused-import, unused-wildcard-import

# Pylint gets confused by path.py instances, which report themselves as class
# objects. As a result, pylint applies the wrong regex in validating names,
# and throws spurious errors. Therefore, we disable invalid-name checking.
# pylint: disable=invalid-name

import imp
import os
import sys
import lms.envs.common
# Although this module itself may not use these imported variables, other dependent modules may.
from lms.envs.common import (
<<<<<<< HEAD
    ACCOUNT_NAME,
    USE_TZ, TECH_SUPPORT_EMAIL, PLATFORM_NAME, BUGS_EMAIL, DOC_STORE_CONFIG, ALL_LANGUAGES, WIKI_ENABLED, MODULESTORE,
    update_module_store_settings, ASSET_IGNORE_REGEX
=======
    USE_TZ, TECH_SUPPORT_EMAIL, PLATFORM_NAME, BUGS_EMAIL, DOC_STORE_CONFIG, DATA_DIR, ALL_LANGUAGES, WIKI_ENABLED,
    update_module_store_settings, ASSET_IGNORE_REGEX, COPYRIGHT_YEAR, PARENTAL_CONSENT_AGE_LIMIT,
    # The following PROFILE_IMAGE_* settings are included as they are
    # indirectly accessed through the email opt-in API, which is
    # technically accessible through the CMS via legacy URLs.
    PROFILE_IMAGE_BACKEND, PROFILE_IMAGE_DEFAULT_FILENAME, PROFILE_IMAGE_DEFAULT_FILE_EXTENSION,
    PROFILE_IMAGE_SECRET_KEY, PROFILE_IMAGE_MIN_BYTES, PROFILE_IMAGE_MAX_BYTES,
>>>>>>> 00b75f01
)
from path import path
from warnings import simplefilter

from lms.djangoapps.lms_xblock.mixin import LmsBlockMixin
from cms.lib.xblock.authoring_mixin import AuthoringMixin
import dealer.git
from xmodule.modulestore.edit_info import EditInfoMixin

############################ FEATURE CONFIGURATION #############################
STUDIO_NAME = "Studio"
STUDIO_SHORT_NAME = "Studio"
FEATURES = {
    'USE_DJANGO_PIPELINE': True,

    'GITHUB_PUSH': False,

    # for consistency in user-experience, keep the value of the following 3 settings
    # in sync with the ones in lms/envs/common.py
    'ENABLE_DISCUSSION_SERVICE': True,
    'ENABLE_TEXTBOOK': True,
    'ENABLE_STUDENT_NOTES': True,

    'AUTH_USE_CERTIFICATES': False,

    # email address for studio staff (eg to request course creation)
    'STUDIO_REQUEST_EMAIL': '',

    # Segment.io - must explicitly turn it on for production
    'SEGMENT_IO': False,

    # Enable URL that shows information about the status of various services
    'ENABLE_SERVICE_STATUS': False,

    # Don't autoplay videos for course authors
    'AUTOPLAY_VIDEOS': False,

    # If set to True, new Studio users won't be able to author courses unless
    # edX has explicitly added them to the course creator group.
    'ENABLE_CREATOR_GROUP': False,

    # whether to use password policy enforcement or not
    'ENFORCE_PASSWORD_POLICY': False,

    # If set to True, Studio won't restrict the set of advanced components
    # to just those pre-approved by edX
    'ALLOW_ALL_ADVANCED_COMPONENTS': False,

    # Turn off account locking if failed login attempts exceeds a limit
    'ENABLE_MAX_FAILED_LOGIN_ATTEMPTS': False,

    # Allow editing of short description in course settings in cms
    'EDITABLE_SHORT_DESCRIPTION': True,

    # Hide any Personally Identifiable Information from application logs
    'SQUELCH_PII_IN_LOGS': False,

    # Toggles the embargo functionality, which blocks users
    # based on their location.
    'EMBARGO': False,

    # Turn on/off Microsites feature
    'USE_MICROSITES': False,

    # Allow creating courses with non-ascii characters in the course id
    'ALLOW_UNICODE_COURSE_ID': False,

    # Prevent concurrent logins per user
    'PREVENT_CONCURRENT_LOGINS': False,

    # Turn off Advanced Security by default
    'ADVANCED_SECURITY': False,

<<<<<<< HEAD
    # Modulestore to use for new courses
    'DEFAULT_STORE_FOR_NEW_COURSE': None,

    # Display option to send email confirmation of course enrollment
    'ENABLE_ENROLLMENT_EMAIL': False,
=======
    # Turn off Video Upload Pipeline through Studio, by default
    'ENABLE_VIDEO_UPLOAD_PIPELINE': False,


    # Is this an edX-owned domain? (edx.org)
    # for consistency in user-experience, keep the value of this feature flag
    # in sync with the one in lms/envs/common.py
    'IS_EDX_DOMAIN': False,

    # let students save and manage their annotations
    # for consistency in user-experience, keep the value of this feature flag
    # in sync with the one in lms/envs/common.py
    'ENABLE_EDXNOTES': False,

    # Enable support for content libraries. Note that content libraries are
    # only supported in courses using split mongo.
    'ENABLE_CONTENT_LIBRARIES': True,

    # Milestones application flag
    'MILESTONES_APP': False,

    # Prerequisite courses feature flag
    'ENABLE_PREREQUISITE_COURSES': False,

    # Toggle course entrance exams feature
    'ENTRANCE_EXAMS': False,

    # Enable the courseware search functionality
    'ENABLE_COURSEWARE_INDEX': False,

    # Enable content libraries search functionality
    'ENABLE_LIBRARY_INDEX': False,

    # Enable course reruns, which will always use the split modulestore
    'ALLOW_COURSE_RERUNS': True,

    # Social Media Sharing on Student Dashboard
    'DASHBOARD_SHARE_SETTINGS': {
        # Note: Ensure 'CUSTOM_COURSE_URLS' has a matching value in lms/envs/common.py
        'CUSTOM_COURSE_URLS': False
    }
>>>>>>> 00b75f01
}

ENABLE_JASMINE = False


############################# SET PATH INFORMATION #############################
PROJECT_ROOT = path(__file__).abspath().dirname().dirname()  # /edx-platform/cms
REPO_ROOT = PROJECT_ROOT.dirname()
COMMON_ROOT = REPO_ROOT / "common"
LMS_ROOT = REPO_ROOT / "lms"
ENV_ROOT = REPO_ROOT.dirname()  # virtualenv dir /edx-platform is in

GITHUB_REPO_ROOT = ENV_ROOT / "data"

sys.path.append(REPO_ROOT)
sys.path.append(PROJECT_ROOT / 'djangoapps')
sys.path.append(COMMON_ROOT / 'djangoapps')

# For geolocation ip database
GEOIP_PATH = REPO_ROOT / "common/static/data/geoip/GeoIP.dat"
GEOIPV6_PATH = REPO_ROOT / "common/static/data/geoip/GeoIPv6.dat"

############################# WEB CONFIGURATION #############################
# This is where we stick our compiled template files.
import tempfile
MAKO_MODULE_DIR = os.path.join(tempfile.gettempdir(), 'mako_cms')
MAKO_TEMPLATES = {}
MAKO_TEMPLATES['main'] = [
    PROJECT_ROOT / 'templates',
    COMMON_ROOT / 'templates',
    COMMON_ROOT / 'djangoapps' / 'pipeline_mako' / 'templates',
    COMMON_ROOT / 'djangoapps' / 'pipeline_js' / 'templates',
]

for namespace, template_dirs in lms.envs.common.MAKO_TEMPLATES.iteritems():
    MAKO_TEMPLATES['lms.' + namespace] = template_dirs

TEMPLATE_DIRS = MAKO_TEMPLATES['main']

EDX_ROOT_URL = ''

LOGIN_REDIRECT_URL = EDX_ROOT_URL + '/signin'
LOGIN_URL = EDX_ROOT_URL + '/signin'


TEMPLATE_CONTEXT_PROCESSORS = (
    'django.core.context_processors.request',
    'django.core.context_processors.static',
    'django.contrib.messages.context_processors.messages',
    'django.core.context_processors.i18n',
    'django.contrib.auth.context_processors.auth',  # this is required for admin
    'django.core.context_processors.csrf',
    'dealer.contrib.django.staff.context_processor',  # access git revision
    'contentstore.context_processors.doc_url',
)

# use the ratelimit backend to prevent brute force attacks
AUTHENTICATION_BACKENDS = (
    'ratelimitbackend.backends.RateLimitModelBackend',
)

LMS_BASE = None

# These are standard regexes for pulling out info like course_ids, usage_ids, etc.
# They are used so that URLs with deprecated-format strings still work.
from lms.envs.common import (
    COURSE_KEY_PATTERN, COURSE_ID_PATTERN, USAGE_KEY_PATTERN, ASSET_KEY_PATTERN
)


######################### CSRF #########################################

# Forwards-compatibility with Django 1.7
CSRF_COOKIE_AGE = 60 * 60 * 24 * 7 * 52


#################### CAPA External Code Evaluation #############################
XQUEUE_INTERFACE = {
    'url': 'http://localhost:8888',
    'django_auth': {'username': 'local',
                    'password': 'local'},
    'basic_auth': None,
}

################################# Deprecation warnings #####################

# Ignore deprecation warnings (so we don't clutter Jenkins builds/production)
simplefilter('ignore')

################################# Middleware ###################################
# List of finder classes that know how to find static files in
# various locations.
STATICFILES_FINDERS = (
    'staticfiles.finders.FileSystemFinder',
    'staticfiles.finders.AppDirectoriesFinder',
    'pipeline.finders.PipelineFinder',
)

# List of callables that know how to import templates from various sources.
TEMPLATE_LOADERS = (
    'django.template.loaders.filesystem.Loader',
    'django.template.loaders.app_directories.Loader',
)

MIDDLEWARE_CLASSES = (
    'request_cache.middleware.RequestCache',
    'django.middleware.cache.UpdateCacheMiddleware',
    'django.middleware.common.CommonMiddleware',
    'django.middleware.csrf.CsrfViewMiddleware',
    'django.contrib.sessions.middleware.SessionMiddleware',
    'method_override.middleware.MethodOverrideMiddleware',

    # Instead of AuthenticationMiddleware, we use a cache-backed version
    'cache_toolbox.middleware.CacheBackedAuthenticationMiddleware',
    'student.middleware.UserStandingMiddleware',
    'contentserver.middleware.StaticContentServer',
    'crum.CurrentRequestUserMiddleware',

    'django.contrib.messages.middleware.MessageMiddleware',
    'track.middleware.TrackMiddleware',

    # Allows us to dark-launch particular languages
    'dark_lang.middleware.DarkLangMiddleware',

    'embargo.middleware.EmbargoMiddleware',

    # Detects user-requested locale from 'accept-language' header in http request
    'django.middleware.locale.LocaleMiddleware',

    'django.middleware.transaction.TransactionMiddleware',
    # needs to run after locale middleware (or anything that modifies the request context)
    'edxmako.middleware.MakoMiddleware',

    # catches any uncaught RateLimitExceptions and returns a 403 instead of a 500
    'ratelimitbackend.middleware.RateLimitMiddleware',

    # for expiring inactive sessions
    'session_inactivity_timeout.middleware.SessionInactivityTimeout',

    # use Django built in clickjacking protection
    'django.middleware.clickjacking.XFrameOptionsMiddleware',

    # Log out sneakpeek users
    'sneakpeek.middleware.SneakPeekLogoutMiddleware',
)

# Clickjacking protection can be enabled by setting this to 'DENY'
X_FRAME_OPTIONS = 'ALLOW'

############# XBlock Configuration ##########

# Import after sys.path fixup
from xmodule.modulestore.inheritance import InheritanceMixin
from xmodule.modulestore import prefer_xmodules
from xmodule.x_module import XModuleMixin

# This should be moved into an XBlock Runtime/Application object
# once the responsibility of XBlock creation is moved out of modulestore - cpennington
XBLOCK_MIXINS = (
    LmsBlockMixin,
    InheritanceMixin,
    XModuleMixin,
    EditInfoMixin,
    AuthoringMixin,
)

# Allow any XBlock in Studio
# You should also enable the ALLOW_ALL_ADVANCED_COMPONENTS feature flag, so that
# xblocks can be added via advanced settings
XBLOCK_SELECT_FUNCTION = prefer_xmodules

############################ Modulestore Configuration ################################
MODULESTORE_BRANCH = 'draft-preferred'

MODULESTORE = {
    'default': {
        'ENGINE': 'xmodule.modulestore.mixed.MixedModuleStore',
        'OPTIONS': {
            'mappings': {},
            'stores': [
                {
                    'NAME': 'split',
                    'ENGINE': 'xmodule.modulestore.split_mongo.split_draft.DraftVersioningModuleStore',
                    'DOC_STORE_CONFIG': DOC_STORE_CONFIG,
                    'OPTIONS': {
                        'default_class': 'xmodule.hidden_module.HiddenDescriptor',
                        'fs_root': DATA_DIR,
                        'render_template': 'edxmako.shortcuts.render_to_string',
                    }
                },
                {
                    'NAME': 'draft',
                    'ENGINE': 'xmodule.modulestore.mongo.DraftMongoModuleStore',
                    'DOC_STORE_CONFIG': DOC_STORE_CONFIG,
                    'OPTIONS': {
                        'default_class': 'xmodule.hidden_module.HiddenDescriptor',
                        'fs_root': DATA_DIR,
                        'render_template': 'edxmako.shortcuts.render_to_string',
                    }
                }
            ]
        }
    }
}

############################ DJANGO_BUILTINS ################################
# Change DEBUG/TEMPLATE_DEBUG in your environment settings files, not here
DEBUG = False
TEMPLATE_DEBUG = False
SESSION_COOKIE_SECURE = False

# Site info
SITE_ID = 1
SITE_NAME = "localhost:8001"
HTTPS = 'on'
ROOT_URLCONF = 'cms.urls'

# Email
EMAIL_BACKEND = 'django.core.mail.backends.console.EmailBackend'
EMAIL_HOST = 'localhost'
EMAIL_PORT = 25
EMAIL_USE_TLS = False
EMAIL_HOST_USER = ''
EMAIL_HOST_PASSWORD = ''
DEFAULT_FROM_EMAIL = 'registration@example.com'
DEFAULT_FEEDBACK_EMAIL = 'feedback@example.com'
SERVER_EMAIL = 'devops@example.com'
ADMINS = ()
MANAGERS = ADMINS

EDX_PLATFORM_REVISION = os.environ.get('EDX_PLATFORM_REVISION')

if not EDX_PLATFORM_REVISION:
    try:
        # Get git revision of the current file
        EDX_PLATFORM_REVISION = dealer.git.Backend(path=REPO_ROOT).revision
    except TypeError:
        # Not a git repository
        EDX_PLATFORM_REVISION = 'unknown'

# Static content
STATIC_URL = '/static/' + EDX_PLATFORM_REVISION + "/"
STATIC_ROOT = ENV_ROOT / "staticfiles" / EDX_PLATFORM_REVISION

STATICFILES_DIRS = [
    COMMON_ROOT / "static",
    PROJECT_ROOT / "static",
    LMS_ROOT / "static",

    # This is how you would use the textbook images locally
    # ("book", ENV_ROOT / "book_images"),
]

# Locale/Internationalization
TIME_ZONE = 'America/New_York'  # http://en.wikipedia.org/wiki/List_of_tz_zones_by_name
LANGUAGE_CODE = 'en'  # http://www.i18nguy.com/unicode/language-identifiers.html
LANGUAGES_BIDI = lms.envs.common.LANGUAGES_BIDI

LANGUAGES = lms.envs.common.LANGUAGES
LANGUAGE_DICT = dict(LANGUAGES)

USE_I18N = True
USE_L10N = True

# Localization strings (e.g. django.po) are under this directory
LOCALE_PATHS = (REPO_ROOT + '/conf/locale',)  # edx-platform/conf/locale/

# Messages
MESSAGE_STORAGE = 'django.contrib.messages.storage.session.SessionStorage'

##### EMBARGO #####
EMBARGO_SITE_REDIRECT_URL = None

############################### Pipeline #######################################
STATICFILES_STORAGE = 'cms.lib.django_require.staticstorage.OptimizedCachedRequireJsStorage'

from openedx.core.lib.rooted_paths import rooted_glob

PIPELINE_CSS = {
    'style-vendor': {
        'source_filenames': [
            'css/vendor/normalize.css',
            'css/vendor/font-awesome.css',
            'css/vendor/html5-input-polyfills/number-polyfill.css',
            'js/vendor/CodeMirror/codemirror.css',
            'css/vendor/ui-lightness/jquery-ui-1.8.22.custom.css',
            'css/vendor/jquery.qtip.min.css',
            'js/vendor/markitup/skins/simple/style.css',
            'js/vendor/markitup/sets/wiki/style.css',
        ],
        'output_filename': 'css/cms-style-vendor.css',
    },
    'style-vendor-tinymce-content': {
        'source_filenames': [
            'css/tinymce-studio-content-fonts.css',
            'js/vendor/tinymce/js/tinymce/skins/studio-tmce4/content.min.css',
            'css/tinymce-studio-content.css'
        ],
        'output_filename': 'css/cms-style-vendor-tinymce-content.css',
    },
    'style-vendor-tinymce-skin': {
        'source_filenames': [
            'js/vendor/tinymce/js/tinymce/skins/studio-tmce4/skin.min.css'
        ],
        'output_filename': 'css/cms-style-vendor-tinymce-skin.css',
    },
    'style-app': {
        'source_filenames': [
            'sass/style-app.css',
        ],
        'output_filename': 'css/cms-style-app.css',
    },
    'style-app-extend1': {
        'source_filenames': [
            'sass/style-app-extend1.css',
        ],
        'output_filename': 'css/cms-style-app-extend1.css',
    },
    'style-app-rtl': {
        'source_filenames': [
            'sass/style-app-rtl.css',
        ],
        'output_filename': 'css/cms-style-app-rtl.css',
    },
    'style-app-extend1-rtl': {
        'source_filenames': [
            'sass/style-app-extend1-rtl.css',
        ],
        'output_filename': 'css/cms-style-app-extend1-rtl.css',
    },
    'style-xmodule': {
        'source_filenames': [
            'sass/style-xmodule.css',
        ],
        'output_filename': 'css/cms-style-xmodule.css',
    },
    'style-xmodule-rtl': {
        'source_filenames': [
            'sass/style-xmodule-rtl.css',
        ],
        'output_filename': 'css/cms-style-xmodule-rtl.css',
    },
    'style-xmodule-annotations': {
        'source_filenames': [
            'css/vendor/ova/annotator.css',
            'css/vendor/ova/edx-annotator.css',
            'css/vendor/ova/video-js.min.css',
            'css/vendor/ova/rangeslider.css',
            'css/vendor/ova/share-annotator.css',
            'css/vendor/ova/richText-annotator.css',
            'css/vendor/ova/tags-annotator.css',
            'css/vendor/ova/flagging-annotator.css',
            'css/vendor/ova/diacritic-annotator.css',
            'css/vendor/ova/grouping-annotator.css',
            'css/vendor/ova/ova.css',
            'js/vendor/ova/catch/css/main.css'
        ],
        'output_filename': 'css/cms-style-xmodule-annotations.css',
    },
}

# test_order: Determines the position of this chunk of javascript on
# the jasmine test page
PIPELINE_JS = {
    'module-js': {
        'source_filenames': (
            rooted_glob(COMMON_ROOT / 'static/', 'xmodule/descriptors/js/*.js') +
            rooted_glob(COMMON_ROOT / 'static/', 'xmodule/modules/js/*.js') +
            rooted_glob(COMMON_ROOT / 'static/', 'coffee/src/discussion/*.js')
        ),
        'output_filename': 'js/cms-modules.js',
        'test_order': 1
    },
}

PIPELINE_COMPILERS = (
    'pipeline.compilers.coffee.CoffeeScriptCompiler',
)

PIPELINE_CSS_COMPRESSOR = None
PIPELINE_JS_COMPRESSOR = None

STATICFILES_IGNORE_PATTERNS = (
    "*.py",
    "*.pyc"
    # it would be nice if we could do, for example, "**/*.scss",
    # but these strings get passed down to the `fnmatch` module,
    # which doesn't support that. :(
    # http://docs.python.org/2/library/fnmatch.html
    "sass/*.scss",
    "sass/*/*.scss",
    "sass/*/*/*.scss",
    "sass/*/*/*/*.scss",
    "coffee/*.coffee",
    "coffee/*/*.coffee",
    "coffee/*/*/*.coffee",
    "coffee/*/*/*/*.coffee",

    # Symlinks used by js-test-tool
    "xmodule_js",
    "common_static",
)

PIPELINE_YUI_BINARY = 'yui-compressor'

################################# DJANGO-REQUIRE ###############################

# The baseUrl to pass to the r.js optimizer, relative to STATIC_ROOT.
REQUIRE_BASE_URL = "./"

# The name of a build profile to use for your project, relative to REQUIRE_BASE_URL.
# A sensible value would be 'app.build.js'. Leave blank to use the built-in default build profile.
# Set to False to disable running the default profile (e.g. if only using it to build Standalone
# Modules)
REQUIRE_BUILD_PROFILE = "build.js"

# The name of the require.js script used by your project, relative to REQUIRE_BASE_URL.
REQUIRE_JS = "js/vendor/require.js"

# A dictionary of standalone modules to build with almond.js.
REQUIRE_STANDALONE_MODULES = {}

# Whether to run django-require in debug mode.
REQUIRE_DEBUG = False

# A tuple of files to exclude from the compilation result of r.js.
REQUIRE_EXCLUDE = ("build.txt",)

# The execution environment in which to run r.js: auto, node or rhino.
# auto will autodetect the environment and make use of node if available and rhino if not.
# It can also be a path to a custom class that subclasses require.environments.Environment and defines some "args" function that returns a list with the command arguments to execute.
REQUIRE_ENVIRONMENT = "node"

# If you want to enable Tender integration (http://tenderapp.com/),
# put in the subdomain where Tender hosts tender_widget.js. For example,
# if you want to use the URL https://example.tenderapp.com/tender_widget.js,
# you should use "example".
TENDER_SUBDOMAIN = None
# If you want to have a vanity domain that points to Tender, put that here.
# For example, "help.myapp.com". Otherwise, should should be your full
# tenderapp domain name: for example, "example.tenderapp.com".
TENDER_DOMAIN = None

################################# CELERY ######################################

# Message configuration

CELERY_TASK_SERIALIZER = 'json'
CELERY_RESULT_SERIALIZER = 'json'

CELERY_MESSAGE_COMPRESSION = 'gzip'

# Results configuration

CELERY_IGNORE_RESULT = False
CELERY_STORE_ERRORS_EVEN_IF_IGNORED = True

# Events configuration

CELERY_TRACK_STARTED = True

CELERY_SEND_EVENTS = True
CELERY_SEND_TASK_SENT_EVENT = True

# Exchange configuration

CELERY_DEFAULT_EXCHANGE = 'edx.core'
CELERY_DEFAULT_EXCHANGE_TYPE = 'direct'

# Queues configuration

HIGH_PRIORITY_QUEUE = 'edx.core.high'
DEFAULT_PRIORITY_QUEUE = 'edx.core.default'
LOW_PRIORITY_QUEUE = 'edx.core.low'

CELERY_QUEUE_HA_POLICY = 'all'

CELERY_CREATE_MISSING_QUEUES = True

CELERY_DEFAULT_QUEUE = DEFAULT_PRIORITY_QUEUE
CELERY_DEFAULT_ROUTING_KEY = DEFAULT_PRIORITY_QUEUE

CELERY_QUEUES = {
    HIGH_PRIORITY_QUEUE: {},
    LOW_PRIORITY_QUEUE: {},
    DEFAULT_PRIORITY_QUEUE: {}
}


############################## Video ##########################################

YOUTUBE = {
    # YouTube JavaScript API
    'API': 'www.youtube.com/iframe_api',

    # URL to test YouTube availability
    'TEST_URL': 'gdata.youtube.com/feeds/api/videos/',

    # Current youtube api for requesting transcripts.
    # For example: http://video.google.com/timedtext?lang=en&v=j_jEn79vS3g.
    'TEXT_API': {
        'url': 'video.google.com/timedtext',
        'params': {
            'lang': 'en',
            'v': 'set_youtube_id_of_11_symbols_here',
        },
    },
}

<<<<<<< HEAD
############################## Utilities ##########################################

# Todo: add aws entries for this
COURSE_UTILITIES = [
    {"short_description": "Bulk Operations",
     "items": [
         {"short_description": "Get all captions from YouTube",
          "long_description": "This utility will attempt to get or update captions for all videos in the course from YouTube. Please allow it a couple of minutes to run.",
          "action_url": "utility_captions_handler",
          "action_text": "Check Captions",
          "action_external": False},
#         {"short_description": "Bulk view problem settings",
#          "long_description": "This utility will allow you to view all section, subsection and problem settings in one page.",
#          "action_url": "utility_bulksettings_handler",
#          "action_text": "View Problem Settings",
#          "action_external" : False}
          ]
    }
]
=======
############################# VIDEO UPLOAD PIPELINE #############################

VIDEO_UPLOAD_PIPELINE = {
    'BUCKET': '',
    'ROOT_PATH': '',
    'CONCURRENT_UPLOAD_LIMIT': 4,
}
>>>>>>> 00b75f01

############################ APPS #####################################

INSTALLED_APPS = (
    # Standard apps
    'django.contrib.auth',
    'django.contrib.contenttypes',
    'django.contrib.sessions',
    'django.contrib.sites',
    'django.contrib.messages',
    'djcelery',
    'south',
    'method_override',

    # Database-backed configuration
    'config_models',

    # Monitor the status of services
    'service_status',

    # Testing
    'django_nose',

    # For CMS
    'contentstore',
    'course_creators',
    'student',  # misleading name due to sharing with lms
    'openedx.core.djangoapps.course_groups',  # not used in cms (yet), but tests run
    'xblock_config',

    # Tracking
    'track',
    'eventtracking.django',

    # Monitoring
    'datadog',

    # For asset pipelining
    'edxmako',
    'pipeline',
    'staticfiles',
    'static_replace',
    'require',

    # comment common
    'django_comment_common',

    # for course creator table
    'django.contrib.admin',

    # for managing course modes
    'course_modes',

    # Dark-launching languages
    'dark_lang',

    # Student identity reverification
    'reverification',

    # User preferences
    'openedx.core.djangoapps.user_api',
    'django_openid_auth',

    'embargo',

    # Monitoring signals
    'monitoring',

    # Course action state
    'course_action_state',

    # Additional problem types
    'edx_jsme',    # Molecular Structure

    'openedx.core.djangoapps.content.course_structures',
)


################# EDX MARKETING SITE ##################################

EDXMKTG_COOKIE_NAME = 'edxloggedin'
MKTG_URLS = {}
MKTG_URL_LINK_MAP = {

}

COURSES_WITH_UNSAFE_CODE = []

############################## EVENT TRACKING #################################

TRACK_MAX_EVENT = 50000

TRACKING_BACKENDS = {
    'logger': {
        'ENGINE': 'track.backends.logger.LoggerBackend',
        'OPTIONS': {
            'name': 'tracking'
        }
    }
}

# We're already logging events, and we don't want to capture user
# names/passwords.  Heartbeat events are likely not interesting.
TRACKING_IGNORE_URL_PATTERNS = [r'^/event', r'^/login', r'^/heartbeat']

EVENT_TRACKING_ENABLED = True
EVENT_TRACKING_BACKENDS = {
    'logger': {
        'ENGINE': 'eventtracking.backends.logger.LoggerBackend',
        'OPTIONS': {
            'name': 'tracking',
            'max_event_size': TRACK_MAX_EVENT,
        }
    }
}
EVENT_TRACKING_PROCESSORS = [
    {
        'ENGINE': 'track.shim.LegacyFieldMappingProcessor'
    }
]

#### PASSWORD POLICY SETTINGS #####

PASSWORD_MIN_LENGTH = None
PASSWORD_MAX_LENGTH = None
PASSWORD_COMPLEXITY = {}
PASSWORD_DICTIONARY_EDIT_DISTANCE_THRESHOLD = None
PASSWORD_DICTIONARY = []

##### ACCOUNT LOCKOUT DEFAULT PARAMETERS #####
MAX_FAILED_LOGIN_ATTEMPTS_ALLOWED = 5
MAX_FAILED_LOGIN_ATTEMPTS_LOCKOUT_PERIOD_SECS = 15 * 60


### Apps only installed in some instances

OPTIONAL_APPS = (
    'mentoring',
    'problem_builder',
    'edx_sga',

    # edx-ora2
    'submissions',
    'openassessment',
    'openassessment.assessment',
    'openassessment.fileupload',
    'openassessment.workflow',
    'openassessment.xblock',

    # edxval
    'edxval',

    # milestones
    'milestones',
)


for app_name in OPTIONAL_APPS:
    # First attempt to only find the module rather than actually importing it,
    # to avoid circular references - only try to import if it can't be found
    # by find_module, which doesn't work with import hooks
    try:
        imp.find_module(app_name)
    except ImportError:
        try:
            __import__(app_name)
        except ImportError:
            continue
    INSTALLED_APPS += (app_name,)

### ADVANCED_SECURITY_CONFIG
# Empty by default
ADVANCED_SECURITY_CONFIG = {}

### External auth usage -- prefixes for ENROLLMENT_DOMAIN
SHIBBOLETH_DOMAIN_PREFIX = 'shib:'
OPENID_DOMAIN_PREFIX = 'openid:'

<<<<<<< HEAD
### SHIB
# For SHIB backup register and login URLs
SHIB_ONLY_SITE = False
SHIB_REDIRECT_DOMAIN_WHITELIST = {}

=======
### Size of chunks into which asset uploads will be divided
UPLOAD_CHUNK_SIZE_IN_MB = 10

### Max size of asset uploads to GridFS
MAX_ASSET_UPLOAD_FILE_SIZE_IN_MB = 10

# FAQ url to direct users to if they upload
# a file that exceeds the above size
MAX_ASSET_UPLOAD_FILE_SIZE_URL = ""

### Default value for entrance exam minimum score
ENTRANCE_EXAM_MIN_SCORE_PCT = 50
>>>>>>> 00b75f01

################ ADVANCED_COMPONENT_TYPES ###############

ADVANCED_COMPONENT_TYPES = [
    'annotatable',
    'textannotation',  # module for annotating text (with annotation table)
    'videoannotation',  # module for annotating video (with annotation table)
    'imageannotation',  # module for annotating image (with annotation table)
    'word_cloud',
    'graphical_slider_tool',
    'lti',
    'library_content',
    'edx_sga',
    'problem-builder',
    'pb-dashboard',
    # XBlocks from pmitros repos are prototypes. They should not be used
    # except for edX Learning Sciences experiments on edge.edx.org without
    # further work to make them robust, maintainable, finalize data formats,
    # etc.
    'concept',  # Concept mapper. See https://github.com/pmitros/ConceptXBlock
    'done',  # Lets students mark things as done. See https://github.com/pmitros/DoneXBlock
    'audio',  # Embed an audio file. See https://github.com/pmitros/AudioXBlock
    'recommender',  # Crowdsourced recommender. Prototype by dli&pmitros. Intended for roll-out in one place in one course.
    'profile',  # Prototype user profile XBlock. Used to test XBlock parameter passing. See https://github.com/pmitros/ProfileXBlock

    'split_test',
    'combinedopenended',
    'peergrading',
    'notes',
    'schoolyourself_review',
    'schoolyourself_lesson',

    # Google Drive embedded components. These XBlocks allow one to
    # embed public google drive documents and calendars within edX units
    'google-document',
    'google-calendar',
]

<<<<<<< HEAD
# XBlock types listed here will _always_ be selectable as Studio components
XBLOCKS_ALWAYS_IN_STUDIO = [
]
=======
# Adding components in this list will disable the creation of new problem for those
# compoenents in studio. Existing problems will work fine and one can edit them in studio
DEPRECATED_ADVANCED_COMPONENT_TYPES = []
>>>>>>> 00b75f01

# Specify xblocks that should be treated as advanced problems. Each entry is a tuple
# specifying the xblock name and an optional YAML template to be used.
ADVANCED_PROBLEM_TYPES = [
    {
        'component': 'openassessment',
        'boilerplate_name': None,
    }
]

#date format the api will be formatting the datetime values
API_DATE_FORMAT = '%Y-%m-%d'

# Files and Uploads type filter values

FILES_AND_UPLOAD_TYPE_FILTERS = {
    "Images": ['image/png', 'image/jpeg', 'image/jpg', 'image/gif', 'image/tiff', 'image/tif', 'image/x-icon'],
    "Documents": [
        'application/pdf',
        'text/plain',
        'application/vnd.openxmlformats-officedocument.wordprocessingml.document',
        'application/vnd.openxmlformats-officedocument.wordprocessingml.template',
        'application/vnd.openxmlformats-officedocument.presentationml.presentation',
        'application/vnd.openxmlformats-officedocument.presentationml.slideshow',
        'application/vnd.openxmlformats-officedocument.presentationml.template',
        'application/vnd.openxmlformats-officedocument.spreadsheetml.sheet',
        'application/vnd.openxmlformats-officedocument.spreadsheetml.template',
        'application/msword',
        'application/vnd.ms-excel',
        'application/vnd.ms-powerpoint',
    ],
}

# Default to no Search Engine
SEARCH_ENGINE = None
ELASTIC_FIELD_MAPPINGS = {
    "start_date": {
        "type": "date"
    }
}<|MERGE_RESOLUTION|>--- conflicted
+++ resolved
@@ -35,11 +35,7 @@
 import lms.envs.common
 # Although this module itself may not use these imported variables, other dependent modules may.
 from lms.envs.common import (
-<<<<<<< HEAD
     ACCOUNT_NAME,
-    USE_TZ, TECH_SUPPORT_EMAIL, PLATFORM_NAME, BUGS_EMAIL, DOC_STORE_CONFIG, ALL_LANGUAGES, WIKI_ENABLED, MODULESTORE,
-    update_module_store_settings, ASSET_IGNORE_REGEX
-=======
     USE_TZ, TECH_SUPPORT_EMAIL, PLATFORM_NAME, BUGS_EMAIL, DOC_STORE_CONFIG, DATA_DIR, ALL_LANGUAGES, WIKI_ENABLED,
     update_module_store_settings, ASSET_IGNORE_REGEX, COPYRIGHT_YEAR, PARENTAL_CONSENT_AGE_LIMIT,
     # The following PROFILE_IMAGE_* settings are included as they are
@@ -47,7 +43,6 @@
     # technically accessible through the CMS via legacy URLs.
     PROFILE_IMAGE_BACKEND, PROFILE_IMAGE_DEFAULT_FILENAME, PROFILE_IMAGE_DEFAULT_FILE_EXTENSION,
     PROFILE_IMAGE_SECRET_KEY, PROFILE_IMAGE_MIN_BYTES, PROFILE_IMAGE_MAX_BYTES,
->>>>>>> 00b75f01
 )
 from path import path
 from warnings import simplefilter
@@ -121,13 +116,12 @@
     # Turn off Advanced Security by default
     'ADVANCED_SECURITY': False,
 
-<<<<<<< HEAD
     # Modulestore to use for new courses
     'DEFAULT_STORE_FOR_NEW_COURSE': None,
 
     # Display option to send email confirmation of course enrollment
     'ENABLE_ENROLLMENT_EMAIL': False,
-=======
+
     # Turn off Video Upload Pipeline through Studio, by default
     'ENABLE_VIDEO_UPLOAD_PIPELINE': False,
 
@@ -169,7 +163,6 @@
         # Note: Ensure 'CUSTOM_COURSE_URLS' has a matching value in lms/envs/common.py
         'CUSTOM_COURSE_URLS': False
     }
->>>>>>> 00b75f01
 }
 
 ENABLE_JASMINE = False
@@ -679,7 +672,6 @@
     },
 }
 
-<<<<<<< HEAD
 ############################## Utilities ##########################################
 
 # Todo: add aws entries for this
@@ -699,7 +691,6 @@
           ]
     }
 ]
-=======
 ############################# VIDEO UPLOAD PIPELINE #############################
 
 VIDEO_UPLOAD_PIPELINE = {
@@ -707,7 +698,6 @@
     'ROOT_PATH': '',
     'CONCURRENT_UPLOAD_LIMIT': 4,
 }
->>>>>>> 00b75f01
 
 ############################ APPS #####################################
 
@@ -886,13 +876,11 @@
 SHIBBOLETH_DOMAIN_PREFIX = 'shib:'
 OPENID_DOMAIN_PREFIX = 'openid:'
 
-<<<<<<< HEAD
 ### SHIB
 # For SHIB backup register and login URLs
 SHIB_ONLY_SITE = False
 SHIB_REDIRECT_DOMAIN_WHITELIST = {}
 
-=======
 ### Size of chunks into which asset uploads will be divided
 UPLOAD_CHUNK_SIZE_IN_MB = 10
 
@@ -905,7 +893,6 @@
 
 ### Default value for entrance exam minimum score
 ENTRANCE_EXAM_MIN_SCORE_PCT = 50
->>>>>>> 00b75f01
 
 ################ ADVANCED_COMPONENT_TYPES ###############
 
@@ -944,15 +931,12 @@
     'google-calendar',
 ]
 
-<<<<<<< HEAD
 # XBlock types listed here will _always_ be selectable as Studio components
 XBLOCKS_ALWAYS_IN_STUDIO = [
 ]
-=======
 # Adding components in this list will disable the creation of new problem for those
 # compoenents in studio. Existing problems will work fine and one can edit them in studio
 DEPRECATED_ADVANCED_COMPONENT_TYPES = []
->>>>>>> 00b75f01
 
 # Specify xblocks that should be treated as advanced problems. Each entry is a tuple
 # specifying the xblock name and an optional YAML template to be used.
