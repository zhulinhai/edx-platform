--- conflicted
+++ resolved
@@ -24,10 +24,7 @@
 from xblock_django.user_service import DjangoXBlockUserService
 from xmodule.x_module import STUDIO_VIEW
 from student import auth
-<<<<<<< HEAD
-=======
 from student.tests.factories import UserFactory
->>>>>>> 90707afa
 
 
 class LibraryTestCase(ModuleStoreTestCase):
@@ -35,11 +32,7 @@
     Common functionality for content libraries tests
     """
     def setUp(self):
-<<<<<<< HEAD
-        self.user_password = super(LibraryTestCase, self).setUp()
-=======
         super(LibraryTestCase, self).setUp()
->>>>>>> 90707afa
 
         self.user = UserFactory(password=self.user_password, is_staff=True)
         self.client = AjaxEnabledTestClient()
