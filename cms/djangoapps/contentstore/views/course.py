"""
Views related to operations on course objects
"""
from django.shortcuts import redirect
import json
import random
import string  # pylint: disable=deprecated-module
import logging
from django.utils.translation import ugettext as _
import django.utils
from django.contrib.auth.decorators import login_required
from django.conf import settings
from django.views.decorators.http import require_http_methods, require_GET
from django.core.exceptions import PermissionDenied
from django.core.urlresolvers import reverse
from django.http import HttpResponseBadRequest, HttpResponseNotFound, HttpResponse, Http404
from smtplib import SMTPException
from util.json_request import JsonResponse, JsonResponseBadRequest
from util.date_utils import get_default_time_display
<<<<<<< HEAD
from edxmako.shortcuts import render_to_response, render_to_string
=======
from util.db import generate_int_id, MYSQL_MAX_INT
from edxmako.shortcuts import render_to_response
>>>>>>> 00b75f01

from xmodule.course_module import DEFAULT_START_DATE
from xmodule.error_module import ErrorDescriptor
from xmodule.modulestore.django import modulestore
from xmodule.contentstore.content import StaticContent
from xmodule.tabs import PDFTextbookTabs
<<<<<<< HEAD
from xmodule.partitions.partitions import UserPartition, Group

=======
from xmodule.partitions.partitions import UserPartition
>>>>>>> 00b75f01
from xmodule.modulestore import EdxJSONEncoder
from xmodule.modulestore.exceptions import ItemNotFoundError, DuplicateCourseError
from opaque_keys import InvalidKeyError
from opaque_keys.edx.locations import Location
from opaque_keys.edx.keys import CourseKey
from openedx.core.djangoapps.course_groups.partition_scheme import get_cohorted_user_partition

from django_future.csrf import ensure_csrf_cookie
from contentstore.course_info_model import get_course_updates, update_course_updates, delete_course_update
from contentstore.courseware_index import CoursewareSearchIndexer, SearchIndexingError
from contentstore.utils import (
    add_instructor,
    initialize_permissions,
    get_lms_link_for_item,
    add_extra_panel_tab,
    remove_extra_panel_tab,
    reverse_course_url,
    reverse_library_url,
    reverse_usage_url,
    reverse_url,
    remove_all_instructors,
)
from models.settings.course_details import CourseDetails, CourseSettingsEncoder
from models.settings.course_grading import CourseGradingModel
from models.settings.course_metadata import CourseMetadata
from util.json_request import expect_json
from util.keyword_substitution import get_keywords_supported, substitute_keywords_with_data
from util.string_utils import _has_non_ascii_characters
from student.auth import has_studio_write_access, has_studio_read_access
from .component import (
    OPEN_ENDED_COMPONENT_TYPES,
    NOTE_COMPONENT_TYPES,
    ADVANCED_COMPONENT_POLICY_KEY,
    SPLIT_TEST_COMPONENT_TYPE,
    ADVANCED_COMPONENT_TYPES,
)
from contentstore.tasks import rerun_course
from contentstore.views.entrance_exam import (
    create_entrance_exam,
    update_entrance_exam,
    delete_entrance_exam
)

from .library import LIBRARIES_ENABLED
from .item import create_xblock_info
from contentstore.push_notification import push_notification_enabled
from course_creators.views import get_course_creator_status, add_user_with_status_unrequested
from contentstore import utils
from student.roles import (
    CourseInstructorRole, CourseStaffRole, CourseCreatorRole, GlobalStaff, UserBasedRole
)
from student import auth
from course_action_state.models import CourseRerunState, CourseRerunUIStateManager
from course_action_state.managers import CourseActionStateItemNotFoundError
from microsite_configuration import microsite
from xmodule.course_module import CourseFields
from xmodule.split_test_module import get_split_user_partitions
from student.auth import has_course_author_access

from util.milestones_helpers import (
    set_prerequisite_courses,
    is_valid_course_key
)

MINIMUM_GROUP_ID = 100

RANDOM_SCHEME = "random"
COHORT_SCHEME = "cohort"


# Note: the following content group configuration strings are not
# translated since they are not visible to users.
CONTENT_GROUP_CONFIGURATION_DESCRIPTION = 'The groups in this configuration can be mapped to cohort groups in the LMS.'

CONTENT_GROUP_CONFIGURATION_NAME = 'Content Group Configuration'

__all__ = ['course_info_handler', 'course_handler', 'course_listing',
           'course_info_update_handler', 'course_search_index_handler',
           'course_rerun_handler',
           'settings_handler',
           'grading_handler',
           'advanced_settings_handler',
           'course_notifications_handler',
           'textbooks_list_handler', 'textbooks_detail_handler',
           'group_configurations_list_handler', 'group_configurations_detail_handler',
           'send_test_enrollment_email']

log = logging.getLogger(__name__)


class AccessListFallback(Exception):
    """
    An exception that is raised whenever we need to `fall back` to fetching *all* courses
    available to a user, rather than using a shorter method (i.e. fetching by group)
    """
    pass


def get_course_and_check_access(course_key, user, depth=0):
    """
    Internal method used to calculate and return the locator and course module
    for the view functions in this file.
    """
    if not has_studio_read_access(user, course_key):
        raise PermissionDenied()
    course_module = modulestore().get_course(course_key, depth=depth)
    return course_module


def reindex_course_and_check_access(course_key, user):
    """
    Internal method used to restart indexing on a course.
    """
    if not has_course_author_access(user, course_key):
        raise PermissionDenied()
    return CoursewareSearchIndexer.do_course_reindex(modulestore(), course_key)


@login_required
def course_notifications_handler(request, course_key_string=None, action_state_id=None):
    """
    Handle incoming requests for notifications in a RESTful way.

    course_key_string and action_state_id must both be set; else a HttpBadResponseRequest is returned.

    For each of these operations, the requesting user must have access to the course;
    else a PermissionDenied error is returned.

    GET
        json: return json representing information about the notification (action, state, etc)
    DELETE
        json: return json repressing success or failure of dismissal/deletion of the notification
    PUT
        Raises a NotImplementedError.
    POST
        Raises a NotImplementedError.
    """
    # ensure that we have a course and an action state
    if not course_key_string or not action_state_id:
        return HttpResponseBadRequest()

    response_format = request.REQUEST.get('format', 'html')

    course_key = CourseKey.from_string(course_key_string)

    if response_format == 'json' or 'application/json' in request.META.get('HTTP_ACCEPT', 'application/json'):
        if not has_studio_write_access(request.user, course_key):
            raise PermissionDenied()
        if request.method == 'GET':
            return _course_notifications_json_get(action_state_id)
        elif request.method == 'DELETE':
            # we assume any delete requests dismiss actions from the UI
            return _dismiss_notification(request, action_state_id)
        elif request.method == 'PUT':
            raise NotImplementedError()
        elif request.method == 'POST':
            raise NotImplementedError()
        else:
            return HttpResponseBadRequest()
    else:
        return HttpResponseNotFound()


def _course_notifications_json_get(course_action_state_id):
    """
    Return the action and the action state for the given id
    """
    try:
        action_state = CourseRerunState.objects.find_first(id=course_action_state_id)
    except CourseActionStateItemNotFoundError:
        return HttpResponseBadRequest()

    action_state_info = {
        'action': action_state.action,
        'state': action_state.state,
        'should_display': action_state.should_display
    }
    return JsonResponse(action_state_info)


def _dismiss_notification(request, course_action_state_id):  # pylint: disable=unused-argument
    """
    Update the display of the course notification
    """
    try:
        action_state = CourseRerunState.objects.find_first(id=course_action_state_id)

    except CourseActionStateItemNotFoundError:
        # Can't dismiss a notification that doesn't exist in the first place
        return HttpResponseBadRequest()

    if action_state.state == CourseRerunUIStateManager.State.FAILED:
        # We remove all permissions for this course key at this time, since
        # no further access is required to a course that failed to be created.
        remove_all_instructors(action_state.course_key)

    # The CourseRerunState is no longer needed by the UI; delete
    action_state.delete()

    return JsonResponse({'success': True})


# pylint: disable=unused-argument
@login_required
def course_handler(request, course_key_string=None):
    """
    The restful handler for course specific requests.
    It provides the course tree with the necessary information for identifying and labeling the parts. The root
    will typically be a 'course' object but may not be especially as we support modules.

    GET
        html: return course listing page if not given a course id
        html: return html page overview for the given course if given a course id
        json: return json representing the course branch's index entry as well as dag w/ all of the children
        replaced w/ json docs where each doc has {'_id': , 'display_name': , 'children': }
    POST
        json: create a course, return resulting json
        descriptor (same as in GET course/...). Leaving off /branch/draft would imply create the course w/ default
        branches. Cannot change the structure contents ('_id', 'display_name', 'children') but can change the
        index entry.
    PUT
        json: update this course (index entry not xblock) such as repointing head, changing display name, org,
        course, run. Return same json as above.
    DELETE
        json: delete this branch from this course (leaving off /branch/draft would imply delete the course)
    """
    try:
        response_format = request.REQUEST.get('format', 'html')
        if response_format == 'json' or 'application/json' in request.META.get('HTTP_ACCEPT', 'application/json'):
            if request.method == 'GET':
                course_key = CourseKey.from_string(course_key_string)
                with modulestore().bulk_operations(course_key):
                    course_module = get_course_and_check_access(course_key, request.user, depth=None)
                    return JsonResponse(_course_outline_json(request, course_module))
            elif request.method == 'POST':  # not sure if this is only post. If one will have ids, it goes after access
                return _create_or_rerun_course(request)
            elif not has_studio_write_access(request.user, CourseKey.from_string(course_key_string)):
                raise PermissionDenied()
            elif request.method == 'PUT':
                raise NotImplementedError()
            elif request.method == 'DELETE':
                raise NotImplementedError()
            else:
                return HttpResponseBadRequest()
        elif request.method == 'GET':  # assume html
            if course_key_string is None:
                return redirect(reverse("home"))
            else:
                return course_index(request, CourseKey.from_string(course_key_string))
        else:
            return HttpResponseNotFound()
    except InvalidKeyError:
        raise Http404


@login_required
@ensure_csrf_cookie
@require_http_methods(["GET"])
def course_rerun_handler(request, course_key_string):
    """
    The restful handler for course reruns.
    GET
        html: return html page with form to rerun a course for the given course id
    """
    # Only global staff (PMs) are able to rerun courses during the soft launch
    if not GlobalStaff().has_user(request.user):
        raise PermissionDenied()
    course_key = CourseKey.from_string(course_key_string)
    with modulestore().bulk_operations(course_key):
        course_module = get_course_and_check_access(course_key, request.user, depth=3)
        if request.method == 'GET':
            return render_to_response('course-create-rerun.html', {
                'source_course_key': course_key,
                'display_name': course_module.display_name,
                'user': request.user,
                'course_creator_status': _get_course_creator_status(request.user),
                'allow_unicode_course_id': settings.FEATURES.get('ALLOW_UNICODE_COURSE_ID', False)
            })


@login_required
@ensure_csrf_cookie
@require_GET
def course_search_index_handler(request, course_key_string):
    """
    The restful handler for course indexing.
    GET
        html: return status of indexing task
        json: return status of indexing task
    """
    # Only global staff (PMs) are able to index courses
    if not GlobalStaff().has_user(request.user):
        raise PermissionDenied()
    course_key = CourseKey.from_string(course_key_string)
    content_type = request.META.get('CONTENT_TYPE', None)
    if content_type is None:
        content_type = "application/json; charset=utf-8"
    with modulestore().bulk_operations(course_key):
        try:
            reindex_course_and_check_access(course_key, request.user)
        except SearchIndexingError as search_err:
            return HttpResponse(json.dumps({
                "user_message": search_err.error_list
            }), content_type=content_type, status=500)
        return HttpResponse(json.dumps({
            "user_message": _("Course has been successfully reindexed.")
        }), content_type=content_type, status=200)


def _course_outline_json(request, course_module):
    """
    Returns a JSON representation of the course module and recursively all of its children.
    """
    return create_xblock_info(
        course_module,
        include_child_info=True,
        course_outline=True,
        include_children_predicate=lambda xblock: not xblock.category == 'vertical'
    )


def _accessible_courses_list(request):
    """
    List all courses available to the logged in user by iterating through all the courses
    """
    def course_filter(course):
        """
        Filter out unusable and inaccessible courses
        """
        if isinstance(course, ErrorDescriptor):
            return False

        # pylint: disable=fixme
        # TODO remove this condition when templates purged from db
        if course.location.course == 'templates':
            return False

        return has_studio_read_access(request.user, course.id)

    courses = filter(course_filter, modulestore().get_courses())
    in_process_course_actions = [
        course for course in
        CourseRerunState.objects.find_all(
            exclude_args={'state': CourseRerunUIStateManager.State.SUCCEEDED}, should_display=True
        )
        if has_studio_read_access(request.user, course.course_key)
    ]
    return courses, in_process_course_actions


def _accessible_courses_list_from_groups(request):
    """
    List all courses available to the logged in user by reversing access group names
    """
    courses_list = {}
    in_process_course_actions = []

    instructor_courses = UserBasedRole(request.user, CourseInstructorRole.ROLE).courses_with_role()
    staff_courses = UserBasedRole(request.user, CourseStaffRole.ROLE).courses_with_role()
    all_courses = instructor_courses | staff_courses

    for course_access in all_courses:
        course_key = course_access.course_id
        if course_key is None:
            # If the course_access does not have a course_id, it's an org-based role, so we fall back
            raise AccessListFallback
        if course_key not in courses_list:
            # check for any course action state for this course
            in_process_course_actions.extend(
                CourseRerunState.objects.find_all(
                    exclude_args={'state': CourseRerunUIStateManager.State.SUCCEEDED},
                    should_display=True,
                    course_key=course_key,
                )
            )
            # check for the course itself
            try:
                course = modulestore().get_course(course_key)
            except ItemNotFoundError:
                # If a user has access to a course that doesn't exist, don't do anything with that course
                pass
            if course is not None and not isinstance(course, ErrorDescriptor):
                # ignore deleted or errored courses
                courses_list[course_key] = course

    return courses_list.values(), in_process_course_actions


def _accessible_libraries_list(user):
    """
    List all libraries available to the logged in user by iterating through all libraries
    """
    # No need to worry about ErrorDescriptors - split's get_libraries() never returns them.
    return [lib for lib in modulestore().get_libraries() if has_studio_read_access(user, lib.location.library_key)]


@login_required
@ensure_csrf_cookie
def course_listing(request):
    """
    List all courses available to the logged in user
    """
    courses, in_process_course_actions = get_courses_accessible_to_user(request)
    libraries = _accessible_libraries_list(request.user) if LIBRARIES_ENABLED else []

    def format_in_process_course_view(uca):
        """
        Return a dict of the data which the view requires for each unsucceeded course
        """
        return {
            'display_name': uca.display_name,
            'course_key': unicode(uca.course_key),
            'org': uca.course_key.org,
            'number': uca.course_key.course,
            'run': uca.course_key.run,
            'is_failed': True if uca.state == CourseRerunUIStateManager.State.FAILED else False,
            'is_in_progress': True if uca.state == CourseRerunUIStateManager.State.IN_PROGRESS else False,
            'dismiss_link': reverse_course_url(
                'course_notifications_handler',
                uca.course_key,
                kwargs={
                    'action_state_id': uca.id,
                },
            ) if uca.state == CourseRerunUIStateManager.State.FAILED else ''
        }

    def format_library_for_view(library):
        """
        Return a dict of the data which the view requires for each library
        """
        return {
            'display_name': library.display_name,
            'library_key': unicode(library.location.library_key),
            'url': reverse_library_url('library_handler', unicode(library.location.library_key)),
            'org': library.display_org_with_default,
            'number': library.display_number_with_default,
            'can_edit': has_studio_write_access(request.user, library.location.library_key),
        }

    courses = _remove_in_process_courses(courses, in_process_course_actions)
    in_process_course_actions = [format_in_process_course_view(uca) for uca in in_process_course_actions]

    return render_to_response('index.html', {
        'courses': courses,
        'in_process_course_actions': in_process_course_actions,
        'libraries_enabled': LIBRARIES_ENABLED,
        'libraries': [format_library_for_view(lib) for lib in libraries],
        'user': request.user,
        'request_course_creator_url': reverse('contentstore.views.request_course_creator'),
        'course_creator_status': _get_course_creator_status(request.user),
        'rerun_creator_status': GlobalStaff().has_user(request.user),
        'allow_unicode_course_id': settings.FEATURES.get('ALLOW_UNICODE_COURSE_ID', False),
        'allow_course_reruns': settings.FEATURES.get('ALLOW_COURSE_RERUNS', True)
    })


def _get_rerun_link_for_item(course_key):
    """ Returns the rerun link for the given course key. """
    return reverse_course_url('course_rerun_handler', course_key)


@login_required
@ensure_csrf_cookie
def course_index(request, course_key):
    """
    Display an editable course overview.

    org, course, name: Attributes of the Location for the item to edit
    """
    # A depth of None implies the whole course. The course outline needs this in order to compute has_changes.
    # A unit may not have a draft version, but one of its components could, and hence the unit itself has changes.
    with modulestore().bulk_operations(course_key):
        course_module = get_course_and_check_access(course_key, request.user, depth=None)
        lms_link = get_lms_link_for_item(course_module.location)
        reindex_link = None
        if settings.FEATURES.get('ENABLE_COURSEWARE_INDEX', False):
            reindex_link = "/course/{course_id}/search_reindex".format(course_id=unicode(course_key))
        sections = course_module.get_children()
        course_structure = _course_outline_json(request, course_module)
        locator_to_show = request.REQUEST.get('show', None)
        course_release_date = get_default_time_display(course_module.start) if course_module.start != DEFAULT_START_DATE else _("Unscheduled")
        settings_url = reverse_course_url('settings_handler', course_key)

        try:
            current_action = CourseRerunState.objects.find_first(course_key=course_key, should_display=True)
        except (ItemNotFoundError, CourseActionStateItemNotFoundError):
            current_action = None

        return render_to_response('course_outline.html', {
            'context_course': course_module,
            'lms_link': lms_link,
            'sections': sections,
            'course_structure': course_structure,
            'initial_state': course_outline_initial_state(locator_to_show, course_structure) if locator_to_show else None,
            'course_graders': json.dumps(
                CourseGradingModel.fetch(course_key).graders
            ),
            'rerun_notification_id': current_action.id if current_action else None,
            'course_release_date': course_release_date,
            'settings_url': settings_url,
            'reindex_link': reindex_link,
            'notification_dismiss_url': reverse_course_url(
                'course_notifications_handler',
                current_action.course_key,
                kwargs={
                    'action_state_id': current_action.id,
                },
            ) if current_action else None,
        })


def get_courses_accessible_to_user(request):
    """
    Try to get all courses by first reversing django groups and fallback to old method if it fails
    Note: overhead of pymongo reads will increase if getting courses from django groups fails
    """
    if GlobalStaff().has_user(request.user):
        # user has global access so no need to get courses from django groups
        courses, in_process_course_actions = _accessible_courses_list(request)
    else:
        try:
            courses, in_process_course_actions = _accessible_courses_list_from_groups(request)
        except AccessListFallback:
            # user have some old groups or there was some error getting courses from django groups
            # so fallback to iterating through all courses
            courses, in_process_course_actions = _accessible_courses_list(request)
    return courses, in_process_course_actions


def _remove_in_process_courses(courses, in_process_course_actions):
    """
    removes any in-process courses in courses list. in-process actually refers to courses
    that are in the process of being generated for re-run
    """
    def format_course_for_view(course):
        """
        Return a dict of the data which the view requires for each course
        """
        return {
            'display_name': course.display_name,
            'course_key': unicode(course.location.course_key),
            'url': reverse_course_url('course_handler', course.id),
            'lms_link': get_lms_link_for_item(course.location),
            'rerun_link': _get_rerun_link_for_item(course.id),
            'org': course.display_org_with_default,
            'number': course.display_number_with_default,
            'run': course.location.run
        }

    in_process_action_course_keys = [uca.course_key for uca in in_process_course_actions]
    courses = [
        format_course_for_view(c)
        for c in courses
        if not isinstance(c, ErrorDescriptor) and (c.id not in in_process_action_course_keys)
    ]
    return courses


def course_outline_initial_state(locator_to_show, course_structure):
    """
    Returns the desired initial state for the course outline view. If the 'show' request parameter
    was provided, then the view's initial state will be to have the desired item fully expanded
    and to scroll to see the new item.
    """
    def find_xblock_info(xblock_info, locator):
        """
        Finds the xblock info for the specified locator.
        """
        if xblock_info['id'] == locator:
            return xblock_info
        children = xblock_info['child_info']['children'] if xblock_info.get('child_info', None) else None
        if children:
            for child_xblock_info in children:
                result = find_xblock_info(child_xblock_info, locator)
                if result:
                    return result
        return None

    def collect_all_locators(locators, xblock_info):
        """
        Collect all the locators for an xblock and its children.
        """
        locators.append(xblock_info['id'])
        children = xblock_info['child_info']['children'] if xblock_info.get('child_info', None) else None
        if children:
            for child_xblock_info in children:
                collect_all_locators(locators, child_xblock_info)

    selected_xblock_info = find_xblock_info(course_structure, locator_to_show)
    if not selected_xblock_info:
        return None
    expanded_locators = []
    collect_all_locators(expanded_locators, selected_xblock_info)
    return {
        'locator_to_show': locator_to_show,
        'expanded_locators': expanded_locators
    }


@expect_json
def _create_or_rerun_course(request):
    """
    To be called by requests that create a new destination course (i.e., create_new_course and rerun_course)
    Returns the destination course_key and overriding fields for the new course.
    Raises DuplicateCourseError and InvalidKeyError
    """
    if not auth.has_access(request.user, CourseCreatorRole()):
        raise PermissionDenied()

    try:
        org = request.json.get('org')
        course = request.json.get('number', request.json.get('course'))
        display_name = request.json.get('display_name')
        # force the start date for reruns and allow us to override start via the client
        start = request.json.get('start', CourseFields.start.default)
        run = request.json.get('run')

        # allow/disable unicode characters in course_id according to settings
        if not settings.FEATURES.get('ALLOW_UNICODE_COURSE_ID'):
            if _has_non_ascii_characters(org) or _has_non_ascii_characters(course) or _has_non_ascii_characters(run):
                return JsonResponse(
                    {'error': _('Special characters not allowed in organization, course number, and course run.')},
                    status=400
                )

        fields = {'start': start}
        if display_name is not None:
            fields['display_name'] = display_name

        if 'source_course_key' in request.json:
            return _rerun_course(request, org, course, run, fields)
        else:
            return _create_new_course(request, org, course, run, fields)

    except DuplicateCourseError:
        return JsonResponse({
            'ErrMsg': _(
                'There is already a course defined with the same '
                'organization and course number. Please '
                'change either organization or course number to be unique.'
            ),
            'OrgErrMsg': _(
                'Please change either the organization or '
                'course number so that it is unique.'),
            'CourseErrMsg': _(
                'Please change either the organization or '
                'course number so that it is unique.'),
        })
    except InvalidKeyError as error:
        return JsonResponse({
            "ErrMsg": _("Unable to create course '{name}'.\n\n{err}").format(name=display_name, err=error.message)}
        )


def _create_new_course(request, org, number, run, fields):
    """
    Create a new course.
    Returns the URL for the course overview page.
    Raises DuplicateCourseError if the course already exists
    """
    store_for_new_course = modulestore().default_modulestore.get_modulestore_type()
    new_course = create_new_course_in_store(store_for_new_course, request.user, org, number, run, fields)
    return JsonResponse({
        'url': reverse_course_url('course_handler', new_course.id),
        'course_key': unicode(new_course.id),
    })


def create_new_course_in_store(store, user, org, number, run, fields):
    """
    Create course in store w/ handling instructor enrollment, permissions, and defaulting the wiki slug.
    Separated out b/c command line course creation uses this as well as the web interface.
    """
    # Set a unique wiki_slug for newly created courses. To maintain active wiki_slugs for
    # existing xml courses this cannot be changed in CourseDescriptor.
    # # TODO get rid of defining wiki slug in this org/course/run specific way and reconcile
    # w/ xmodule.course_module.CourseDescriptor.__init__
    wiki_slug = u"{0}.{1}.{2}".format(org, number, run)
    definition_data = {'wiki_slug': wiki_slug}
    fields.update(definition_data)

    with modulestore().default_store(store):
        # Creating the course raises DuplicateCourseError if an existing course with this org/name is found
        new_course = modulestore().create_course(
            org,
            number,
            run,
            user.id,
            fields=fields,
        )

    # Make sure user has instructor and staff access to the new course
    add_instructor(new_course.id, user, user)

    # Initialize permissions for user in the new course
    initialize_permissions(new_course.id, user)
    return new_course


def _rerun_course(request, org, number, run, fields):
    """
    Reruns an existing course.
    Returns the URL for the course listing page.
    """
    source_course_key = CourseKey.from_string(request.json.get('source_course_key'))

    # verify user has access to the original course
    if not has_studio_write_access(request.user, source_course_key):
        raise PermissionDenied()

    # create destination course key
    store = modulestore()
    with store.default_store('split'):
        destination_course_key = store.make_course_key(org, number, run)

    # verify org course and run don't already exist
    if store.has_course(destination_course_key, ignore_case=True):
        raise DuplicateCourseError(source_course_key, destination_course_key)

    # Make sure user has instructor and staff access to the destination course
    # so the user can see the updated status for that course
    add_instructor(destination_course_key, request.user, request.user)

    # Mark the action as initiated
    CourseRerunState.objects.initiated(source_course_key, destination_course_key, request.user, fields['display_name'])

    # Rerun the course as a new celery task
    json_fields = json.dumps(fields, cls=EdxJSONEncoder)
    rerun_course.delay(unicode(source_course_key), unicode(destination_course_key), request.user.id, json_fields)

    # Return course listing page
    return JsonResponse({
        'url': reverse_url('course_handler'),
        'destination_course_key': unicode(destination_course_key)
    })


# pylint: disable=unused-argument
@login_required
@ensure_csrf_cookie
@require_http_methods(["GET"])
def course_info_handler(request, course_key_string):
    """
    GET
        html: return html for editing the course info handouts and updates.
    """
    course_key = CourseKey.from_string(course_key_string)
    with modulestore().bulk_operations(course_key):
        course_module = get_course_and_check_access(course_key, request.user)
        if 'text/html' in request.META.get('HTTP_ACCEPT', 'text/html'):
            return render_to_response(
                'course_info.html',
                {
                    'context_course': course_module,
                    'updates_url': reverse_course_url('course_info_update_handler', course_key),
                    'handouts_locator': course_key.make_usage_key('course_info', 'handouts'),
                    'base_asset_url': StaticContent.get_base_url_path_for_course_assets(course_module.id),
<<<<<<< HEAD
                    'keywords_supported': get_keywords_supported(),
=======
                    'push_notification_enabled': push_notification_enabled()
>>>>>>> 00b75f01
                }
            )
        else:
            return HttpResponseBadRequest("Only supports html requests")


# pylint: disable=unused-argument
@login_required
@ensure_csrf_cookie
@require_http_methods(("GET", "POST", "PUT", "DELETE"))
@expect_json
def course_info_update_handler(request, course_key_string, provided_id=None):
    """
    restful CRUD operations on course_info updates.
    provided_id should be none if it's new (create) and index otherwise.
    GET
        json: return the course info update models
    POST
        json: create an update
    PUT or DELETE
        json: change an existing update
    """
    if 'application/json' not in request.META.get('HTTP_ACCEPT', 'application/json'):
        return HttpResponseBadRequest("Only supports json requests")

    course_key = CourseKey.from_string(course_key_string)
    usage_key = course_key.make_usage_key('course_info', 'updates')
    if provided_id == '':
        provided_id = None

    # check that logged in user has permissions to this item (GET shouldn't require this level?)
    if not has_studio_write_access(request.user, usage_key.course_key):
        raise PermissionDenied()

    if request.method == 'GET':
        course_updates = get_course_updates(usage_key, provided_id, request.user.id)
        if isinstance(course_updates, dict) and course_updates.get('error'):
            return JsonResponse(course_updates, course_updates.get('status', 400))
        else:
            return JsonResponse(course_updates)
    elif request.method == 'DELETE':
        try:
            return JsonResponse(delete_course_update(usage_key, request.json, provided_id, request.user))
        except:
            return HttpResponseBadRequest(
                "Failed to delete",
                content_type="text/plain"
            )
    # can be either and sometimes django is rewriting one to the other:
    elif request.method in ('POST', 'PUT'):
        try:
            return JsonResponse(update_course_updates(usage_key, request.json, provided_id, request.user))
        except:
            return HttpResponseBadRequest(
                "Failed to save",
                content_type="text/plain"
            )


@require_http_methods("POST")
def send_test_enrollment_email(request, course_key_string):
    """
    Handles ajax request for sending test enrollment emails to the instructor
    """
    course_key = CourseKey.from_string(course_key_string)
    user = request.user
    from_address = microsite.get_value('email_from_address', settings.DEFAULT_FROM_EMAIL)
    subject = request.POST.get('subject')
    subject = ''.join(subject.splitlines())
    message = request.POST.get('message')
    message = substitute_keywords_with_data(message, user.id, course_key)

    try:
        user.email_user(subject, message, from_address)
    except SMTPException:
        return HttpResponseBadRequest(_("Error while sending test email."))
    return HttpResponse()


@login_required
@ensure_csrf_cookie
@require_http_methods(("GET", "PUT", "POST"))
@expect_json
def settings_handler(request, course_key_string):
    """
    Course settings for dates and about pages
    GET
        html: get the page
        json: get the CourseDetails model
    PUT
        json: update the Course and About xblocks through the CourseDetails model
    """
    course_key = CourseKey.from_string(course_key_string)
    prerequisite_course_enabled = settings.FEATURES.get('ENABLE_PREREQUISITE_COURSES', False)
    with modulestore().bulk_operations(course_key):
        course_module = get_course_and_check_access(course_key, request.user)
        if 'text/html' in request.META.get('HTTP_ACCEPT', '') and request.method == 'GET':
            upload_asset_url = reverse_course_url('assets_handler', course_key)

            # see if the ORG of this course can be attributed to a 'Microsite'. In that case, the
            # course about page should be editable in Studio
            about_page_editable = not microsite.get_value_for_org(
                course_module.location.org,
                'ENABLE_MKTG_SITE',
                settings.FEATURES.get('ENABLE_MKTG_SITE', False)
            )

            short_description_editable = settings.FEATURES.get('EDITABLE_SHORT_DESCRIPTION', True)
<<<<<<< HEAD

            default_enroll_email_template_pre = render_to_string('emails/default_pre_enrollment_message.txt', {})
            default_enroll_email_template_post = render_to_string('emails/default_post_enrollment_message.txt', {})

            return render_to_response('settings.html', {
=======
            settings_context = {
>>>>>>> 00b75f01
                'context_course': course_module,
                'course_locator': course_key,
                'lms_link_for_about_page': utils.get_lms_link_for_about_page(course_key),
                'course_image_url': utils.course_image_url(course_module),
                'details_url': reverse_course_url('settings_handler', course_key),
                'about_page_editable': about_page_editable,
                'short_description_editable': short_description_editable,
                'upload_asset_url': upload_asset_url,
<<<<<<< HEAD
                'test_email_url': reverse_course_url('send_test_enrollment_email', course_key),
                'default_pre_template': default_enroll_email_template_pre,
                'default_post_template': default_enroll_email_template_post,
                'keywords_supported': get_keywords_supported(),
            })
=======
                'course_handler_url': reverse_course_url('course_handler', course_key),
            }
            if prerequisite_course_enabled:
                courses, in_process_course_actions = get_courses_accessible_to_user(request)
                # exclude current course from the list of available courses
                courses = [course for course in courses if course.id != course_key]
                if courses:
                    courses = _remove_in_process_courses(courses, in_process_course_actions)
                settings_context.update({'possible_pre_requisite_courses': courses})

            return render_to_response('settings.html', settings_context)
>>>>>>> 00b75f01
        elif 'application/json' in request.META.get('HTTP_ACCEPT', ''):
            if request.method == 'GET':
                course_details = CourseDetails.fetch(course_key)
                return JsonResponse(
                    course_details,
                    # encoder serializes dates, old locations, and instances
                    encoder=CourseSettingsEncoder
                )
            # For every other possible method type submitted by the caller...
            else:
                # if pre-requisite course feature is enabled set pre-requisite course
                if prerequisite_course_enabled:
                    prerequisite_course_keys = request.json.get('pre_requisite_courses', [])
                    if prerequisite_course_keys:
                        if not all(is_valid_course_key(course_key) for course_key in prerequisite_course_keys):
                            return JsonResponseBadRequest({"error": _("Invalid prerequisite course key")})
                        set_prerequisite_courses(course_key, prerequisite_course_keys)

                # If the entrance exams feature has been enabled, we'll need to check for some
                # feature-specific settings and handle them accordingly
                # We have to be careful that we're only executing the following logic if we actually
                # need to create or delete an entrance exam from the specified course
                if settings.FEATURES.get('ENTRANCE_EXAMS', False):
                    course_entrance_exam_present = course_module.entrance_exam_enabled
                    entrance_exam_enabled = request.json.get('entrance_exam_enabled', '') == 'true'
                    ee_min_score_pct = request.json.get('entrance_exam_minimum_score_pct', None)
                    # If the entrance exam box on the settings screen has been checked...
                    if entrance_exam_enabled:
                        # Load the default minimum score threshold from settings, then try to override it
                        entrance_exam_minimum_score_pct = float(settings.ENTRANCE_EXAM_MIN_SCORE_PCT)
                        if ee_min_score_pct:
                            entrance_exam_minimum_score_pct = float(ee_min_score_pct)
                        if entrance_exam_minimum_score_pct.is_integer():
                            entrance_exam_minimum_score_pct = entrance_exam_minimum_score_pct / 100
                        entrance_exam_minimum_score_pct = unicode(entrance_exam_minimum_score_pct)
                        # If there's already an entrance exam defined, we'll update the existing one
                        if course_entrance_exam_present:
                            exam_data = {
                                'entrance_exam_minimum_score_pct': entrance_exam_minimum_score_pct
                            }
                            update_entrance_exam(request, course_key, exam_data)
                        # If there's no entrance exam defined, we'll create a new one
                        else:
                            create_entrance_exam(request, course_key, entrance_exam_minimum_score_pct)

                    # If the entrance exam box on the settings screen has been unchecked,
                    # and the course has an entrance exam attached...
                    elif not entrance_exam_enabled and course_entrance_exam_present:
                        delete_entrance_exam(request, course_key)

                # Perform the normal update workflow for the CourseDetails model
                return JsonResponse(
                    CourseDetails.update_from_json(course_key, request.json, request.user),
                    encoder=CourseSettingsEncoder
                )


@login_required
@ensure_csrf_cookie
@require_http_methods(("GET", "POST", "PUT", "DELETE"))
@expect_json
def grading_handler(request, course_key_string, grader_index=None):
    """
    Course Grading policy configuration
    GET
        html: get the page
        json no grader_index: get the CourseGrading model (graceperiod, cutoffs, and graders)
        json w/ grader_index: get the specific grader
    PUT
        json no grader_index: update the Course through the CourseGrading model
        json w/ grader_index: create or update the specific grader (create if index out of range)
    """
    course_key = CourseKey.from_string(course_key_string)
    with modulestore().bulk_operations(course_key):
        course_module = get_course_and_check_access(course_key, request.user)

        if 'text/html' in request.META.get('HTTP_ACCEPT', '') and request.method == 'GET':
            course_details = CourseGradingModel.fetch(course_key)

            return render_to_response('settings_graders.html', {
                'context_course': course_module,
                'course_locator': course_key,
                'course_details': json.dumps(course_details, cls=CourseSettingsEncoder),
                'grading_url': reverse_course_url('grading_handler', course_key),
            })
        elif 'application/json' in request.META.get('HTTP_ACCEPT', ''):
            if request.method == 'GET':
                if grader_index is None:
                    return JsonResponse(
                        CourseGradingModel.fetch(course_key),
                        # encoder serializes dates, old locations, and instances
                        encoder=CourseSettingsEncoder
                    )
                else:
                    return JsonResponse(CourseGradingModel.fetch_grader(course_key, grader_index))
            elif request.method in ('POST', 'PUT'):  # post or put, doesn't matter.
                # None implies update the whole model (cutoffs, graceperiod, and graders) not a specific grader
                if grader_index is None:
                    return JsonResponse(
                        CourseGradingModel.update_from_json(course_key, request.json, request.user),
                        encoder=CourseSettingsEncoder
                    )
                else:
                    return JsonResponse(
                        CourseGradingModel.update_grader_from_json(course_key, request.json, request.user)
                    )
            elif request.method == "DELETE" and grader_index is not None:
                CourseGradingModel.delete_grader(course_key, grader_index, request.user)
                return JsonResponse()


# pylint: disable=invalid-name
def _add_tab(request, tab_type, course_module):
    """
    Adds tab to the course.
    """
    # Add tab to the course if needed
    changed, new_tabs = add_extra_panel_tab(tab_type, course_module)
    # If a tab has been added to the course, then send the
    # metadata along to CourseMetadata.update_from_json
    if changed:
        course_module.tabs = new_tabs
        request.json.update({'tabs': {'value': new_tabs}})
        # Indicate that tabs should not be filtered out of
        # the metadata
        return True
    return False


# pylint: disable=invalid-name
def _remove_tab(request, tab_type, course_module):
    """
    Removes the tab from the course.
    """
    changed, new_tabs = remove_extra_panel_tab(tab_type, course_module)
    if changed:
        course_module.tabs = new_tabs
        request.json.update({'tabs': {'value': new_tabs}})
        return True
    return False


def is_advanced_component_present(request, advanced_components):
    """
    Return True when one of `advanced_components` is present in the request.

    raises TypeError
    when request.ADVANCED_COMPONENT_POLICY_KEY is malformed (not iterable)
    """
    if ADVANCED_COMPONENT_POLICY_KEY not in request.json:
        return False

    new_advanced_component_list = request.json[ADVANCED_COMPONENT_POLICY_KEY]['value']
    for ac_type in advanced_components:
        if ac_type in new_advanced_component_list and ac_type in ADVANCED_COMPONENT_TYPES:
            return True


def is_field_value_true(request, field_list):
    """
    Return True when one of field values is set to True by request
    """
    return any([request.json.get(field, {}).get('value') for field in field_list])


# pylint: disable=invalid-name
def _modify_tabs_to_components(request, course_module):
    """
    Automatically adds/removes tabs if user indicated that they want
    respective modules enabled in the course

    Return True when tab configuration has been modified.
    """
    tab_component_map = {
        # 'tab_type': (check_function, list_of_checked_components_or_values),

        # open ended tab by combinedopendended or peergrading module
        'open_ended': (is_advanced_component_present, OPEN_ENDED_COMPONENT_TYPES),
        # notes tab
        'notes': (is_advanced_component_present, NOTE_COMPONENT_TYPES),
        # student notes tab
        'edxnotes': (is_field_value_true, ['edxnotes'])
    }

    tabs_changed = False
    for tab_type in tab_component_map.keys():
        check, component_types = tab_component_map[tab_type]
        try:
            tab_enabled = check(request, component_types)
        except TypeError:
            # user has failed to put iterable value into advanced component list.
            # return immediately and let validation handle.
            return

        if tab_enabled:
            # check passed, some of this component_types are present, adding tab
            if _add_tab(request, tab_type, course_module):
                # tab indeed was added, the change needs to propagate
                tabs_changed = True
        else:
            # the tab should not be present (anymore)
            if _remove_tab(request, tab_type, course_module):
                # tab indeed was removed, the change needs to propagate
                tabs_changed = True

    return tabs_changed


@login_required
@ensure_csrf_cookie
@require_http_methods(("GET", "POST", "PUT"))
@expect_json
def advanced_settings_handler(request, course_key_string):
    """
    Course settings configuration
    GET
        html: get the page
        json: get the model
    PUT, POST
        json: update the Course's settings. The payload is a json rep of the
            metadata dicts.
    """
    course_key = CourseKey.from_string(course_key_string)
    with modulestore().bulk_operations(course_key):
        course_module = get_course_and_check_access(course_key, request.user)
        if 'text/html' in request.META.get('HTTP_ACCEPT', '') and request.method == 'GET':

            return render_to_response('settings_advanced.html', {
                'context_course': course_module,
                'advanced_dict': json.dumps(CourseMetadata.fetch(course_module)),
                'advanced_settings_url': reverse_course_url('advanced_settings_handler', course_key)
            })
        elif 'application/json' in request.META.get('HTTP_ACCEPT', ''):
            if request.method == 'GET':
                return JsonResponse(CourseMetadata.fetch(course_module))
            else:
                try:
                    # do not process tabs unless they were modified according to course metadata
                    filter_tabs = not _modify_tabs_to_components(request, course_module)

                    # validate data formats and update
                    is_valid, errors, updated_data = CourseMetadata.validate_and_update_from_json(
                        course_module,
                        request.json,
                        filter_tabs=filter_tabs,
                        user=request.user,
                    )

                    if is_valid:
                        return JsonResponse(updated_data)
                    else:
                        return JsonResponseBadRequest(errors)

                # Handle all errors that validation doesn't catch
                except (TypeError, ValueError) as err:
                    return HttpResponseBadRequest(
                        django.utils.html.escape(err.message),
                        content_type="text/plain"
                    )


class TextbookValidationError(Exception):
    "An error thrown when a textbook input is invalid"
    pass


def validate_textbooks_json(text):
    """
    Validate the given text as representing a single PDF textbook
    """
    try:
        textbooks = json.loads(text)
    except ValueError:
        raise TextbookValidationError("invalid JSON")
    if not isinstance(textbooks, (list, tuple)):
        raise TextbookValidationError("must be JSON list")
    for textbook in textbooks:
        validate_textbook_json(textbook)
    # check specified IDs for uniqueness
    all_ids = [textbook["id"] for textbook in textbooks if "id" in textbook]
    unique_ids = set(all_ids)
    if len(all_ids) > len(unique_ids):
        raise TextbookValidationError("IDs must be unique")
    return textbooks


def validate_textbook_json(textbook):
    """
    Validate the given text as representing a list of PDF textbooks
    """
    if isinstance(textbook, basestring):
        try:
            textbook = json.loads(textbook)
        except ValueError:
            raise TextbookValidationError("invalid JSON")
    if not isinstance(textbook, dict):
        raise TextbookValidationError("must be JSON object")
    if not textbook.get("tab_title"):
        raise TextbookValidationError("must have tab_title")
    tid = unicode(textbook.get("id", ""))
    if tid and not tid[0].isdigit():
        raise TextbookValidationError("textbook ID must start with a digit")
    return textbook


def assign_textbook_id(textbook, used_ids=()):
    """
    Return an ID that can be assigned to a textbook
    and doesn't match the used_ids
    """
    tid = Location.clean(textbook["tab_title"])
    if not tid[0].isdigit():
        # stick a random digit in front
        tid = random.choice(string.digits) + tid
    while tid in used_ids:
        # add a random ASCII character to the end
        tid = tid + random.choice(string.ascii_lowercase)
    return tid


@require_http_methods(("GET", "POST", "PUT"))
@login_required
@ensure_csrf_cookie
def textbooks_list_handler(request, course_key_string):
    """
    A RESTful handler for textbook collections.

    GET
        html: return textbook list page (Backbone application)
        json: return JSON representation of all textbooks in this course
    POST
        json: create a new textbook for this course
    PUT
        json: overwrite all textbooks in the course with the given list
    """
    course_key = CourseKey.from_string(course_key_string)
    store = modulestore()
    with store.bulk_operations(course_key):
        course = get_course_and_check_access(course_key, request.user)

        if "application/json" not in request.META.get('HTTP_ACCEPT', 'text/html'):
            # return HTML page
            upload_asset_url = reverse_course_url('assets_handler', course_key)
            textbook_url = reverse_course_url('textbooks_list_handler', course_key)
            return render_to_response('textbooks.html', {
                'context_course': course,
                'textbooks': course.pdf_textbooks,
                'upload_asset_url': upload_asset_url,
                'textbook_url': textbook_url,
            })

        # from here on down, we know the client has requested JSON
        if request.method == 'GET':
            return JsonResponse(course.pdf_textbooks)
        elif request.method == 'PUT':
            try:
                textbooks = validate_textbooks_json(request.body)
            except TextbookValidationError as err:
                return JsonResponse({"error": err.message}, status=400)

            tids = set(t["id"] for t in textbooks if "id" in t)
            for textbook in textbooks:
                if "id" not in textbook:
                    tid = assign_textbook_id(textbook, tids)
                    textbook["id"] = tid
                    tids.add(tid)

            if not any(tab['type'] == PDFTextbookTabs.type for tab in course.tabs):
                course.tabs.append(PDFTextbookTabs())
            course.pdf_textbooks = textbooks
            store.update_item(course, request.user.id)
            return JsonResponse(course.pdf_textbooks)
        elif request.method == 'POST':
            # create a new textbook for the course
            try:
                textbook = validate_textbook_json(request.body)
            except TextbookValidationError as err:
                return JsonResponse({"error": err.message}, status=400)
            if not textbook.get("id"):
                tids = set(t["id"] for t in course.pdf_textbooks if "id" in t)
                textbook["id"] = assign_textbook_id(textbook, tids)
            existing = course.pdf_textbooks
            existing.append(textbook)
            course.pdf_textbooks = existing
            if not any(tab['type'] == PDFTextbookTabs.type for tab in course.tabs):
                course.tabs.append(PDFTextbookTabs())
            store.update_item(course, request.user.id)
            resp = JsonResponse(textbook, status=201)
            resp["Location"] = reverse_course_url(
                'textbooks_detail_handler',
                course.id,
                kwargs={'textbook_id': textbook["id"]}
            )
            return resp


@login_required
@ensure_csrf_cookie
@require_http_methods(("GET", "POST", "PUT", "DELETE"))
def textbooks_detail_handler(request, course_key_string, textbook_id):
    """
    JSON API endpoint for manipulating a textbook via its internal ID.
    Used by the Backbone application.

    GET
        json: return JSON representation of textbook
    POST or PUT
        json: update textbook based on provided information
    DELETE
        json: remove textbook
    """
    course_key = CourseKey.from_string(course_key_string)
    store = modulestore()
    with store.bulk_operations(course_key):
        course_module = get_course_and_check_access(course_key, request.user)
        matching_id = [tb for tb in course_module.pdf_textbooks
                       if unicode(tb.get("id")) == unicode(textbook_id)]
        if matching_id:
            textbook = matching_id[0]
        else:
            textbook = None

        if request.method == 'GET':
            if not textbook:
                return JsonResponse(status=404)
            return JsonResponse(textbook)
        elif request.method in ('POST', 'PUT'):  # can be either and sometimes
                                            # django is rewriting one to the other
            try:
                new_textbook = validate_textbook_json(request.body)
            except TextbookValidationError as err:
                return JsonResponse({"error": err.message}, status=400)
            new_textbook["id"] = textbook_id
            if textbook:
                i = course_module.pdf_textbooks.index(textbook)
                new_textbooks = course_module.pdf_textbooks[0:i]
                new_textbooks.append(new_textbook)
                new_textbooks.extend(course_module.pdf_textbooks[i + 1:])
                course_module.pdf_textbooks = new_textbooks
            else:
                course_module.pdf_textbooks.append(new_textbook)
            store.update_item(course_module, request.user.id)
            return JsonResponse(new_textbook, status=201)
        elif request.method == 'DELETE':
            if not textbook:
                return JsonResponse(status=404)
            i = course_module.pdf_textbooks.index(textbook)
            remaining_textbooks = course_module.pdf_textbooks[0:i]
            remaining_textbooks.extend(course_module.pdf_textbooks[i + 1:])
            course_module.pdf_textbooks = remaining_textbooks
            store.update_item(course_module, request.user.id)
            return JsonResponse()


class GroupConfigurationsValidationError(Exception):
    """
    An error thrown when a group configurations input is invalid.
    """
    pass


class GroupConfiguration(object):
    """
    Prepare Group Configuration for the course.
    """
    def __init__(self, json_string, course, configuration_id=None):
        """
        Receive group configuration as a json (`json_string`), deserialize it
        and validate.
        """
        self.configuration = GroupConfiguration.parse(json_string)
        self.course = course
        self.assign_id(configuration_id)
        self.assign_group_ids()
        self.validate()

    @staticmethod
    def parse(json_string):
        """
        Deserialize given json that represents group configuration.
        """
        try:
            configuration = json.loads(json_string)
        except ValueError:
            raise GroupConfigurationsValidationError(_("invalid JSON"))
        configuration["version"] = UserPartition.VERSION
        return configuration

    def validate(self):
        """
        Validate group configuration representation.
        """
        if not self.configuration.get("name"):
            raise GroupConfigurationsValidationError(_("must have name of the configuration"))
        if len(self.configuration.get('groups', [])) < 1:
            raise GroupConfigurationsValidationError(_("must have at least one group"))

    def assign_id(self, configuration_id=None):
        """
        Assign id for the json representation of group configuration.
        """
        if configuration_id:
            self.configuration['id'] = int(configuration_id)
        else:
            self.configuration['id'] = generate_int_id(
                MINIMUM_GROUP_ID, MYSQL_MAX_INT, GroupConfiguration.get_used_ids(self.course)
            )

    def assign_group_ids(self):
        """
        Assign ids for the group_configuration's groups.
        """
        used_ids = [g.id for p in self.course.user_partitions for g in p.groups]
        # Assign ids to every group in configuration.
        for group in self.configuration.get('groups', []):
            if group.get('id') is None:
                group["id"] = generate_int_id(MINIMUM_GROUP_ID, MYSQL_MAX_INT, used_ids)
                used_ids.append(group["id"])

    @staticmethod
    def get_used_ids(course):
        """
        Return a list of IDs that already in use.
        """
        return set([p.id for p in course.user_partitions])

    def get_user_partition(self):
        """
        Get user partition for saving in course.
        """
        return UserPartition.from_json(self.configuration)

    @staticmethod
    def _get_usage_info(course, unit, item, usage_info, group_id, scheme_name=None):
        """
        Get usage info for unit/module.
        """
        unit_url = reverse_usage_url(
            'container_handler',
            course.location.course_key.make_usage_key(unit.location.block_type, unit.location.name)
        )

        usage_dict = {'label': u"{} / {}".format(unit.display_name, item.display_name), 'url': unit_url}
        if scheme_name == RANDOM_SCHEME:
            validation_summary = item.general_validation_message()
            usage_dict.update({'validation': validation_summary.to_json() if validation_summary else None})

        usage_info[group_id].append(usage_dict)

        return usage_info

    @staticmethod
    def get_content_experiment_usage_info(store, course):
        """
        Get usage information for all Group Configurations currently referenced by a split_test instance.
        """
        split_tests = store.get_items(course.id, qualifiers={'category': 'split_test'})
        return GroupConfiguration._get_content_experiment_usage_info(store, course, split_tests)

    @staticmethod
    def get_split_test_partitions_with_usage(store, course):
        """
        Returns json split_test group configurations updated with usage information.
        """
        usage_info = GroupConfiguration.get_content_experiment_usage_info(store, course)
        configurations = []
        for partition in get_split_user_partitions(course.user_partitions):
            configuration = partition.to_json()
            configuration['usage'] = usage_info.get(partition.id, [])
            configurations.append(configuration)
        return configurations

    @staticmethod
    def _get_content_experiment_usage_info(store, course, split_tests):
        """
        Returns all units names, their urls and validation messages.

        Returns:
        {'user_partition_id':
            [
                {
                    'label': 'Unit 1 / Experiment 1',
                    'url': 'url_to_unit_1',
                    'validation': {'message': 'a validation message', 'type': 'warning'}
                },
                {
                    'label': 'Unit 2 / Experiment 2',
                    'url': 'url_to_unit_2',
                    'validation': {'message': 'another validation message', 'type': 'error'}
                }
            ],
        }
        """
        usage_info = {}
        for split_test in split_tests:
            if split_test.user_partition_id not in usage_info:
                usage_info[split_test.user_partition_id] = []

            unit = split_test.get_parent()
            if not unit:
                log.warning("Unable to find parent for split_test %s", split_test.location)
                continue

            usage_info = GroupConfiguration._get_usage_info(
                course=course,
                unit=unit,
                item=split_test,
                usage_info=usage_info,
                group_id=split_test.user_partition_id,
                scheme_name=RANDOM_SCHEME
            )
        return usage_info

    @staticmethod
    def get_content_groups_usage_info(store, course):
        """
        Get usage information for content groups.
        """
        items = store.get_items(course.id, settings={'group_access': {'$exists': True}})

        return GroupConfiguration._get_content_groups_usage_info(course, items)

    @staticmethod
    def _get_content_groups_usage_info(course, items):
        """
        Returns all units names and their urls.

        Returns:
        {'group_id':
            [
                {
                    'label': 'Unit 1 / Problem 1',
                    'url': 'url_to_unit_1'
                },
                {
                    'label': 'Unit 2 / Problem 2',
                    'url': 'url_to_unit_2'
                }
            ],
        }
        """
        usage_info = {}
        for item in items:
            if hasattr(item, 'group_access') and item.group_access:
                (__, group_ids), = item.group_access.items()
                for group_id in group_ids:
                    if group_id not in usage_info:
                        usage_info[group_id] = []

                    unit = item.get_parent()
                    if not unit:
                        log.warning("Unable to find parent for component %s", item.location)
                        continue

                    usage_info = GroupConfiguration._get_usage_info(
                        course,
                        unit=unit,
                        item=item,
                        usage_info=usage_info,
                        group_id=group_id
                    )

        return usage_info

    @staticmethod
    def update_usage_info(store, course, configuration):
        """
        Update usage information for particular Group Configuration.

        Returns json of particular group configuration updated with usage information.
        """
        configuration_json = None
        # Get all Experiments that use particular  Group Configuration in course.
        if configuration.scheme.name == RANDOM_SCHEME:
            split_tests = store.get_items(
                course.id,
                category='split_test',
                content={'user_partition_id': configuration.id}
            )
            configuration_json = configuration.to_json()
            usage_information = GroupConfiguration._get_content_experiment_usage_info(store, course, split_tests)
            configuration_json['usage'] = usage_information.get(configuration.id, [])
        elif configuration.scheme.name == COHORT_SCHEME:
            # In case if scheme is "cohort"
            configuration_json = GroupConfiguration.update_content_group_usage_info(store, course, configuration)
        return configuration_json

    @staticmethod
    def update_content_group_usage_info(store, course, configuration):
        """
        Update usage information for particular Content Group Configuration.

        Returns json of particular content group configuration updated with usage information.
        """
        usage_info = GroupConfiguration.get_content_groups_usage_info(store, course)
        content_group_configuration = configuration.to_json()

        for group in content_group_configuration['groups']:
            group['usage'] = usage_info.get(group['id'], [])

        return content_group_configuration

    @staticmethod
    def get_or_create_content_group(store, course):
        """
        Returns the first user partition from the course which uses the
        CohortPartitionScheme, or generates one if no such partition is
        found.  The created partition is not saved to the course until
        the client explicitly creates a group within the partition and
        POSTs back.
        """
        content_group_configuration = get_cohorted_user_partition(course.id)
        if content_group_configuration is None:
            content_group_configuration = UserPartition(
                id=generate_int_id(MINIMUM_GROUP_ID, MYSQL_MAX_INT, GroupConfiguration.get_used_ids(course)),
                name=CONTENT_GROUP_CONFIGURATION_NAME,
                description=CONTENT_GROUP_CONFIGURATION_DESCRIPTION,
                groups=[],
                scheme_id=COHORT_SCHEME
            )
            return content_group_configuration.to_json()

        content_group_configuration = GroupConfiguration.update_content_group_usage_info(
            store,
            course,
            content_group_configuration
        )
        return content_group_configuration


def remove_content_or_experiment_group(request, store, course, configuration, group_configuration_id, group_id=None):
    """
    Remove content group or experiment group configuration only if it's not in use.
    """
    configuration_index = course.user_partitions.index(configuration)
    if configuration.scheme.name == RANDOM_SCHEME:
        usages = GroupConfiguration.get_content_experiment_usage_info(store, course)
        used = int(group_configuration_id) in usages

        if used:
            return JsonResponse(
                {"error": _("This group configuration is in use and cannot be deleted.")},
                status=400
            )
        course.user_partitions.pop(configuration_index)
    elif configuration.scheme.name == COHORT_SCHEME:
        if not group_id:
            return JsonResponse(status=404)

        group_id = int(group_id)
        usages = GroupConfiguration.get_content_groups_usage_info(store, course)
        used = group_id in usages

        if used:
            return JsonResponse(
                {"error": _("This content group is in use and cannot be deleted.")},
                status=400
            )

        matching_groups = [group for group in configuration.groups if group.id == group_id]
        if matching_groups:
            group_index = configuration.groups.index(matching_groups[0])
            configuration.groups.pop(group_index)
        else:
            return JsonResponse(status=404)

        course.user_partitions[configuration_index] = configuration

    store.update_item(course, request.user.id)
    return JsonResponse(status=204)


@require_http_methods(("GET", "POST"))
@login_required
@ensure_csrf_cookie
def group_configurations_list_handler(request, course_key_string):
    """
    A RESTful handler for Group Configurations

    GET
        html: return Group Configurations list page (Backbone application)
    POST
        json: create new group configuration
    """
    course_key = CourseKey.from_string(course_key_string)
    store = modulestore()
    with store.bulk_operations(course_key):
        course = get_course_and_check_access(course_key, request.user)

        if 'text/html' in request.META.get('HTTP_ACCEPT', 'text/html'):
            group_configuration_url = reverse_course_url('group_configurations_list_handler', course_key)
            course_outline_url = reverse_course_url('course_handler', course_key)
            should_show_experiment_groups = are_content_experiments_enabled(course)
            if should_show_experiment_groups:
                experiment_group_configurations = GroupConfiguration.get_split_test_partitions_with_usage(store, course)
            else:
                experiment_group_configurations = None

            content_group_configuration = GroupConfiguration.get_or_create_content_group(store, course)

            return render_to_response('group_configurations.html', {
                'context_course': course,
                'group_configuration_url': group_configuration_url,
                'course_outline_url': course_outline_url,
                'experiment_group_configurations': experiment_group_configurations,
                'should_show_experiment_groups': should_show_experiment_groups,
                'content_group_configuration': content_group_configuration
            })
        elif "application/json" in request.META.get('HTTP_ACCEPT'):
            if request.method == 'POST':
                # create a new group configuration for the course
                try:
                    new_configuration = GroupConfiguration(request.body, course).get_user_partition()
                except GroupConfigurationsValidationError as err:
                    return JsonResponse({"error": err.message}, status=400)

                course.user_partitions.append(new_configuration)
                response = JsonResponse(new_configuration.to_json(), status=201)

                response["Location"] = reverse_course_url(
                    'group_configurations_detail_handler',
                    course.id,
                    kwargs={'group_configuration_id': new_configuration.id}  # pylint: disable=no-member
                )
                store.update_item(course, request.user.id)
                return response
        else:
            return HttpResponse(status=406)


@login_required
@ensure_csrf_cookie
@require_http_methods(("POST", "PUT", "DELETE"))
def group_configurations_detail_handler(request, course_key_string, group_configuration_id, group_id=None):
    """
    JSON API endpoint for manipulating a group configuration via its internal ID.
    Used by the Backbone application.

    POST or PUT
        json: update group configuration based on provided information
    """
    course_key = CourseKey.from_string(course_key_string)
    store = modulestore()
    with store.bulk_operations(course_key):
        course = get_course_and_check_access(course_key, request.user)
        matching_id = [p for p in course.user_partitions
                       if unicode(p.id) == unicode(group_configuration_id)]
        if matching_id:
            configuration = matching_id[0]
        else:
            configuration = None

        if request.method in ('POST', 'PUT'):  # can be either and sometimes
                                            # django is rewriting one to the other
            try:
                new_configuration = GroupConfiguration(request.body, course, group_configuration_id).get_user_partition()
            except GroupConfigurationsValidationError as err:
                return JsonResponse({"error": err.message}, status=400)

            if configuration:
                index = course.user_partitions.index(configuration)
                course.user_partitions[index] = new_configuration
            else:
                course.user_partitions.append(new_configuration)
            store.update_item(course, request.user.id)
            configuration = GroupConfiguration.update_usage_info(store, course, new_configuration)
            return JsonResponse(configuration, status=201)

        elif request.method == "DELETE":
            if not configuration:
                return JsonResponse(status=404)

            return remove_content_or_experiment_group(
                request=request,
                store=store,
                course=course,
                configuration=configuration,
                group_configuration_id=group_configuration_id,
                group_id=group_id
            )


def are_content_experiments_enabled(course):
    """
    Returns True if content experiments have been enabled for the course.
    """
    return (
        SPLIT_TEST_COMPONENT_TYPE in ADVANCED_COMPONENT_TYPES and
        SPLIT_TEST_COMPONENT_TYPE in course.advanced_modules
    )


def _get_course_creator_status(user):
    """
    Helper method for returning the course creator status for a particular user,
    taking into account the values of DISABLE_COURSE_CREATION and ENABLE_CREATOR_GROUP.

    If the user passed in has not previously visited the index page, it will be
    added with status 'unrequested' if the course creator group is in use.
    """
    if user.is_staff:
        course_creator_status = 'granted'
    elif settings.FEATURES.get('DISABLE_COURSE_CREATION', False):
        course_creator_status = 'disallowed_for_this_site'
    elif settings.FEATURES.get('ENABLE_CREATOR_GROUP', False):
        course_creator_status = get_course_creator_status(user)
        if course_creator_status is None:
            # User not grandfathered in as an existing user, has not previously visited the dashboard page.
            # Add the user to the course creator admin table with status 'unrequested'.
            add_user_with_status_unrequested(user)
            course_creator_status = get_course_creator_status(user)
    else:
        course_creator_status = 'granted'

    return course_creator_status<|MERGE_RESOLUTION|>--- conflicted
+++ resolved
@@ -17,24 +17,16 @@
 from smtplib import SMTPException
 from util.json_request import JsonResponse, JsonResponseBadRequest
 from util.date_utils import get_default_time_display
-<<<<<<< HEAD
-from edxmako.shortcuts import render_to_response, render_to_string
-=======
 from util.db import generate_int_id, MYSQL_MAX_INT
 from edxmako.shortcuts import render_to_response
->>>>>>> 00b75f01
+from edxmako.shortcuts import render_to_string
 
 from xmodule.course_module import DEFAULT_START_DATE
 from xmodule.error_module import ErrorDescriptor
 from xmodule.modulestore.django import modulestore
 from xmodule.contentstore.content import StaticContent
 from xmodule.tabs import PDFTextbookTabs
-<<<<<<< HEAD
-from xmodule.partitions.partitions import UserPartition, Group
-
-=======
 from xmodule.partitions.partitions import UserPartition
->>>>>>> 00b75f01
 from xmodule.modulestore import EdxJSONEncoder
 from xmodule.modulestore.exceptions import ItemNotFoundError, DuplicateCourseError
 from opaque_keys import InvalidKeyError
@@ -792,11 +784,8 @@
                     'updates_url': reverse_course_url('course_info_update_handler', course_key),
                     'handouts_locator': course_key.make_usage_key('course_info', 'handouts'),
                     'base_asset_url': StaticContent.get_base_url_path_for_course_assets(course_module.id),
-<<<<<<< HEAD
                     'keywords_supported': get_keywords_supported(),
-=======
                     'push_notification_enabled': push_notification_enabled()
->>>>>>> 00b75f01
                 }
             )
         else:
@@ -863,11 +852,20 @@
     """
     course_key = CourseKey.from_string(course_key_string)
     user = request.user
+    course = get_course_and_check_access(course_key, user)
     from_address = microsite.get_value('email_from_address', settings.DEFAULT_FROM_EMAIL)
     subject = request.POST.get('subject')
     subject = ''.join(subject.splitlines())
     message = request.POST.get('message')
-    message = substitute_keywords_with_data(message, user.id, course_key)
+    context = {
+        'user_id': user.id,
+        'name': user.profile.name,
+        'course_title': course.display_name,
+        'course_id': course_key,
+        'course_start_date': course.start,
+        'course_end_date': course.end,
+    }
+    message = substitute_keywords_with_data(message, context)
 
     try:
         user.email_user(subject, message, from_address)
@@ -905,15 +903,11 @@
             )
 
             short_description_editable = settings.FEATURES.get('EDITABLE_SHORT_DESCRIPTION', True)
-<<<<<<< HEAD
 
             default_enroll_email_template_pre = render_to_string('emails/default_pre_enrollment_message.txt', {})
             default_enroll_email_template_post = render_to_string('emails/default_post_enrollment_message.txt', {})
 
-            return render_to_response('settings.html', {
-=======
             settings_context = {
->>>>>>> 00b75f01
                 'context_course': course_module,
                 'course_locator': course_key,
                 'lms_link_for_about_page': utils.get_lms_link_for_about_page(course_key),
@@ -922,13 +916,10 @@
                 'about_page_editable': about_page_editable,
                 'short_description_editable': short_description_editable,
                 'upload_asset_url': upload_asset_url,
-<<<<<<< HEAD
                 'test_email_url': reverse_course_url('send_test_enrollment_email', course_key),
                 'default_pre_template': default_enroll_email_template_pre,
                 'default_post_template': default_enroll_email_template_post,
                 'keywords_supported': get_keywords_supported(),
-            })
-=======
                 'course_handler_url': reverse_course_url('course_handler', course_key),
             }
             if prerequisite_course_enabled:
@@ -940,7 +931,6 @@
                 settings_context.update({'possible_pre_requisite_courses': courses})
 
             return render_to_response('settings.html', settings_context)
->>>>>>> 00b75f01
         elif 'application/json' in request.META.get('HTTP_ACCEPT', ''):
             if request.method == 'GET':
                 course_details = CourseDetails.fetch(course_key)
