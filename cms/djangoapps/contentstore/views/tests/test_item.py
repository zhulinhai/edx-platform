"""Tests for items views."""
import json
from datetime import datetime, timedelta
import ddt

from mock import patch, Mock, PropertyMock
from pytz import UTC
from pyquery import PyQuery
from webob import Response

from django.http import Http404
from django.test import TestCase
from django.test.client import RequestFactory
from django.core.urlresolvers import reverse
from contentstore.utils import reverse_usage_url, reverse_course_url

from contentstore.views.component import (
    component_handler, get_component_templates
)

from contentstore.views.item import (
    create_xblock_info, ALWAYS, VisibilityState, _xblock_type_and_display_name, add_container_page_publishing_info
)
from contentstore.tests.utils import CourseTestCase
from student.tests.factories import UserFactory
from xmodule.capa_module import CapaDescriptor
from xmodule.modulestore import ModuleStoreEnum
from xmodule.modulestore.django import modulestore
from xmodule.modulestore.tests.django_utils import ModuleStoreTestCase, TEST_DATA_SPLIT_MODULESTORE
from xmodule.modulestore.tests.factories import ItemFactory, LibraryFactory, check_mongo_calls, CourseFactory
from xmodule.x_module import STUDIO_VIEW, STUDENT_VIEW
from xmodule.course_module import DEFAULT_START_DATE
from xblock.exceptions import NoSuchHandlerError
from xblock_django.user_service import DjangoXBlockUserService
from opaque_keys.edx.keys import UsageKey, CourseKey
from opaque_keys.edx.locations import Location
from xmodule.partitions.partitions import Group, UserPartition


class ItemTest(CourseTestCase):
    """ Base test class for create, save, and delete """
    def setUp(self):
        super(ItemTest, self).setUp()

        self.course_key = self.course.id
        self.usage_key = self.course.location

    def get_item_from_modulestore(self, usage_key, verify_is_draft=False):
        """
        Get the item referenced by the UsageKey from the modulestore
        """
        item = self.store.get_item(usage_key)
        if verify_is_draft:
            self.assertTrue(getattr(item, 'is_draft', False))
        return item

    def response_usage_key(self, response):
        """
        Get the UsageKey from the response payload and verify that the status_code was 200.
        :param response:
        """
        parsed = json.loads(response.content)
        self.assertEqual(response.status_code, 200)
        key = UsageKey.from_string(parsed['locator'])
        if key.course_key.run is None:
            key = key.map_into_course(CourseKey.from_string(parsed['courseKey']))
        return key

    def create_xblock(self, parent_usage_key=None, display_name=None, category=None, boilerplate=None):
        data = {
            'parent_locator': unicode(self.usage_key) if parent_usage_key is None else unicode(parent_usage_key),
            'category': category
        }
        if display_name is not None:
            data['display_name'] = display_name
        if boilerplate is not None:
            data['boilerplate'] = boilerplate
        return self.client.ajax_post(reverse('contentstore.views.xblock_handler'), json.dumps(data))

    def _create_vertical(self, parent_usage_key=None):
        """
        Creates a vertical, returning its UsageKey.
        """
        resp = self.create_xblock(category='vertical', parent_usage_key=parent_usage_key)
        self.assertEqual(resp.status_code, 200)
        return self.response_usage_key(resp)


@ddt.ddt
class GetItemTest(ItemTest):
    """Tests for '/xblock' GET url."""

    def _get_preview(self, usage_key, data=None):
        """ Makes a request to xblock preview handler """
        preview_url = reverse_usage_url("xblock_view_handler", usage_key, {'view_name': 'container_preview'})
        data = data if data else {}
        resp = self.client.get(preview_url, data, HTTP_ACCEPT='application/json')
        return resp

    def _get_container_preview(self, usage_key, data=None):
        """
        Returns the HTML and resources required for the xblock at the specified UsageKey
        """
        resp = self._get_preview(usage_key, data)
        self.assertEqual(resp.status_code, 200)
        resp_content = json.loads(resp.content)
        html = resp_content['html']
        self.assertTrue(html)
        resources = resp_content['resources']
        self.assertIsNotNone(resources)
        return html, resources

    def _get_container_preview_with_error(self, usage_key, expected_code, data=None, content_contains=None):
        """ Make request and asserts on response code and response contents """
        resp = self._get_preview(usage_key, data)
        self.assertEqual(resp.status_code, expected_code)
        if content_contains:
            self.assertIn(content_contains, resp.content)
        return resp

    @ddt.data(
        (1, 17, 15, 16, 12),
        (2, 17, 15, 16, 12),
        (3, 17, 15, 16, 12),
    )
    @ddt.unpack
    def test_get_query_count(self, branching_factor, chapter_queries, section_queries, unit_queries, problem_queries):
        self.populate_course(branching_factor)
        # Retrieve it
        with check_mongo_calls(chapter_queries):
            self.client.get(reverse_usage_url('xblock_handler', self.populated_usage_keys['chapter'][-1]))
        with check_mongo_calls(section_queries):
            self.client.get(reverse_usage_url('xblock_handler', self.populated_usage_keys['sequential'][-1]))
        with check_mongo_calls(unit_queries):
            self.client.get(reverse_usage_url('xblock_handler', self.populated_usage_keys['vertical'][-1]))
        with check_mongo_calls(problem_queries):
            self.client.get(reverse_usage_url('xblock_handler', self.populated_usage_keys['problem'][-1]))

    @ddt.data(
        (1, 30),
        (2, 32),
        (3, 34),
    )
    @ddt.unpack
    def test_container_get_query_count(self, branching_factor, unit_queries,):
        self.populate_course(branching_factor)
        with check_mongo_calls(unit_queries):
            self.client.get(reverse_usage_url('xblock_container_handler', self.populated_usage_keys['vertical'][-1]))

    def test_get_vertical(self):
        # Add a vertical
        resp = self.create_xblock(category='vertical')
        usage_key = self.response_usage_key(resp)

        # Retrieve it
        resp = self.client.get(reverse_usage_url('xblock_handler', usage_key))
        self.assertEqual(resp.status_code, 200)

    def test_get_empty_container_fragment(self):
        root_usage_key = self._create_vertical()
        html, __ = self._get_container_preview(root_usage_key)

        # XBlock messages are added by the Studio wrapper.
        self.assertIn('wrapper-xblock-message', html)
        # Make sure that "wrapper-xblock" does not appear by itself (without -message at end).
        self.assertNotRegexpMatches(html, r'wrapper-xblock[^-]+')

        # Verify that the header and article tags are still added
        self.assertIn('<header class="xblock-header xblock-header-vertical">', html)
        self.assertIn('<article class="xblock-render">', html)

    def test_get_container_fragment(self):
        root_usage_key = self._create_vertical()

        # Add a problem beneath a child vertical
        child_vertical_usage_key = self._create_vertical(parent_usage_key=root_usage_key)
        resp = self.create_xblock(parent_usage_key=child_vertical_usage_key, category='problem', boilerplate='multiplechoice.yaml')
        self.assertEqual(resp.status_code, 200)

        # Get the preview HTML
        html, __ = self._get_container_preview(root_usage_key)

        # Verify that the Studio nesting wrapper has been added
        self.assertIn('level-nesting', html)
        self.assertIn('<header class="xblock-header xblock-header-vertical">', html)
        self.assertIn('<article class="xblock-render">', html)

        # Verify that the Studio element wrapper has been added
        self.assertIn('level-element', html)

    def test_get_container_nested_container_fragment(self):
        """
        Test the case of the container page containing a link to another container page.
        """
        # Add a wrapper with child beneath a child vertical
        root_usage_key = self._create_vertical()

        resp = self.create_xblock(parent_usage_key=root_usage_key, category="wrapper")
        self.assertEqual(resp.status_code, 200)
        wrapper_usage_key = self.response_usage_key(resp)

        resp = self.create_xblock(parent_usage_key=wrapper_usage_key, category='problem', boilerplate='multiplechoice.yaml')
        self.assertEqual(resp.status_code, 200)

        # Get the preview HTML and verify the View -> link is present.
        html, __ = self._get_container_preview(root_usage_key)
        self.assertIn('wrapper-xblock', html)
        self.assertRegexpMatches(
            html,
            # The instance of the wrapper class will have an auto-generated ID. Allow any
            # characters after wrapper.
            r'"/container/{}" class="action-button">\s*<span class="action-button-text">View</span>'.format(
                wrapper_usage_key
            )
        )

    def test_split_test(self):
        """
        Test that a split_test module renders all of its children in Studio.
        """
        root_usage_key = self._create_vertical()
        resp = self.create_xblock(category='split_test', parent_usage_key=root_usage_key)
        split_test_usage_key = self.response_usage_key(resp)
        resp = self.create_xblock(parent_usage_key=split_test_usage_key, category='html', boilerplate='announcement.yaml')
        self.assertEqual(resp.status_code, 200)
        resp = self.create_xblock(parent_usage_key=split_test_usage_key, category='html', boilerplate='zooming_image.yaml')
        self.assertEqual(resp.status_code, 200)
        html, __ = self._get_container_preview(split_test_usage_key)
        self.assertIn('Announcement', html)
        self.assertIn('Zooming', html)

    def test_split_test_edited(self):
        """
        Test that rename of a group changes display name of child vertical.
        """
        self.course.user_partitions = [UserPartition(
            0, 'first_partition', 'First Partition',
            [Group("0", 'alpha'), Group("1", 'beta')]
        )]
        self.store.update_item(self.course, self.user.id)
        root_usage_key = self._create_vertical()
        resp = self.create_xblock(category='split_test', parent_usage_key=root_usage_key)
        split_test_usage_key = self.response_usage_key(resp)
        self.client.ajax_post(
            reverse_usage_url("xblock_handler", split_test_usage_key),
            data={'metadata': {'user_partition_id': str(0)}}
        )
        html, __ = self._get_container_preview(split_test_usage_key)
        self.assertIn('alpha', html)
        self.assertIn('beta', html)

        # Rename groups in group configuration
        GROUP_CONFIGURATION_JSON = {
            u'id': 0,
            u'name': u'first_partition',
            u'scheme': u'random',
            u'description': u'First Partition',
            u'version': UserPartition.VERSION,
            u'groups': [
                {u'id': 0, u'name': u'New_NAME_A', u'version': 1},
                {u'id': 1, u'name': u'New_NAME_B', u'version': 1},
            ],
        }

        response = self.client.put(
            reverse_course_url('group_configurations_detail_handler', self.course.id, kwargs={'group_configuration_id': 0}),
            data=json.dumps(GROUP_CONFIGURATION_JSON),
            content_type="application/json",
            HTTP_ACCEPT="application/json",
            HTTP_X_REQUESTED_WITH="XMLHttpRequest",
        )
        self.assertEqual(response.status_code, 201)
        html, __ = self._get_container_preview(split_test_usage_key)
        self.assertNotIn('alpha', html)
        self.assertNotIn('beta', html)
        self.assertIn('New_NAME_A', html)
        self.assertIn('New_NAME_B', html)

    def test_valid_paging(self):
        """
        Tests that valid paging is passed along to underlying block
        """
        with patch('contentstore.views.item.get_preview_fragment') as patched_get_preview_fragment:
            retval = Mock()
            type(retval).content = PropertyMock(return_value="Some content")
            type(retval).resources = PropertyMock(return_value=[])
            patched_get_preview_fragment.return_value = retval

            root_usage_key = self._create_vertical()
            _, _ = self._get_container_preview(
                root_usage_key,
                {'enable_paging': 'true', 'page_number': 0, 'page_size': 2}
            )
            call_args = patched_get_preview_fragment.call_args[0]
            _, _, context = call_args
            self.assertIn('paging', context)
            self.assertEqual({'page_number': 0, 'page_size': 2}, context['paging'])

    @ddt.data([1, 'invalid'], ['invalid', 2])
    @ddt.unpack
    def test_invalid_paging(self, page_number, page_size):
        """
        Tests that valid paging is passed along to underlying block
        """
        root_usage_key = self._create_vertical()
        self._get_container_preview_with_error(
            root_usage_key,
            400,
            data={'enable_paging': 'true', 'page_number': page_number, 'page_size': page_size},
            content_contains="Couldn't parse paging parameters"
        )

    def test_get_user_partitions_and_groups(self):
        self.course.user_partitions = [
            UserPartition(
                id=0,
                name="Verification user partition",
                scheme=UserPartition.get_scheme("verification"),
                description="Verification user partition",
                groups=[
                    Group(id=0, name="Group A"),
                    Group(id=1, name="Group B"),
                ],
            ),
        ]
        self.store.update_item(self.course, self.user.id)

        # Create an item and retrieve it
        resp = self.create_xblock(category='vertical')
        usage_key = self.response_usage_key(resp)
        resp = self.client.get(reverse_usage_url('xblock_handler', usage_key))
        self.assertEqual(resp.status_code, 200)

        # Check that the partition and group information was returned
        result = json.loads(resp.content)
        self.assertEqual(result["user_partitions"], [
            {
                "id": 0,
                "name": "Verification user partition",
                "scheme": "verification",
                "groups": [
                    {
                        "id": 0,
                        "name": "Group A",
                        "selected": False,
                        "deleted": False,
                    },
                    {
                        "id": 1,
                        "name": "Group B",
                        "selected": False,
                        "deleted": False,
                    },
                ]
            }
        ])
        self.assertEqual(result["group_access"], {})


@ddt.ddt
class DeleteItem(ItemTest):
    """Tests for '/xblock' DELETE url."""
    @ddt.data(ModuleStoreEnum.Type.mongo, ModuleStoreEnum.Type.split)
    def test_delete_static_page(self, store):
        course = CourseFactory.create(default_store=store)
        # Add static tab
        resp = self.create_xblock(category='static_tab', parent_usage_key=course.location)
        usage_key = self.response_usage_key(resp)

        # Now delete it. There was a bug that the delete was failing (static tabs do not exist in draft modulestore).
        resp = self.client.delete(reverse_usage_url('xblock_handler', usage_key))
        self.assertEqual(resp.status_code, 204)


class TestCreateItem(ItemTest):
    """
    Test the create_item handler thoroughly
    """
    def test_create_nicely(self):
        """
        Try the straightforward use cases
        """
        # create a chapter
        display_name = 'Nicely created'
        resp = self.create_xblock(display_name=display_name, category='chapter')

        # get the new item and check its category and display_name
        chap_usage_key = self.response_usage_key(resp)
        new_obj = self.get_item_from_modulestore(chap_usage_key)
        self.assertEqual(new_obj.scope_ids.block_type, 'chapter')
        self.assertEqual(new_obj.display_name, display_name)
        self.assertEqual(new_obj.location.org, self.course.location.org)
        self.assertEqual(new_obj.location.course, self.course.location.course)

        # get the course and ensure it now points to this one
        course = self.get_item_from_modulestore(self.usage_key)
        self.assertIn(chap_usage_key, course.children)

        # use default display name
        resp = self.create_xblock(parent_usage_key=chap_usage_key, category='vertical')
        vert_usage_key = self.response_usage_key(resp)

        # create problem w/ boilerplate
        template_id = 'multiplechoice.yaml'
        resp = self.create_xblock(
            parent_usage_key=vert_usage_key,
            category='problem',
            boilerplate=template_id
        )
        prob_usage_key = self.response_usage_key(resp)
        problem = self.get_item_from_modulestore(prob_usage_key, verify_is_draft=True)
        # check against the template
        template = CapaDescriptor.get_template(template_id)
        self.assertEqual(problem.data, template['data'])
        self.assertEqual(problem.display_name, template['metadata']['display_name'])
        self.assertEqual(problem.markdown, template['metadata']['markdown'])

    def test_create_item_negative(self):
        """
        Negative tests for create_item
        """
        # non-existent boilerplate: creates a default
        resp = self.create_xblock(category='problem', boilerplate='nosuchboilerplate.yaml')
        self.assertEqual(resp.status_code, 200)

    def test_create_with_future_date(self):
        self.assertEqual(self.course.start, datetime(2030, 1, 1, tzinfo=UTC))
        resp = self.create_xblock(category='chapter')
        usage_key = self.response_usage_key(resp)
        obj = self.get_item_from_modulestore(usage_key)
        self.assertEqual(obj.start, datetime(2030, 1, 1, tzinfo=UTC))

    def test_static_tabs_initialization(self):
        """
        Test that static tab display names are not being initialized as None.
        """
        # Add a new static tab with no explicit name
        resp = self.create_xblock(category='static_tab')
        usage_key = self.response_usage_key(resp)

        # Check that its name is not None
        new_tab = self.get_item_from_modulestore(usage_key)
        self.assertEquals(new_tab.display_name, 'Empty')


class TestDuplicateItem(ItemTest):
    """
    Test the duplicate method.
    """
    def setUp(self):
        """ Creates the test course structure and a few components to 'duplicate'. """
        super(TestDuplicateItem, self).setUp()
        # Create a parent chapter (for testing children of children).
        resp = self.create_xblock(parent_usage_key=self.usage_key, category='chapter')
        self.chapter_usage_key = self.response_usage_key(resp)

        # create a sequential containing a problem and an html component
        resp = self.create_xblock(parent_usage_key=self.chapter_usage_key, category='sequential')
        self.seq_usage_key = self.response_usage_key(resp)

        # create problem and an html component
        resp = self.create_xblock(parent_usage_key=self.seq_usage_key, category='problem', boilerplate='multiplechoice.yaml')
        self.problem_usage_key = self.response_usage_key(resp)

        resp = self.create_xblock(parent_usage_key=self.seq_usage_key, category='html')
        self.html_usage_key = self.response_usage_key(resp)

        # Create a second sequential just (testing children of children)
        self.create_xblock(parent_usage_key=self.chapter_usage_key, category='sequential2')

    def test_duplicate_equality(self):
        """
        Tests that a duplicated xblock is identical to the original,
        except for location and display name.
        """
        def duplicate_and_verify(source_usage_key, parent_usage_key):
            """ Duplicates the source, parenting to supplied parent. Then does equality check. """
            usage_key = self._duplicate_item(parent_usage_key, source_usage_key)
            self.assertTrue(
                check_equality(source_usage_key, usage_key, parent_usage_key),
                "Duplicated item differs from original"
            )

        def check_equality(source_usage_key, duplicate_usage_key, parent_usage_key=None):
            """
            Gets source and duplicated items from the modulestore using supplied usage keys.
            Then verifies that they represent equivalent items (modulo parents and other
            known things that may differ).
            """
            original_item = self.get_item_from_modulestore(source_usage_key)
            duplicated_item = self.get_item_from_modulestore(duplicate_usage_key)

            self.assertNotEqual(
                unicode(original_item.location),
                unicode(duplicated_item.location),
                "Location of duplicate should be different from original"
            )

            # Parent will only be equal for root of duplicated structure, in the case
            # where an item is duplicated in-place.
            if parent_usage_key and unicode(original_item.parent) == unicode(parent_usage_key):
                self.assertEqual(
                    unicode(parent_usage_key), unicode(duplicated_item.parent),
                    "Parent of duplicate should equal parent of source for root xblock when duplicated in-place"
                )
            else:
                self.assertNotEqual(
                    unicode(original_item.parent), unicode(duplicated_item.parent),
                    "Parent duplicate should be different from source"
                )

            # Set the location, display name, and parent to be the same so we can make sure the rest of the
            # duplicate is equal.
            duplicated_item.location = original_item.location
            duplicated_item.display_name = original_item.display_name
            duplicated_item.parent = original_item.parent

            # Children will also be duplicated, so for the purposes of testing equality, we will set
            # the children to the original after recursively checking the children.
            if original_item.has_children:
                self.assertEqual(
                    len(original_item.children),
                    len(duplicated_item.children),
                    "Duplicated item differs in number of children"
                )
                for i in xrange(len(original_item.children)):
                    if not check_equality(original_item.children[i], duplicated_item.children[i]):
                        return False
                duplicated_item.children = original_item.children

            return original_item == duplicated_item

        duplicate_and_verify(self.problem_usage_key, self.seq_usage_key)
        duplicate_and_verify(self.html_usage_key, self.seq_usage_key)
        duplicate_and_verify(self.seq_usage_key, self.chapter_usage_key)
        duplicate_and_verify(self.chapter_usage_key, self.usage_key)

    def test_ordering(self):
        """
        Tests the a duplicated xblock appears immediately after its source
        (if duplicate and source share the same parent), else at the
        end of the children of the parent.
        """
        def verify_order(source_usage_key, parent_usage_key, source_position=None):
            usage_key = self._duplicate_item(parent_usage_key, source_usage_key)
            parent = self.get_item_from_modulestore(parent_usage_key)
            children = parent.children
            if source_position is None:
                self.assertFalse(source_usage_key in children, 'source item not expected in children array')
                self.assertEqual(
                    children[len(children) - 1],
                    usage_key,
                    "duplicated item not at end"
                )
            else:
                self.assertEqual(
                    children[source_position],
                    source_usage_key,
                    "source item at wrong position"
                )
                self.assertEqual(
                    children[source_position + 1],
                    usage_key,
                    "duplicated item not ordered after source item"
                )

        verify_order(self.problem_usage_key, self.seq_usage_key, 0)
        # 2 because duplicate of problem should be located before.
        verify_order(self.html_usage_key, self.seq_usage_key, 2)
        verify_order(self.seq_usage_key, self.chapter_usage_key, 0)

        # Test duplicating something into a location that is not the parent of the original item.
        # Duplicated item should appear at the end.
        verify_order(self.html_usage_key, self.usage_key)

    def test_display_name(self):
        """
        Tests the expected display name for the duplicated xblock.
        """
        def verify_name(source_usage_key, parent_usage_key, expected_name, display_name=None):
            usage_key = self._duplicate_item(parent_usage_key, source_usage_key, display_name)
            duplicated_item = self.get_item_from_modulestore(usage_key)
            self.assertEqual(duplicated_item.display_name, expected_name)
            return usage_key

        # Display name comes from template.
        dupe_usage_key = verify_name(self.problem_usage_key, self.seq_usage_key, "Duplicate of 'Multiple Choice'")
        # Test dupe of dupe.
        verify_name(dupe_usage_key, self.seq_usage_key, "Duplicate of 'Duplicate of 'Multiple Choice''")

        # Uses default display_name of 'Text' from HTML component.
        verify_name(self.html_usage_key, self.seq_usage_key, "Duplicate of 'Text'")

        # The sequence does not have a display_name set, so category is shown.
        verify_name(self.seq_usage_key, self.chapter_usage_key, "Duplicate of sequential")

        # Now send a custom display name for the duplicate.
        verify_name(self.seq_usage_key, self.chapter_usage_key, "customized name", display_name="customized name")

    def _duplicate_item(self, parent_usage_key, source_usage_key, display_name=None):
        data = {
            'parent_locator': unicode(parent_usage_key),
            'duplicate_source_locator': unicode(source_usage_key)
        }
        if display_name is not None:
            data['display_name'] = display_name

        resp = self.client.ajax_post(reverse('contentstore.views.xblock_handler'), json.dumps(data))
        return self.response_usage_key(resp)


class TestEditItemSetup(ItemTest):
    """
    Setup for xblock update tests.
    """
    def setUp(self):
        """ Creates the test course structure and a couple problems to 'edit'. """
        super(TestEditItemSetup, self).setUp()
        # create a chapter
        display_name = 'chapter created'
        resp = self.create_xblock(display_name=display_name, category='chapter')
        chap_usage_key = self.response_usage_key(resp)

        # create 2 sequentials
        resp = self.create_xblock(parent_usage_key=chap_usage_key, category='sequential')
        self.seq_usage_key = self.response_usage_key(resp)
        self.seq_update_url = reverse_usage_url("xblock_handler", self.seq_usage_key)

        resp = self.create_xblock(parent_usage_key=chap_usage_key, category='sequential')
        self.seq2_usage_key = self.response_usage_key(resp)
        self.seq2_update_url = reverse_usage_url("xblock_handler", self.seq2_usage_key)

        # create problem w/ boilerplate
        template_id = 'multiplechoice.yaml'
        resp = self.create_xblock(parent_usage_key=self.seq_usage_key, category='problem', boilerplate=template_id)
        self.problem_usage_key = self.response_usage_key(resp)
        self.problem_update_url = reverse_usage_url("xblock_handler", self.problem_usage_key)

        self.course_update_url = reverse_usage_url("xblock_handler", self.usage_key)


class TestEditItem(TestEditItemSetup):
    """
    Test xblock update.
    """
    def test_delete_field(self):
        """
        Sending null in for a field 'deletes' it
        """
        self.client.ajax_post(
            self.problem_update_url,
            data={'metadata': {'rerandomize': 'onreset'}}
        )
        problem = self.get_item_from_modulestore(self.problem_usage_key, verify_is_draft=True)
        self.assertEqual(problem.rerandomize, 'onreset')
        self.client.ajax_post(
            self.problem_update_url,
            data={'metadata': {'rerandomize': None}}
        )
        problem = self.get_item_from_modulestore(self.problem_usage_key, verify_is_draft=True)
        self.assertEqual(problem.rerandomize, 'never')

    def test_null_field(self):
        """
        Sending null in for a field 'deletes' it
        """
        problem = self.get_item_from_modulestore(self.problem_usage_key, verify_is_draft=True)
        self.assertIsNotNone(problem.markdown)
        self.client.ajax_post(
            self.problem_update_url,
            data={'nullout': ['markdown']}
        )
        problem = self.get_item_from_modulestore(self.problem_usage_key, verify_is_draft=True)
        self.assertIsNone(problem.markdown)

    def test_date_fields(self):
        """
        Test setting due & start dates on sequential
        """
        sequential = self.get_item_from_modulestore(self.seq_usage_key)
        self.assertIsNone(sequential.due)
        self.client.ajax_post(
            self.seq_update_url,
            data={'metadata': {'due': '2010-11-22T04:00Z'}}
        )
        sequential = self.get_item_from_modulestore(self.seq_usage_key)
        self.assertEqual(sequential.due, datetime(2010, 11, 22, 4, 0, tzinfo=UTC))
        self.client.ajax_post(
            self.seq_update_url,
            data={'metadata': {'start': '2010-09-12T14:00Z'}}
        )
        sequential = self.get_item_from_modulestore(self.seq_usage_key)
        self.assertEqual(sequential.due, datetime(2010, 11, 22, 4, 0, tzinfo=UTC))
        self.assertEqual(sequential.start, datetime(2010, 9, 12, 14, 0, tzinfo=UTC))

    def test_delete_child(self):
        """
        Test deleting a child.
        """
        # Create 2 children of main course.
        resp_1 = self.create_xblock(display_name='child 1', category='chapter')
        resp_2 = self.create_xblock(display_name='child 2', category='chapter')
        chapter1_usage_key = self.response_usage_key(resp_1)
        chapter2_usage_key = self.response_usage_key(resp_2)

        course = self.get_item_from_modulestore(self.usage_key)
        self.assertIn(chapter1_usage_key, course.children)
        self.assertIn(chapter2_usage_key, course.children)

        # Remove one child from the course.
        resp = self.client.delete(reverse_usage_url("xblock_handler", chapter1_usage_key))
        self.assertEqual(resp.status_code, 204)

        # Verify that the child is removed.
        course = self.get_item_from_modulestore(self.usage_key)
        self.assertNotIn(chapter1_usage_key, course.children)
        self.assertIn(chapter2_usage_key, course.children)

    def test_reorder_children(self):
        """
        Test reordering children that can be in the draft store.
        """
        # Create 2 child units and re-order them. There was a bug about @draft getting added
        # to the IDs.
        unit_1_resp = self.create_xblock(parent_usage_key=self.seq_usage_key, category='vertical')
        unit_2_resp = self.create_xblock(parent_usage_key=self.seq_usage_key, category='vertical')
        unit1_usage_key = self.response_usage_key(unit_1_resp)
        unit2_usage_key = self.response_usage_key(unit_2_resp)

        # The sequential already has a child defined in the setUp (a problem).
        # Children must be on the sequential to reproduce the original bug,
        # as it is important that the parent (sequential) NOT be in the draft store.
        children = self.get_item_from_modulestore(self.seq_usage_key).children
        self.assertEqual(unit1_usage_key, children[1])
        self.assertEqual(unit2_usage_key, children[2])

        resp = self.client.ajax_post(
            self.seq_update_url,
            data={'children': [unicode(self.problem_usage_key), unicode(unit2_usage_key), unicode(unit1_usage_key)]}
        )
        self.assertEqual(resp.status_code, 200)

        children = self.get_item_from_modulestore(self.seq_usage_key).children
        self.assertEqual(self.problem_usage_key, children[0])
        self.assertEqual(unit1_usage_key, children[2])
        self.assertEqual(unit2_usage_key, children[1])

    def test_move_parented_child(self):
        """
        Test moving a child from one Section to another
        """
        unit_1_key = self.response_usage_key(
            self.create_xblock(parent_usage_key=self.seq_usage_key, category='vertical', display_name='unit 1')
        )
        unit_2_key = self.response_usage_key(
            self.create_xblock(parent_usage_key=self.seq2_usage_key, category='vertical', display_name='unit 2')
        )

        # move unit 1 from sequential1 to sequential2
        resp = self.client.ajax_post(
            self.seq2_update_url,
            data={'children': [unicode(unit_1_key), unicode(unit_2_key)]}
        )
        self.assertEqual(resp.status_code, 200)

        # verify children
        self.assertListEqual(
            self.get_item_from_modulestore(self.seq2_usage_key).children,
            [unit_1_key, unit_2_key],
        )
        self.assertListEqual(
            self.get_item_from_modulestore(self.seq_usage_key).children,
            [self.problem_usage_key],  # problem child created in setUp
        )

    def test_move_orphaned_child_error(self):
        """
        Test moving an orphan returns an error
        """
        unit_1_key = self.store.create_item(self.user.id, self.course_key, 'vertical', 'unit1').location

        # adding orphaned unit 1 should return an error
        resp = self.client.ajax_post(
            self.seq2_update_url,
            data={'children': [unicode(unit_1_key)]}
        )
        self.assertEqual(resp.status_code, 400)
        self.assertIn("Invalid data, possibly caused by concurrent authors", resp.content)

        # verify children
        self.assertListEqual(
            self.get_item_from_modulestore(self.seq2_usage_key).children,
            []
        )

    def test_move_child_creates_orphan_error(self):
        """
        Test creating an orphan returns an error
        """
        unit_1_key = self.response_usage_key(
            self.create_xblock(parent_usage_key=self.seq2_usage_key, category='vertical', display_name='unit 1')
        )
        unit_2_key = self.response_usage_key(
            self.create_xblock(parent_usage_key=self.seq2_usage_key, category='vertical', display_name='unit 2')
        )

        # remove unit 2 should return an error
        resp = self.client.ajax_post(
            self.seq2_update_url,
            data={'children': [unicode(unit_1_key)]}
        )
        self.assertEqual(resp.status_code, 400)
        self.assertIn("Invalid data, possibly caused by concurrent authors", resp.content)

        # verify children
        self.assertListEqual(
            self.get_item_from_modulestore(self.seq2_usage_key).children,
            [unit_1_key, unit_2_key]
        )

    def _is_location_published(self, location):
        """
        Returns whether or not the item with given location has a published version.
        """
        return modulestore().has_item(location, revision=ModuleStoreEnum.RevisionOption.published_only)

    def _verify_published_with_no_draft(self, location):
        """
        Verifies the item with given location has a published version and no draft (unpublished changes).
        """
        self.assertTrue(self._is_location_published(location))
        self.assertFalse(modulestore().has_changes(modulestore().get_item(location)))

    def _verify_published_with_draft(self, location):
        """
        Verifies the item with given location has a published version and also a draft version (unpublished changes).
        """
        self.assertTrue(self._is_location_published(location))
        self.assertTrue(modulestore().has_changes(modulestore().get_item(location)))

    def test_make_public(self):
        """ Test making a private problem public (publishing it). """
        # When the problem is first created, it is only in draft (because of its category).
        self.assertFalse(self._is_location_published(self.problem_usage_key))
        self.client.ajax_post(
            self.problem_update_url,
            data={'publish': 'make_public'}
        )
        self._verify_published_with_no_draft(self.problem_usage_key)

    def test_make_draft(self):
        """ Test creating a draft version of a public problem. """
        self._make_draft_content_different_from_published()

    def test_revert_to_published(self):
        """ Test reverting draft content to published """
        self._make_draft_content_different_from_published()
        self.client.ajax_post(
            self.problem_update_url,
            data={'publish': 'discard_changes'}
        )
        self._verify_published_with_no_draft(self.problem_usage_key)
        published = modulestore().get_item(self.problem_usage_key, revision=ModuleStoreEnum.RevisionOption.published_only)
        self.assertIsNone(published.due)

    def test_republish(self):
        """ Test republishing an item. """
        new_display_name = 'New Display Name'

        # When the problem is first created, it is only in draft (because of its category).
        self.assertFalse(self._is_location_published(self.problem_usage_key))

        # Republishing when only in draft will update the draft but not cause a public item to be created.
        self.client.ajax_post(
            self.problem_update_url,
            data={
                'publish': 'republish',
                'metadata': {
                    'display_name': new_display_name
                }
            }
        )
        self.assertFalse(self._is_location_published(self.problem_usage_key))
        draft = self.get_item_from_modulestore(self.problem_usage_key, verify_is_draft=True)
        self.assertEqual(draft.display_name, new_display_name)

        # Publish the item
        self.client.ajax_post(
            self.problem_update_url,
            data={'publish': 'make_public'}
        )

        # Now republishing should update the published version
        new_display_name_2 = 'New Display Name 2'
        self.client.ajax_post(
            self.problem_update_url,
            data={
                'publish': 'republish',
                'metadata': {
                    'display_name': new_display_name_2
                }
            }
        )
        self._verify_published_with_no_draft(self.problem_usage_key)
        published = modulestore().get_item(
            self.problem_usage_key,
            revision=ModuleStoreEnum.RevisionOption.published_only
        )
        self.assertEqual(published.display_name, new_display_name_2)

    def test_direct_only_categories_not_republished(self):
        """Verify that republish is ignored for items in DIRECT_ONLY_CATEGORIES"""
        # Create a vertical child with published and unpublished versions.
        # If the parent sequential is not re-published, then the child problem should also not be re-published.
        resp = self.create_xblock(parent_usage_key=self.seq_usage_key, display_name='vertical', category='vertical')
        vertical_usage_key = self.response_usage_key(resp)
        vertical_update_url = reverse_usage_url('xblock_handler', vertical_usage_key)
        self.client.ajax_post(vertical_update_url, data={'publish': 'make_public'})
        self.client.ajax_post(vertical_update_url, data={'metadata': {'display_name': 'New Display Name'}})

        self._verify_published_with_draft(self.seq_usage_key)
        self.client.ajax_post(self.seq_update_url, data={'publish': 'republish'})
        self._verify_published_with_draft(self.seq_usage_key)

    def _make_draft_content_different_from_published(self):
        """
        Helper method to create different draft and published versions of a problem.
        """
        # Make problem public.
        self.client.ajax_post(
            self.problem_update_url,
            data={'publish': 'make_public'}
        )
        self._verify_published_with_no_draft(self.problem_usage_key)
        published = modulestore().get_item(self.problem_usage_key, revision=ModuleStoreEnum.RevisionOption.published_only)

        # Update the draft version and check that published is different.
        self.client.ajax_post(
            self.problem_update_url,
            data={'metadata': {'due': '2077-10-10T04:00Z'}}
        )
        updated_draft = self.get_item_from_modulestore(self.problem_usage_key, verify_is_draft=True)
        self.assertEqual(updated_draft.due, datetime(2077, 10, 10, 4, 0, tzinfo=UTC))
        self.assertIsNone(published.due)
        # Fetch the published version again to make sure the due date is still unset.
        published = modulestore().get_item(published.location, revision=ModuleStoreEnum.RevisionOption.published_only)
        self.assertIsNone(published.due)

    def test_make_public_with_update(self):
        """ Update a problem and make it public at the same time. """
        self.client.ajax_post(
            self.problem_update_url,
            data={
                'metadata': {'due': '2077-10-10T04:00Z'},
                'publish': 'make_public'
            }
        )
        published = self.get_item_from_modulestore(self.problem_usage_key)
        self.assertEqual(published.due, datetime(2077, 10, 10, 4, 0, tzinfo=UTC))

    def test_published_and_draft_contents_with_update(self):
        """ Create a draft and publish it then modify the draft and check that published content is not modified """

        # Make problem public.
        self.client.ajax_post(
            self.problem_update_url,
            data={'publish': 'make_public'}
        )
        self._verify_published_with_no_draft(self.problem_usage_key)
        published = modulestore().get_item(self.problem_usage_key, revision=ModuleStoreEnum.RevisionOption.published_only)

        # Now make a draft
        self.client.ajax_post(
            self.problem_update_url,
            data={
                'id': unicode(self.problem_usage_key),
                'metadata': {},
                'data': "<p>Problem content draft.</p>"
            }
        )

        # Both published and draft content should be different
        draft = self.get_item_from_modulestore(self.problem_usage_key, verify_is_draft=True)
        self.assertNotEqual(draft.data, published.data)

        # Get problem by 'xblock_handler'
        view_url = reverse_usage_url("xblock_view_handler", self.problem_usage_key, {"view_name": STUDENT_VIEW})
        resp = self.client.get(view_url, HTTP_ACCEPT='application/json')
        self.assertEqual(resp.status_code, 200)

        # Activate the editing view
        view_url = reverse_usage_url("xblock_view_handler", self.problem_usage_key, {"view_name": STUDIO_VIEW})
        resp = self.client.get(view_url, HTTP_ACCEPT='application/json')
        self.assertEqual(resp.status_code, 200)

        # Both published and draft content should still be different
        draft = self.get_item_from_modulestore(self.problem_usage_key, verify_is_draft=True)
        self.assertNotEqual(draft.data, published.data)
        # Fetch the published version again to make sure the data is correct.
        published = modulestore().get_item(published.location, revision=ModuleStoreEnum.RevisionOption.published_only)
        self.assertNotEqual(draft.data, published.data)

    def test_publish_states_of_nested_xblocks(self):
        """ Test publishing of a unit page containing a nested xblock  """

        resp = self.create_xblock(parent_usage_key=self.seq_usage_key, display_name='Test Unit', category='vertical')
        unit_usage_key = self.response_usage_key(resp)
        resp = self.create_xblock(parent_usage_key=unit_usage_key, category='wrapper')
        wrapper_usage_key = self.response_usage_key(resp)
        resp = self.create_xblock(parent_usage_key=wrapper_usage_key, category='html')
        html_usage_key = self.response_usage_key(resp)

        # The unit and its children should be private initially
        unit_update_url = reverse_usage_url('xblock_handler', unit_usage_key)
        self.assertFalse(self._is_location_published(unit_usage_key))
        self.assertFalse(self._is_location_published(html_usage_key))

        # Make the unit public and verify that the problem is also made public
        resp = self.client.ajax_post(
            unit_update_url,
            data={'publish': 'make_public'}
        )
        self.assertEqual(resp.status_code, 200)
        self._verify_published_with_no_draft(unit_usage_key)
        self._verify_published_with_no_draft(html_usage_key)

        # Make a draft for the unit and verify that the problem also has a draft
        resp = self.client.ajax_post(
            unit_update_url,
            data={
                'id': unicode(unit_usage_key),
                'metadata': {},
            }
        )
        self.assertEqual(resp.status_code, 200)
        self._verify_published_with_draft(unit_usage_key)
        self._verify_published_with_draft(html_usage_key)

    def test_field_value_errors(self):
        """
        Test that if the user's input causes a ValueError on an XBlock field,
        we provide a friendly error message back to the user.
        """
        response = self.create_xblock(parent_usage_key=self.seq_usage_key, category='video')
        video_usage_key = self.response_usage_key(response)
        update_url = reverse_usage_url('xblock_handler', video_usage_key)

        response = self.client.ajax_post(
            update_url,
            data={
                'id': unicode(video_usage_key),
                'metadata': {
                    'saved_video_position': "Not a valid relative time",
                },
            }
        )
        self.assertEqual(response.status_code, 400)
        parsed = json.loads(response.content)
        self.assertIn("error", parsed)
        self.assertIn("Incorrect RelativeTime value", parsed["error"])  # See xmodule/fields.py


class TestEditItemSplitMongo(TestEditItemSetup):
    """
    Tests for EditItem running on top of the SplitMongoModuleStore.
    """
    MODULESTORE = TEST_DATA_SPLIT_MODULESTORE

    def test_editing_view_wrappers(self):
        """
        Verify that the editing view only generates a single wrapper, no matter how many times it's loaded

        Exposes: PLAT-417
        """
        view_url = reverse_usage_url("xblock_view_handler", self.problem_usage_key, {"view_name": STUDIO_VIEW})

        for __ in xrange(3):
            resp = self.client.get(view_url, HTTP_ACCEPT='application/json')
            self.assertEqual(resp.status_code, 200)
            content = json.loads(resp.content)
            self.assertEqual(len(PyQuery(content['html'])('.xblock-{}'.format(STUDIO_VIEW))), 1)


class TestEditSplitModule(ItemTest):
    """
    Tests around editing instances of the split_test module.
    """
    def setUp(self):
        super(TestEditSplitModule, self).setUp()
        self.course.user_partitions = [
            UserPartition(
                0, 'first_partition', 'First Partition',
                [Group("0", 'alpha'), Group("1", 'beta')]
            ),
            UserPartition(
                1, 'second_partition', 'Second Partition',
                [Group("0", 'Group 0'), Group("1", 'Group 1'), Group("2", 'Group 2')]
            )
        ]
        self.store.update_item(self.course, self.user.id)
        root_usage_key = self._create_vertical()
        resp = self.create_xblock(category='split_test', parent_usage_key=root_usage_key)
        self.split_test_usage_key = self.response_usage_key(resp)
        self.split_test_update_url = reverse_usage_url("xblock_handler", self.split_test_usage_key)
        self.request_factory = RequestFactory()
        self.request = self.request_factory.get('/dummy-url')
        self.request.user = self.user

    def _update_partition_id(self, partition_id):
        """
        Helper method that sets the user_partition_id to the supplied value.

        The updated split_test instance is returned.
        """
        self.client.ajax_post(
            self.split_test_update_url,
            # Even though user_partition_id is Scope.content, it will get saved by the Studio editor as
            # metadata. The code in item.py will update the field correctly, even though it is not the
            # expected scope.
            data={'metadata': {'user_partition_id': str(partition_id)}}
        )

        # Verify the partition_id was saved.
        split_test = self.get_item_from_modulestore(self.split_test_usage_key, verify_is_draft=True)
        self.assertEqual(partition_id, split_test.user_partition_id)
        return split_test

    def _assert_children(self, expected_number):
        """
        Verifies the number of children of the split_test instance.
        """
        split_test = self.get_item_from_modulestore(self.split_test_usage_key, True)
        self.assertEqual(expected_number, len(split_test.children))
        return split_test

    def test_create_groups(self):
        """
        Test that verticals are created for the configuration groups when
        a spit test module is edited.
        """
        split_test = self.get_item_from_modulestore(self.split_test_usage_key, verify_is_draft=True)
        # Initially, no user_partition_id is set, and the split_test has no children.
        self.assertEqual(-1, split_test.user_partition_id)
        self.assertEqual(0, len(split_test.children))

        # Set the user_partition_id to 0.
        split_test = self._update_partition_id(0)

        # Verify that child verticals have been set to match the groups
        self.assertEqual(2, len(split_test.children))
        vertical_0 = self.get_item_from_modulestore(split_test.children[0], verify_is_draft=True)
        vertical_1 = self.get_item_from_modulestore(split_test.children[1], verify_is_draft=True)
        self.assertEqual("vertical", vertical_0.category)
        self.assertEqual("vertical", vertical_1.category)
        self.assertEqual("Group ID 0", vertical_0.display_name)
        self.assertEqual("Group ID 1", vertical_1.display_name)

        # Verify that the group_id_to_child mapping is correct.
        self.assertEqual(2, len(split_test.group_id_to_child))
        self.assertEqual(vertical_0.location, split_test.group_id_to_child['0'])
        self.assertEqual(vertical_1.location, split_test.group_id_to_child['1'])

    def test_change_user_partition_id(self):
        """
        Test what happens when the user_partition_id is changed to a different groups
        group configuration.
        """
        # Set to first group configuration.
        split_test = self._update_partition_id(0)
        self.assertEqual(2, len(split_test.children))
        initial_vertical_0_location = split_test.children[0]
        initial_vertical_1_location = split_test.children[1]

        # Set to second group configuration
        split_test = self._update_partition_id(1)
        # We don't remove existing children.
        self.assertEqual(5, len(split_test.children))
        self.assertEqual(initial_vertical_0_location, split_test.children[0])
        self.assertEqual(initial_vertical_1_location, split_test.children[1])
        vertical_0 = self.get_item_from_modulestore(split_test.children[2], verify_is_draft=True)
        vertical_1 = self.get_item_from_modulestore(split_test.children[3], verify_is_draft=True)
        vertical_2 = self.get_item_from_modulestore(split_test.children[4], verify_is_draft=True)

        # Verify that the group_id_to child mapping is correct.
        self.assertEqual(3, len(split_test.group_id_to_child))
        self.assertEqual(vertical_0.location, split_test.group_id_to_child['0'])
        self.assertEqual(vertical_1.location, split_test.group_id_to_child['1'])
        self.assertEqual(vertical_2.location, split_test.group_id_to_child['2'])
        self.assertNotEqual(initial_vertical_0_location, vertical_0.location)
        self.assertNotEqual(initial_vertical_1_location, vertical_1.location)

    def test_change_same_user_partition_id(self):
        """
        Test that nothing happens when the user_partition_id is set to the same value twice.
        """
        # Set to first group configuration.
        split_test = self._update_partition_id(0)
        self.assertEqual(2, len(split_test.children))
        initial_group_id_to_child = split_test.group_id_to_child

        # Set again to first group configuration.
        split_test = self._update_partition_id(0)
        self.assertEqual(2, len(split_test.children))
        self.assertEqual(initial_group_id_to_child, split_test.group_id_to_child)

    def test_change_non_existent_user_partition_id(self):
        """
        Test that nothing happens when the user_partition_id is set to a value that doesn't exist.

        The user_partition_id will be updated, but children and group_id_to_child map will not change.
        """
        # Set to first group configuration.
        split_test = self._update_partition_id(0)
        self.assertEqual(2, len(split_test.children))
        initial_group_id_to_child = split_test.group_id_to_child

        # Set to an group configuration that doesn't exist.
        split_test = self._update_partition_id(-50)
        self.assertEqual(2, len(split_test.children))
        self.assertEqual(initial_group_id_to_child, split_test.group_id_to_child)

    def test_add_groups(self):
        """
        Test the "fix up behavior" when groups are missing (after a group is added to a group configuration).

        This test actually belongs over in common, but it relies on a mutable modulestore.
        TODO: move tests that can go over to common after the mixed modulestore work is done.  # pylint: disable=fixme
        """
        # Set to first group configuration.
        split_test = self._update_partition_id(0)

        # Add a group to the first group configuration.
        split_test.user_partitions = [
            UserPartition(
                0, 'first_partition', 'First Partition',
                [Group("0", 'alpha'), Group("1", 'beta'), Group("2", 'pie')]
            )
        ]
        self.store.update_item(split_test, self.user.id)

        # group_id_to_child and children have not changed yet.
        split_test = self._assert_children(2)
        group_id_to_child = split_test.group_id_to_child.copy()
        self.assertEqual(2, len(group_id_to_child))

        # Test environment and Studio use different module systems
        # (CachingDescriptorSystem is used in tests, PreviewModuleSystem in Studio).
        # CachingDescriptorSystem doesn't have user service, that's needed for
        # SplitTestModule. So, in this line of code we add this service manually.
        split_test.runtime._services['user'] = DjangoXBlockUserService(self.user)  # pylint: disable=protected-access

        # Call add_missing_groups method to add the missing group.
        split_test.add_missing_groups(self.request)
        split_test = self._assert_children(3)
        self.assertNotEqual(group_id_to_child, split_test.group_id_to_child)
        group_id_to_child = split_test.group_id_to_child
        self.assertEqual(split_test.children[2], group_id_to_child["2"])

        # Call add_missing_groups again -- it should be a no-op.
        split_test.add_missing_groups(self.request)
        split_test = self._assert_children(3)
        self.assertEqual(group_id_to_child, split_test.group_id_to_child)


@ddt.ddt
class TestComponentHandler(TestCase):
    def setUp(self):
        super(TestComponentHandler, self).setUp()

        self.request_factory = RequestFactory()

        patcher = patch('contentstore.views.component.modulestore')
        self.modulestore = patcher.start()
        self.addCleanup(patcher.stop)

        # component_handler calls modulestore.get_item to get the descriptor of the requested xBlock.
        # Here, we mock the return value of modulestore.get_item so it can be used to mock the handler
        # of the xBlock descriptor.
        self.descriptor = self.modulestore.return_value.get_item.return_value

        self.usage_key_string = unicode(
            Location('dummy_org', 'dummy_course', 'dummy_run', 'dummy_category', 'dummy_name')
        )

        self.user = UserFactory()

        self.request = self.request_factory.get('/dummy-url')
        self.request.user = self.user

    def test_invalid_handler(self):
        self.descriptor.handle.side_effect = NoSuchHandlerError

        with self.assertRaises(Http404):
            component_handler(self.request, self.usage_key_string, 'invalid_handler')

    @ddt.data('GET', 'POST', 'PUT', 'DELETE')
    def test_request_method(self, method):

        def check_handler(handler, request, suffix):
            self.assertEquals(request.method, method)
            return Response()

        self.descriptor.handle = check_handler

        # Have to use the right method to create the request to get the HTTP method that we want
        req_factory_method = getattr(self.request_factory, method.lower())
        request = req_factory_method('/dummy-url')
        request.user = self.user

        component_handler(request, self.usage_key_string, 'dummy_handler')

    @ddt.data(200, 404, 500)
    def test_response_code(self, status_code):
        def create_response(handler, request, suffix):
            return Response(status_code=status_code)

        self.descriptor.handle = create_response

        self.assertEquals(component_handler(self.request, self.usage_key_string, 'dummy_handler').status_code, status_code)


class TestComponentTemplates(CourseTestCase):
    """
    Unit tests for the generation of the component templates for a course.
    """

    def setUp(self):
        super(TestComponentTemplates, self).setUp()
        self.templates = get_component_templates(self.course)

    def get_templates_of_type(self, template_type):
        """
        Returns the templates for the specified type, or None if none is found.
        """
        template_dict = next((template for template in self.templates if template.get('type') == template_type), None)
        return template_dict.get('templates') if template_dict else None

    def get_template(self, templates, display_name):
        """
        Returns the template which has the specified display name.
        """
        return next((template for template in templates if template.get('display_name') == display_name), None)

    def test_basic_components(self):
        """
        Test the handling of the basic component templates.
        """
        self.assertIsNotNone(self.get_templates_of_type('discussion'))
        self.assertIsNotNone(self.get_templates_of_type('html'))
        self.assertIsNotNone(self.get_templates_of_type('problem'))
        self.assertIsNotNone(self.get_templates_of_type('video'))
        self.assertIsNone(self.get_templates_of_type('advanced'))

    def test_advanced_components(self):
        """
        Test the handling of advanced component templates.
        """
        self.course.advanced_modules.append('word_cloud')
        self.templates = get_component_templates(self.course)
        advanced_templates = self.get_templates_of_type('advanced')
        self.assertEqual(len(advanced_templates), 1)
        world_cloud_template = advanced_templates[0]
        self.assertEqual(world_cloud_template.get('category'), 'word_cloud')
        self.assertEqual(world_cloud_template.get('display_name'), u'Word cloud')
        self.assertIsNone(world_cloud_template.get('boilerplate_name', None))

        # Verify that non-advanced components are not added twice
        self.course.advanced_modules.append('video')
        self.course.advanced_modules.append('openassessment')
        self.templates = get_component_templates(self.course)
        advanced_templates = self.get_templates_of_type('advanced')
        self.assertEqual(len(advanced_templates), 1)
        only_template = advanced_templates[0]
        self.assertNotEqual(only_template.get('category'), 'video')
        self.assertNotEqual(only_template.get('category'), 'openassessment')

    def test_advanced_problems(self):
        """
        Test the handling of advanced problem templates.
        """
        problem_templates = self.get_templates_of_type('problem')
        circuit_template = self.get_template(problem_templates, u'Circuit Schematic Builder')
        self.assertIsNotNone(circuit_template)
        self.assertEqual(circuit_template.get('category'), 'problem')
        self.assertEqual(circuit_template.get('boilerplate_name'), 'circuitschematic.yaml')

    @patch('django.conf.settings.DEPRECATED_ADVANCED_COMPONENT_TYPES', ["poll", "survey"])
    def test_deprecated_no_advance_component_button(self):
        """
        Test that there will be no `Advanced` button on unit page if units are
        deprecated provided that they are the only modules in `Advanced Module List`
        """
        self.course.advanced_modules.extend(['poll', 'survey'])
        templates = get_component_templates(self.course)
        button_names = [template['display_name'] for template in templates]
        self.assertNotIn('Advanced', button_names)

    @patch('django.conf.settings.DEPRECATED_ADVANCED_COMPONENT_TYPES', ["poll", "survey"])
    def test_cannot_create_deprecated_problems(self):
        """
        Test that we can't create problems if they are deprecated
        """
        self.course.advanced_modules.extend(['annotatable', 'poll', 'survey'])
        templates = get_component_templates(self.course)
        button_names = [template['display_name'] for template in templates]
        self.assertIn('Advanced', button_names)
        self.assertEqual(len(templates[0]['templates']), 1)
        template_display_names = [template['display_name'] for template in templates[0]['templates']]
        self.assertEqual(template_display_names, ['Annotation'])

    @patch('django.conf.settings.DEPRECATED_ADVANCED_COMPONENT_TYPES', [])
    def test_create_non_deprecated_problems(self):
        """
        Test that we can create problems if they are not deprecated
        """
        self.course.advanced_modules.extend(['annotatable', 'poll', 'survey'])
        templates = get_component_templates(self.course)
        button_names = [template['display_name'] for template in templates]
        self.assertIn('Advanced', button_names)
        self.assertEqual(len(templates[0]['templates']), 3)
        template_display_names = [template['display_name'] for template in templates[0]['templates']]
<<<<<<< HEAD
        self.assertEqual(sorted(template_display_names), sorted(['Annotation', 'Open Response Assessment', 'Peer Grading Interface']))
=======
        self.assertEqual(template_display_names, ['Annotation', 'Poll', 'Survey'])
>>>>>>> a27c7025


@ddt.ddt
class TestXBlockInfo(ItemTest):
    """
    Unit tests for XBlock's outline handling.
    """
    def setUp(self):
        super(TestXBlockInfo, self).setUp()
        user_id = self.user.id
        self.chapter = ItemFactory.create(
            parent_location=self.course.location, category='chapter', display_name="Week 1", user_id=user_id
        )
        self.sequential = ItemFactory.create(
            parent_location=self.chapter.location, category='sequential', display_name="Lesson 1", user_id=user_id
        )
        self.vertical = ItemFactory.create(
            parent_location=self.sequential.location, category='vertical', display_name='Unit 1', user_id=user_id
        )
        self.video = ItemFactory.create(
            parent_location=self.vertical.location, category='video', display_name='My Video', user_id=user_id
        )

    def test_json_responses(self):
        outline_url = reverse_usage_url('xblock_outline_handler', self.usage_key)
        resp = self.client.get(outline_url, HTTP_ACCEPT='application/json')
        json_response = json.loads(resp.content)
        self.validate_course_xblock_info(json_response, course_outline=True)

    @ddt.data(
        (ModuleStoreEnum.Type.split, 4, 4),
        (ModuleStoreEnum.Type.mongo, 5, 7),
    )
    @ddt.unpack
    def test_xblock_outline_handler_mongo_calls(self, store_type, chapter_queries, chapter_queries_1):
        with self.store.default_store(store_type):
            course = CourseFactory.create()
            chapter = ItemFactory.create(
                parent_location=course.location, category='chapter', display_name='Week 1'
            )
            outline_url = reverse_usage_url('xblock_outline_handler', chapter.location)
            with check_mongo_calls(chapter_queries):
                self.client.get(outline_url, HTTP_ACCEPT='application/json')

            sequential = ItemFactory.create(
                parent_location=chapter.location, category='sequential', display_name='Sequential 1'
            )

            ItemFactory.create(
                parent_location=sequential.location, category='vertical', display_name='Vertical 1'
            )
            # calls should be same after adding two new children for split only.
            with check_mongo_calls(chapter_queries_1):
                self.client.get(outline_url, HTTP_ACCEPT='application/json')

    def test_entrance_exam_chapter_xblock_info(self):
        chapter = ItemFactory.create(
            parent_location=self.course.location, category='chapter', display_name="Entrance Exam",
            user_id=self.user.id, is_entrance_exam=True
        )
        chapter = modulestore().get_item(chapter.location)
        xblock_info = create_xblock_info(
            chapter,
            include_child_info=True,
            include_children_predicate=ALWAYS,
        )
        # entrance exam chapter should not be deletable, draggable and childAddable.
        actions = xblock_info['actions']
        self.assertEqual(actions['deletable'], False)
        self.assertEqual(actions['draggable'], False)
        self.assertEqual(actions['childAddable'], False)
        self.assertEqual(xblock_info['display_name'], 'Entrance Exam')
        self.assertIsNone(xblock_info.get('is_header_visible', None))

    def test_none_entrance_exam_chapter_xblock_info(self):
        chapter = ItemFactory.create(
            parent_location=self.course.location, category='chapter', display_name="Test Chapter",
            user_id=self.user.id
        )
        chapter = modulestore().get_item(chapter.location)
        xblock_info = create_xblock_info(
            chapter,
            include_child_info=True,
            include_children_predicate=ALWAYS,
        )

        # chapter should be deletable, draggable and childAddable if not an entrance exam.
        actions = xblock_info['actions']
        self.assertEqual(actions['deletable'], True)
        self.assertEqual(actions['draggable'], True)
        self.assertEqual(actions['childAddable'], True)
        # chapter xblock info should not contains the key of 'is_header_visible'.
        self.assertIsNone(xblock_info.get('is_header_visible', None))

    def test_entrance_exam_sequential_xblock_info(self):
        chapter = ItemFactory.create(
            parent_location=self.course.location, category='chapter', display_name="Entrance Exam",
            user_id=self.user.id, is_entrance_exam=True, in_entrance_exam=True
        )

        subsection = ItemFactory.create(
            parent_location=chapter.location, category='sequential', display_name="Subsection - Entrance Exam",
            user_id=self.user.id, in_entrance_exam=True
        )
        subsection = modulestore().get_item(subsection.location)
        xblock_info = create_xblock_info(
            subsection,
            include_child_info=True,
            include_children_predicate=ALWAYS
        )
        # in case of entrance exam subsection, header should be hidden.
        self.assertEqual(xblock_info['is_header_visible'], False)
        self.assertEqual(xblock_info['display_name'], 'Subsection - Entrance Exam')

    def test_none_entrance_exam_sequential_xblock_info(self):
        subsection = ItemFactory.create(
            parent_location=self.chapter.location, category='sequential', display_name="Subsection - Exam",
            user_id=self.user.id
        )
        subsection = modulestore().get_item(subsection.location)
        xblock_info = create_xblock_info(
            subsection,
            include_child_info=True,
            include_children_predicate=ALWAYS,
            parent_xblock=self.chapter
        )
        # sequential xblock info should not contains the key of 'is_header_visible'.
        self.assertIsNone(xblock_info.get('is_header_visible', None))

    def test_chapter_xblock_info(self):
        chapter = modulestore().get_item(self.chapter.location)
        xblock_info = create_xblock_info(
            chapter,
            include_child_info=True,
            include_children_predicate=ALWAYS,
        )
        self.validate_chapter_xblock_info(xblock_info)

    def test_sequential_xblock_info(self):
        sequential = modulestore().get_item(self.sequential.location)
        xblock_info = create_xblock_info(
            sequential,
            include_child_info=True,
            include_children_predicate=ALWAYS,
        )
        self.validate_sequential_xblock_info(xblock_info)

    def test_vertical_xblock_info(self):
        vertical = modulestore().get_item(self.vertical.location)

        xblock_info = create_xblock_info(
            vertical,
            include_child_info=True,
            include_children_predicate=ALWAYS,
            include_ancestor_info=True,
            user=self.user
        )
        add_container_page_publishing_info(vertical, xblock_info)
        self.validate_vertical_xblock_info(xblock_info)

    def test_component_xblock_info(self):
        video = modulestore().get_item(self.video.location)
        xblock_info = create_xblock_info(
            video,
            include_child_info=True,
            include_children_predicate=ALWAYS
        )
        self.validate_component_xblock_info(xblock_info)

    @ddt.data(ModuleStoreEnum.Type.split, ModuleStoreEnum.Type.mongo)
    def test_validate_start_date(self, store_type):
        """
        Validate if start-date year is less than 1900 reset the date to DEFAULT_START_DATE.
        """
        with self.store.default_store(store_type):
            course = CourseFactory.create()
            chapter = ItemFactory.create(
                parent_location=course.location, category='chapter', display_name='Week 1'
            )

            chapter.start = datetime(year=1899, month=1, day=1, tzinfo=UTC)

            xblock_info = create_xblock_info(
                chapter,
                include_child_info=True,
                include_children_predicate=ALWAYS,
                include_ancestor_info=True,
                user=self.user
            )

            self.assertEqual(xblock_info['start'], DEFAULT_START_DATE.strftime('%Y-%m-%dT%H:%M:%SZ'))

    def validate_course_xblock_info(self, xblock_info, has_child_info=True, course_outline=False):
        """
        Validate that the xblock info is correct for the test course.
        """
        self.assertEqual(xblock_info['category'], 'course')
        self.assertEqual(xblock_info['id'], unicode(self.course.location))
        self.assertEqual(xblock_info['display_name'], self.course.display_name)
        self.assertTrue(xblock_info['published'])

        # Finally, validate the entire response for consistency
        self.validate_xblock_info_consistency(xblock_info, has_child_info=has_child_info, course_outline=course_outline)

    def validate_chapter_xblock_info(self, xblock_info, has_child_info=True):
        """
        Validate that the xblock info is correct for the test chapter.
        """
        self.assertEqual(xblock_info['category'], 'chapter')
        self.assertEqual(xblock_info['id'], unicode(self.chapter.location))
        self.assertEqual(xblock_info['display_name'], 'Week 1')
        self.assertTrue(xblock_info['published'])
        self.assertIsNone(xblock_info.get('edited_by', None))
        self.assertEqual(xblock_info['course_graders'], ['Homework', 'Lab', 'Midterm Exam', 'Final Exam'])
        self.assertEqual(xblock_info['start'], '2030-01-01T00:00:00Z')
        self.assertEqual(xblock_info['graded'], False)
        self.assertEqual(xblock_info['due'], None)
        self.assertEqual(xblock_info['format'], None)

        # Finally, validate the entire response for consistency
        self.validate_xblock_info_consistency(xblock_info, has_child_info=has_child_info)

    def validate_sequential_xblock_info(self, xblock_info, has_child_info=True):
        """
        Validate that the xblock info is correct for the test sequential.
        """
        self.assertEqual(xblock_info['category'], 'sequential')
        self.assertEqual(xblock_info['id'], unicode(self.sequential.location))
        self.assertEqual(xblock_info['display_name'], 'Lesson 1')
        self.assertTrue(xblock_info['published'])
        self.assertIsNone(xblock_info.get('edited_by', None))

        # Finally, validate the entire response for consistency
        self.validate_xblock_info_consistency(xblock_info, has_child_info=has_child_info)

    def validate_vertical_xblock_info(self, xblock_info):
        """
        Validate that the xblock info is correct for the test vertical.
        """
        self.assertEqual(xblock_info['category'], 'vertical')
        self.assertEqual(xblock_info['id'], unicode(self.vertical.location))
        self.assertEqual(xblock_info['display_name'], 'Unit 1')
        self.assertTrue(xblock_info['published'])
        self.assertEqual(xblock_info['edited_by'], 'testuser')

        # Validate that the correct ancestor info has been included
        ancestor_info = xblock_info.get('ancestor_info', None)
        self.assertIsNotNone(ancestor_info)
        ancestors = ancestor_info['ancestors']
        self.assertEqual(len(ancestors), 3)
        self.validate_sequential_xblock_info(ancestors[0], has_child_info=True)
        self.validate_chapter_xblock_info(ancestors[1], has_child_info=False)
        self.validate_course_xblock_info(ancestors[2], has_child_info=False)

        # Finally, validate the entire response for consistency
        self.validate_xblock_info_consistency(xblock_info, has_child_info=True, has_ancestor_info=True)

    def validate_component_xblock_info(self, xblock_info):
        """
        Validate that the xblock info is correct for the test component.
        """
        self.assertEqual(xblock_info['category'], 'video')
        self.assertEqual(xblock_info['id'], unicode(self.video.location))
        self.assertEqual(xblock_info['display_name'], 'My Video')
        self.assertTrue(xblock_info['published'])
        self.assertIsNone(xblock_info.get('edited_by', None))

        # Finally, validate the entire response for consistency
        self.validate_xblock_info_consistency(xblock_info)

    def validate_xblock_info_consistency(self, xblock_info, has_ancestor_info=False, has_child_info=False,
                                         course_outline=False):
        """
        Validate that the xblock info is internally consistent.
        """
        self.assertIsNotNone(xblock_info['display_name'])
        self.assertIsNotNone(xblock_info['id'])
        self.assertIsNotNone(xblock_info['category'])
        self.assertTrue(xblock_info['published'])
        if has_ancestor_info:
            self.assertIsNotNone(xblock_info.get('ancestor_info', None))
            ancestors = xblock_info['ancestor_info']['ancestors']
            for ancestor in xblock_info['ancestor_info']['ancestors']:
                self.validate_xblock_info_consistency(
                    ancestor,
                    has_child_info=(ancestor == ancestors[0]),    # Only the direct ancestor includes children
                    course_outline=course_outline
                )
        else:
            self.assertIsNone(xblock_info.get('ancestor_info', None))
        if has_child_info:
            self.assertIsNotNone(xblock_info.get('child_info', None))
            if xblock_info['child_info'].get('children', None):
                for child_response in xblock_info['child_info']['children']:
                    self.validate_xblock_info_consistency(
                        child_response,
                        has_child_info=(not child_response.get('child_info', None) is None),
                        course_outline=course_outline
                    )
        else:
            self.assertIsNone(xblock_info.get('child_info', None))

    @patch.dict('django.conf.settings.FEATURES', {'ENABLE_SPECIAL_EXAMS': True})
    def test_proctored_exam_xblock_info(self):
        self.course.enable_proctored_exams = True
        self.course.save()
        self.store.update_item(self.course, self.user.id)

        course = modulestore().get_item(self.course.location)
        xblock_info = create_xblock_info(
            course,
            include_child_info=True,
            include_children_predicate=ALWAYS,
        )
        # exam proctoring should be enabled and time limited.
        self.assertEqual(xblock_info['enable_proctored_exams'], True)

        sequential = ItemFactory.create(
            parent_location=self.chapter.location, category='sequential',
            display_name="Test Lesson 1", user_id=self.user.id,
            is_proctored_exam=True, is_time_limited=True,
            default_time_limit_minutes=100
        )
        sequential = modulestore().get_item(sequential.location)
        xblock_info = create_xblock_info(
            sequential,
            include_child_info=True,
            include_children_predicate=ALWAYS,
        )
        # exam proctoring should be enabled and time limited.
        self.assertEqual(xblock_info['is_proctored_exam'], True)
        self.assertEqual(xblock_info['is_time_limited'], True)
        self.assertEqual(xblock_info['default_time_limit_minutes'], 100)


class TestLibraryXBlockInfo(ModuleStoreTestCase):
    """
    Unit tests for XBlock Info for XBlocks in a content library
    """
    def setUp(self):
        super(TestLibraryXBlockInfo, self).setUp()
        user_id = self.user.id
        self.library = LibraryFactory.create()
        self.top_level_html = ItemFactory.create(
            parent_location=self.library.location, category='html', user_id=user_id, publish_item=False
        )
        self.vertical = ItemFactory.create(
            parent_location=self.library.location, category='vertical', user_id=user_id, publish_item=False
        )
        self.child_html = ItemFactory.create(
            parent_location=self.vertical.location, category='html', display_name='Test HTML Child Block',
            user_id=user_id, publish_item=False
        )

    def test_lib_xblock_info(self):
        html_block = modulestore().get_item(self.top_level_html.location)
        xblock_info = create_xblock_info(html_block)
        self.validate_component_xblock_info(xblock_info, html_block)
        self.assertIsNone(xblock_info.get('child_info', None))

    def test_lib_child_xblock_info(self):
        html_block = modulestore().get_item(self.child_html.location)
        xblock_info = create_xblock_info(html_block, include_ancestor_info=True, include_child_info=True)
        self.validate_component_xblock_info(xblock_info, html_block)
        self.assertIsNone(xblock_info.get('child_info', None))
        ancestors = xblock_info['ancestor_info']['ancestors']
        self.assertEqual(len(ancestors), 2)
        self.assertEqual(ancestors[0]['category'], 'vertical')
        self.assertEqual(ancestors[0]['id'], unicode(self.vertical.location))
        self.assertEqual(ancestors[1]['category'], 'library')

    def validate_component_xblock_info(self, xblock_info, original_block):
        """
        Validate that the xblock info is correct for the test component.
        """
        self.assertEqual(xblock_info['category'], original_block.category)
        self.assertEqual(xblock_info['id'], unicode(original_block.location))
        self.assertEqual(xblock_info['display_name'], original_block.display_name)
        self.assertIsNone(xblock_info.get('has_changes', None))
        self.assertIsNone(xblock_info.get('published', None))
        self.assertIsNone(xblock_info.get('published_on', None))
        self.assertIsNone(xblock_info.get('graders', None))


class TestLibraryXBlockCreation(ItemTest):
    """
    Tests the adding of XBlocks to Library
    """
    def test_add_xblock(self):
        """
        Verify we can add an XBlock to a Library.
        """
        lib = LibraryFactory.create()
        self.create_xblock(parent_usage_key=lib.location, display_name='Test', category="html")
        lib = self.store.get_library(lib.location.library_key)
        self.assertTrue(lib.children)
        xblock_locator = lib.children[0]
        self.assertEqual(self.store.get_item(xblock_locator).display_name, 'Test')

    def test_no_add_discussion(self):
        """
        Verify we cannot add a discussion module to a Library.
        """
        lib = LibraryFactory.create()
        response = self.create_xblock(parent_usage_key=lib.location, display_name='Test', category='discussion')
        self.assertEqual(response.status_code, 400)
        lib = self.store.get_library(lib.location.library_key)
        self.assertFalse(lib.children)

    def test_no_add_advanced(self):
        lib = LibraryFactory.create()
        lib.advanced_modules = ['lti']
        lib.save()
        response = self.create_xblock(parent_usage_key=lib.location, display_name='Test', category='lti')
        self.assertEqual(response.status_code, 400)
        lib = self.store.get_library(lib.location.library_key)
        self.assertFalse(lib.children)


class TestXBlockPublishingInfo(ItemTest):
    """
    Unit tests for XBlock's outline handling.
    """
    FIRST_SUBSECTION_PATH = [0]
    FIRST_UNIT_PATH = [0, 0]
    SECOND_UNIT_PATH = [0, 1]

    def _create_child(self, parent, category, display_name, publish_item=False, staff_only=False):
        """
        Creates a child xblock for the given parent.
        """
        child = ItemFactory.create(
            parent_location=parent.location, category=category, display_name=display_name,
            user_id=self.user.id, publish_item=publish_item
        )
        if staff_only:
            self._enable_staff_only(child.location)
        # In case the staff_only state was set, return the updated xblock.
        return modulestore().get_item(child.location)

    def _get_child_xblock_info(self, xblock_info, index):
        """
        Returns the child xblock info at the specified index.
        """
        children = xblock_info['child_info']['children']
        self.assertTrue(len(children) > index)
        return children[index]

    def _get_xblock_info(self, location):
        """
        Returns the xblock info for the specified location.
        """
        return create_xblock_info(
            modulestore().get_item(location),
            include_child_info=True,
            include_children_predicate=ALWAYS,
        )

    def _get_xblock_outline_info(self, location):
        """
        Returns the xblock info for the specified location as neeeded for the course outline page.
        """
        return create_xblock_info(
            modulestore().get_item(location),
            include_child_info=True,
            include_children_predicate=ALWAYS,
            course_outline=True
        )

    def _set_release_date(self, location, start):
        """
        Sets the release date for the specified xblock.
        """
        xblock = modulestore().get_item(location)
        xblock.start = start
        self.store.update_item(xblock, self.user.id)

    def _enable_staff_only(self, location):
        """
        Enables staff only for the specified xblock.
        """
        xblock = modulestore().get_item(location)
        xblock.visible_to_staff_only = True
        self.store.update_item(xblock, self.user.id)

    def _set_display_name(self, location, display_name):
        """
        Sets the display name for the specified xblock.
        """
        xblock = modulestore().get_item(location)
        xblock.display_name = display_name
        self.store.update_item(xblock, self.user.id)

    def _verify_xblock_info_state(self, xblock_info, xblock_info_field, expected_state, path=None, should_equal=True):
        """
        Verify the state of an xblock_info field. If no path is provided then the root item will be verified.
        If should_equal is True, assert that the current state matches the expected state, otherwise assert that they
        do not match.
        """
        if path:
            direct_child_xblock_info = self._get_child_xblock_info(xblock_info, path[0])
            remaining_path = path[1:] if len(path) > 1 else None
            self._verify_xblock_info_state(direct_child_xblock_info, xblock_info_field, expected_state, remaining_path, should_equal)
        else:
            if should_equal:
                self.assertEqual(xblock_info[xblock_info_field], expected_state)
            else:
                self.assertNotEqual(xblock_info[xblock_info_field], expected_state)

    def _verify_has_staff_only_message(self, xblock_info, expected_state, path=None):
        """
        Verify the staff_only_message field of xblock_info.
        """
        self._verify_xblock_info_state(xblock_info, 'staff_only_message', expected_state, path)

    def _verify_visibility_state(self, xblock_info, expected_state, path=None, should_equal=True):
        """
        Verify the publish state of an item in the xblock_info.
        """
        self._verify_xblock_info_state(xblock_info, 'visibility_state', expected_state, path, should_equal)

    def _verify_explicit_staff_lock_state(self, xblock_info, expected_state, path=None, should_equal=True):
        """
        Verify the explicit staff lock state of an item in the xblock_info.
        """
        self._verify_xblock_info_state(xblock_info, 'has_explicit_staff_lock', expected_state, path, should_equal)

    def test_empty_chapter(self):
        empty_chapter = self._create_child(self.course, 'chapter', "Empty Chapter")
        xblock_info = self._get_xblock_info(empty_chapter.location)
        self._verify_visibility_state(xblock_info, VisibilityState.unscheduled)

    def test_empty_sequential(self):
        chapter = self._create_child(self.course, 'chapter', "Test Chapter")
        self._create_child(chapter, 'sequential', "Empty Sequential")
        xblock_info = self._get_xblock_info(chapter.location)
        self._verify_visibility_state(xblock_info, VisibilityState.unscheduled)
        self._verify_visibility_state(xblock_info, VisibilityState.unscheduled, path=self.FIRST_SUBSECTION_PATH)

    def test_published_unit(self):
        """
        Tests the visibility state of a published unit with release date in the future.
        """
        chapter = self._create_child(self.course, 'chapter', "Test Chapter")
        sequential = self._create_child(chapter, 'sequential', "Test Sequential")
        self._create_child(sequential, 'vertical', "Published Unit", publish_item=True)
        self._create_child(sequential, 'vertical', "Staff Only Unit", staff_only=True)
        self._set_release_date(chapter.location, datetime.now(UTC) + timedelta(days=1))
        xblock_info = self._get_xblock_info(chapter.location)
        self._verify_visibility_state(xblock_info, VisibilityState.ready)
        self._verify_visibility_state(xblock_info, VisibilityState.ready, path=self.FIRST_SUBSECTION_PATH)
        self._verify_visibility_state(xblock_info, VisibilityState.ready, path=self.FIRST_UNIT_PATH)
        self._verify_visibility_state(xblock_info, VisibilityState.staff_only, path=self.SECOND_UNIT_PATH)

    def test_released_unit(self):
        """
        Tests the visibility state of a published unit with release date in the past.
        """
        chapter = self._create_child(self.course, 'chapter', "Test Chapter")
        sequential = self._create_child(chapter, 'sequential', "Test Sequential")
        self._create_child(sequential, 'vertical', "Published Unit", publish_item=True)
        self._create_child(sequential, 'vertical', "Staff Only Unit", staff_only=True)
        self._set_release_date(chapter.location, datetime.now(UTC) - timedelta(days=1))
        xblock_info = self._get_xblock_info(chapter.location)
        self._verify_visibility_state(xblock_info, VisibilityState.live)
        self._verify_visibility_state(xblock_info, VisibilityState.live, path=self.FIRST_SUBSECTION_PATH)
        self._verify_visibility_state(xblock_info, VisibilityState.live, path=self.FIRST_UNIT_PATH)
        self._verify_visibility_state(xblock_info, VisibilityState.staff_only, path=self.SECOND_UNIT_PATH)

    def test_unpublished_changes(self):
        """
        Tests the visibility state of a published unit with draft (unpublished) changes.
        """
        chapter = self._create_child(self.course, 'chapter', "Test Chapter")
        sequential = self._create_child(chapter, 'sequential', "Test Sequential")
        unit = self._create_child(sequential, 'vertical', "Published Unit", publish_item=True)
        self._create_child(sequential, 'vertical', "Staff Only Unit", staff_only=True)
        # Setting the display name creates a draft version of unit.
        self._set_display_name(unit.location, 'Updated Unit')
        xblock_info = self._get_xblock_info(chapter.location)
        self._verify_visibility_state(xblock_info, VisibilityState.needs_attention)
        self._verify_visibility_state(xblock_info, VisibilityState.needs_attention, path=self.FIRST_SUBSECTION_PATH)
        self._verify_visibility_state(xblock_info, VisibilityState.needs_attention, path=self.FIRST_UNIT_PATH)
        self._verify_visibility_state(xblock_info, VisibilityState.staff_only, path=self.SECOND_UNIT_PATH)

    def test_partially_released_section(self):
        chapter = self._create_child(self.course, 'chapter', "Test Chapter")
        released_sequential = self._create_child(chapter, 'sequential', "Released Sequential")
        self._create_child(released_sequential, 'vertical', "Released Unit", publish_item=True)
        self._create_child(released_sequential, 'vertical', "Staff Only Unit", staff_only=True)
        self._set_release_date(chapter.location, datetime.now(UTC) - timedelta(days=1))
        published_sequential = self._create_child(chapter, 'sequential', "Published Sequential")
        self._create_child(published_sequential, 'vertical', "Published Unit", publish_item=True)
        self._create_child(published_sequential, 'vertical', "Staff Only Unit", staff_only=True)
        self._set_release_date(published_sequential.location, datetime.now(UTC) + timedelta(days=1))
        xblock_info = self._get_xblock_info(chapter.location)

        # Verify the state of the released sequential
        self._verify_visibility_state(xblock_info, VisibilityState.live, path=[0])
        self._verify_visibility_state(xblock_info, VisibilityState.live, path=[0, 0])
        self._verify_visibility_state(xblock_info, VisibilityState.staff_only, path=[0, 1])

        # Verify the state of the published sequential
        self._verify_visibility_state(xblock_info, VisibilityState.ready, path=[1])
        self._verify_visibility_state(xblock_info, VisibilityState.ready, path=[1, 0])
        self._verify_visibility_state(xblock_info, VisibilityState.staff_only, path=[1, 1])

        # Finally verify the state of the chapter
        self._verify_visibility_state(xblock_info, VisibilityState.ready)

    def test_staff_only_section(self):
        """
        Tests that an explicitly staff-locked section and all of its children are visible to staff only.
        """
        chapter = self._create_child(self.course, 'chapter', "Test Chapter", staff_only=True)
        sequential = self._create_child(chapter, 'sequential', "Test Sequential")
        vertical = self._create_child(sequential, 'vertical', "Unit")
        xblock_info = self._get_xblock_info(chapter.location)
        self._verify_visibility_state(xblock_info, VisibilityState.staff_only)
        self._verify_visibility_state(xblock_info, VisibilityState.staff_only, path=self.FIRST_SUBSECTION_PATH)
        self._verify_visibility_state(xblock_info, VisibilityState.staff_only, path=self.FIRST_UNIT_PATH)

        self._verify_explicit_staff_lock_state(xblock_info, True)
        self._verify_explicit_staff_lock_state(xblock_info, False, path=self.FIRST_SUBSECTION_PATH)
        self._verify_explicit_staff_lock_state(xblock_info, False, path=self.FIRST_UNIT_PATH)

        vertical_info = self._get_xblock_info(vertical.location)
        add_container_page_publishing_info(vertical, vertical_info)
        self.assertEqual(_xblock_type_and_display_name(chapter), vertical_info["staff_lock_from"])

    def test_no_staff_only_section(self):
        """
        Tests that a section with a staff-locked subsection and a visible subsection is not staff locked itself.
        """
        chapter = self._create_child(self.course, 'chapter', "Test Chapter")
        self._create_child(chapter, 'sequential', "Test Visible Sequential")
        self._create_child(chapter, 'sequential', "Test Staff Locked Sequential", staff_only=True)
        xblock_info = self._get_xblock_info(chapter.location)
        self._verify_visibility_state(xblock_info, VisibilityState.staff_only, should_equal=False)
        self._verify_visibility_state(xblock_info, VisibilityState.staff_only, path=[0], should_equal=False)
        self._verify_visibility_state(xblock_info, VisibilityState.staff_only, path=[1])

    def test_staff_only_subsection(self):
        """
        Tests that an explicitly staff-locked subsection and all of its children are visible to staff only.
        In this case the parent section is also visible to staff only because all of its children are staff only.
        """
        chapter = self._create_child(self.course, 'chapter', "Test Chapter")
        sequential = self._create_child(chapter, 'sequential', "Test Sequential", staff_only=True)
        vertical = self._create_child(sequential, 'vertical', "Unit")
        xblock_info = self._get_xblock_info(chapter.location)
        self._verify_visibility_state(xblock_info, VisibilityState.staff_only)
        self._verify_visibility_state(xblock_info, VisibilityState.staff_only, path=self.FIRST_SUBSECTION_PATH)
        self._verify_visibility_state(xblock_info, VisibilityState.staff_only, path=self.FIRST_UNIT_PATH)

        self._verify_explicit_staff_lock_state(xblock_info, False)
        self._verify_explicit_staff_lock_state(xblock_info, True, path=self.FIRST_SUBSECTION_PATH)
        self._verify_explicit_staff_lock_state(xblock_info, False, path=self.FIRST_UNIT_PATH)

        vertical_info = self._get_xblock_info(vertical.location)
        add_container_page_publishing_info(vertical, vertical_info)
        self.assertEqual(_xblock_type_and_display_name(sequential), vertical_info["staff_lock_from"])

    def test_no_staff_only_subsection(self):
        """
        Tests that a subsection with a staff-locked unit and a visible unit is not staff locked itself.
        """
        chapter = self._create_child(self.course, 'chapter', "Test Chapter")
        sequential = self._create_child(chapter, 'sequential', "Test Sequential")
        self._create_child(sequential, 'vertical', "Unit")
        self._create_child(sequential, 'vertical', "Locked Unit", staff_only=True)
        xblock_info = self._get_xblock_info(chapter.location)
        self._verify_visibility_state(xblock_info, VisibilityState.staff_only, self.FIRST_SUBSECTION_PATH, should_equal=False)
        self._verify_visibility_state(xblock_info, VisibilityState.staff_only, self.FIRST_UNIT_PATH, should_equal=False)
        self._verify_visibility_state(xblock_info, VisibilityState.staff_only, self.SECOND_UNIT_PATH)

    def test_staff_only_unit(self):
        chapter = self._create_child(self.course, 'chapter', "Test Chapter")
        sequential = self._create_child(chapter, 'sequential', "Test Sequential")
        vertical = self._create_child(sequential, 'vertical', "Unit", staff_only=True)
        xblock_info = self._get_xblock_info(chapter.location)
        self._verify_visibility_state(xblock_info, VisibilityState.staff_only)
        self._verify_visibility_state(xblock_info, VisibilityState.staff_only, path=self.FIRST_SUBSECTION_PATH)
        self._verify_visibility_state(xblock_info, VisibilityState.staff_only, path=self.FIRST_UNIT_PATH)

        self._verify_explicit_staff_lock_state(xblock_info, False)
        self._verify_explicit_staff_lock_state(xblock_info, False, path=self.FIRST_SUBSECTION_PATH)
        self._verify_explicit_staff_lock_state(xblock_info, True, path=self.FIRST_UNIT_PATH)

        vertical_info = self._get_xblock_info(vertical.location)
        add_container_page_publishing_info(vertical, vertical_info)
        self.assertEqual(_xblock_type_and_display_name(vertical), vertical_info["staff_lock_from"])

    def test_unscheduled_section_with_live_subsection(self):
        chapter = self._create_child(self.course, 'chapter', "Test Chapter")
        sequential = self._create_child(chapter, 'sequential', "Test Sequential")
        self._create_child(sequential, 'vertical', "Published Unit", publish_item=True)
        self._create_child(sequential, 'vertical', "Staff Only Unit", staff_only=True)
        self._set_release_date(sequential.location, datetime.now(UTC) - timedelta(days=1))
        xblock_info = self._get_xblock_info(chapter.location)
        self._verify_visibility_state(xblock_info, VisibilityState.needs_attention)
        self._verify_visibility_state(xblock_info, VisibilityState.live, path=self.FIRST_SUBSECTION_PATH)
        self._verify_visibility_state(xblock_info, VisibilityState.live, path=self.FIRST_UNIT_PATH)
        self._verify_visibility_state(xblock_info, VisibilityState.staff_only, path=self.SECOND_UNIT_PATH)

    def test_unreleased_section_with_live_subsection(self):
        chapter = self._create_child(self.course, 'chapter', "Test Chapter")
        sequential = self._create_child(chapter, 'sequential', "Test Sequential")
        self._create_child(sequential, 'vertical', "Published Unit", publish_item=True)
        self._create_child(sequential, 'vertical', "Staff Only Unit", staff_only=True)
        self._set_release_date(chapter.location, datetime.now(UTC) + timedelta(days=1))
        self._set_release_date(sequential.location, datetime.now(UTC) - timedelta(days=1))
        xblock_info = self._get_xblock_info(chapter.location)
        self._verify_visibility_state(xblock_info, VisibilityState.needs_attention)
        self._verify_visibility_state(xblock_info, VisibilityState.live, path=self.FIRST_SUBSECTION_PATH)
        self._verify_visibility_state(xblock_info, VisibilityState.live, path=self.FIRST_UNIT_PATH)
        self._verify_visibility_state(xblock_info, VisibilityState.staff_only, path=self.SECOND_UNIT_PATH)

    def test_locked_section_staff_only_message(self):
        """
        Tests that a locked section has a staff only message and its descendants do not.
        """
        chapter = self._create_child(self.course, 'chapter', "Test Chapter", staff_only=True)
        sequential = self._create_child(chapter, 'sequential', "Test Sequential")
        self._create_child(sequential, 'vertical', "Unit")
        xblock_info = self._get_xblock_outline_info(chapter.location)
        self._verify_has_staff_only_message(xblock_info, True)
        self._verify_has_staff_only_message(xblock_info, False, path=self.FIRST_SUBSECTION_PATH)
        self._verify_has_staff_only_message(xblock_info, False, path=self.FIRST_UNIT_PATH)

    def test_locked_unit_staff_only_message(self):
        """
        Tests that a lone locked unit has a staff only message along with its ancestors.
        """
        chapter = self._create_child(self.course, 'chapter', "Test Chapter")
        sequential = self._create_child(chapter, 'sequential', "Test Sequential")
        self._create_child(sequential, 'vertical', "Unit", staff_only=True)
        xblock_info = self._get_xblock_outline_info(chapter.location)
        self._verify_has_staff_only_message(xblock_info, True)
        self._verify_has_staff_only_message(xblock_info, True, path=self.FIRST_SUBSECTION_PATH)
        self._verify_has_staff_only_message(xblock_info, True, path=self.FIRST_UNIT_PATH)<|MERGE_RESOLUTION|>--- conflicted
+++ resolved
@@ -1419,11 +1419,8 @@
         self.assertIn('Advanced', button_names)
         self.assertEqual(len(templates[0]['templates']), 3)
         template_display_names = [template['display_name'] for template in templates[0]['templates']]
-<<<<<<< HEAD
-        self.assertEqual(sorted(template_display_names), sorted(['Annotation', 'Open Response Assessment', 'Peer Grading Interface']))
-=======
+        template_display_names = sorted(template_display_names)
         self.assertEqual(template_display_names, ['Annotation', 'Poll', 'Survey'])
->>>>>>> a27c7025
 
 
 @ddt.ddt
