"""Views for items (modules)."""
from __future__ import absolute_import

import hashlib
import logging
from uuid import uuid4
from datetime import datetime
from pytz import UTC
import json

from collections import OrderedDict
from functools import partial
from static_replace import replace_static_urls
from openedx.core.lib.xblock_utils import wrap_xblock, request_token

import dogstats_wrapper as dog_stats_api
from django.conf import settings
from django.core.exceptions import PermissionDenied
from django.contrib.auth.decorators import login_required
from django.http import HttpResponseBadRequest, HttpResponse, Http404
from django.utils.translation import ugettext as _
from django.views.decorators.http import require_http_methods

from xblock.fields import Scope
from xblock.fragment import Fragment
from xblock_django.user_service import DjangoXBlockUserService

import xmodule
from xmodule.tabs import CourseTabList
from xmodule.modulestore import ModuleStoreEnum, EdxJSONEncoder
from xmodule.modulestore.django import modulestore
from xmodule.modulestore.exceptions import ItemNotFoundError, InvalidLocationError
from xmodule.modulestore.inheritance import own_metadata
from xmodule.modulestore.draft_and_published import DIRECT_ONLY_CATEGORIES
from xmodule.x_module import PREVIEW_VIEWS, STUDIO_VIEW, STUDENT_VIEW, DEPRECATION_VSCOMPAT_EVENT

from xmodule.course_module import DEFAULT_START_DATE
from django.contrib.auth.models import User
from util.date_utils import get_default_time_display

from util.json_request import expect_json, JsonResponse
from util.milestones_helpers import is_entrance_exams_enabled

from student.auth import has_studio_write_access, has_studio_read_access
from contentstore.utils import (
    find_release_date_source, find_staff_lock_source, is_currently_visible_to_students,
    ancestor_has_staff_lock, has_children_visible_to_specific_content_groups,
    get_user_partition_info,
)
from contentstore.views.helpers import is_unit, xblock_studio_url, xblock_primary_child_category, \
    xblock_type_display_name, get_parent_xblock, create_xblock, usage_key_with_run
from contentstore.views.preview import get_preview_fragment
from edxmako.shortcuts import render_to_string
from models.settings.course_grading import CourseGradingModel
from opaque_keys.edx.keys import CourseKey
from opaque_keys.edx.locator import LibraryUsageLocator
from cms.lib.xblock.authoring_mixin import VISIBILITY_VIEW


__all__ = [
    'orphan_handler', 'xblock_handler', 'xblock_view_handler', 'xblock_outline_handler', 'xblock_container_handler'
]

log = logging.getLogger(__name__)

CREATE_IF_NOT_FOUND = ['course_info']

# Useful constants for defining predicates
NEVER = lambda x: False
ALWAYS = lambda x: True


def hash_resource(resource):
    """
    Hash a :class:`xblock.fragment.FragmentResource`.
    """
    md5 = hashlib.md5()
    md5.update(repr(resource))
    return md5.hexdigest()


def _filter_entrance_exam_grader(graders):
    """
    If the entrance exams feature is enabled we need to hide away the grader from
    views/controls like the 'Grade as' dropdown that allows a course author to select
    the grader type for a given section of a course
    """
    if is_entrance_exams_enabled():
        graders = [grader for grader in graders if grader.get('type') != u'Entrance Exam']
    return graders


@require_http_methods(("DELETE", "GET", "PUT", "POST", "PATCH"))
@login_required
@expect_json
def xblock_handler(request, usage_key_string):
    """
    The restful handler for xblock requests.

    DELETE
        json: delete this xblock instance from the course.
    GET
        json: returns representation of the xblock (locator id, data, and metadata).
              if ?fields=graderType, it returns the graderType for the unit instead of the above.
        html: returns HTML for rendering the xblock (which includes both the "preview" view and the "editor" view)
    PUT or POST or PATCH
        json: if xblock locator is specified, update the xblock instance. The json payload can contain
              these fields, all optional:
                :data: the new value for the data.
                :children: the unicode representation of the UsageKeys of children for this xblock.
                :metadata: new values for the metadata fields. Any whose values are None will be deleted not set
                       to None! Absent ones will be left alone.
                :nullout: which metadata fields to set to None
                :graderType: change how this unit is graded
                :publish: can be:
                  'make_public': publish the content
                  'republish': publish this item *only* if it was previously published
                  'discard_changes' - reverts to the last published version
                Note: If 'discard_changes', the other fields will not be used; that is, it is not possible
                to update and discard changes in a single operation.
              The JSON representation on the updated xblock (minus children) is returned.

              if usage_key_string is not specified, create a new xblock instance, either by duplicating
              an existing xblock, or creating an entirely new one. The json playload can contain
              these fields:
                :parent_locator: parent for new xblock, required for both duplicate and create new instance
                :duplicate_source_locator: if present, use this as the source for creating a duplicate copy
                :category: type of xblock, required if duplicate_source_locator is not present.
                :display_name: name for new xblock, optional
                :boilerplate: template name for populating fields, optional and only used
                     if duplicate_source_locator is not present
              The locator (unicode representation of a UsageKey) for the created xblock (minus children) is returned.
    """
    if usage_key_string:
        usage_key = usage_key_with_run(usage_key_string)

        access_check = has_studio_read_access if request.method == 'GET' else has_studio_write_access
        if not access_check(request.user, usage_key.course_key):
            raise PermissionDenied()

        if request.method == 'GET':
            accept_header = request.META.get('HTTP_ACCEPT', 'application/json')

            if 'application/json' in accept_header:
                fields = request.REQUEST.get('fields', '').split(',')
                if 'graderType' in fields:
                    # right now can't combine output of this w/ output of _get_module_info, but worthy goal
                    return JsonResponse(CourseGradingModel.get_section_grader_type(usage_key))
                # TODO: pass fields to _get_module_info and only return those
                with modulestore().bulk_operations(usage_key.course_key):
                    response = _get_module_info(_get_xblock(usage_key, request.user))
                return JsonResponse(response)
            else:
                return HttpResponse(status=406)

        elif request.method == 'DELETE':
            _delete_item(usage_key, request.user)
            return JsonResponse()
        else:  # Since we have a usage_key, we are updating an existing xblock.
            return _save_xblock(
                request.user,
                _get_xblock(usage_key, request.user),
                data=request.json.get('data'),
                children_strings=request.json.get('children'),
                metadata=request.json.get('metadata'),
                nullout=request.json.get('nullout'),
                grader_type=request.json.get('graderType'),
                publish=request.json.get('publish'),
            )
    elif request.method in ('PUT', 'POST'):
        if 'duplicate_source_locator' in request.json:
            parent_usage_key = usage_key_with_run(request.json['parent_locator'])
            duplicate_source_usage_key = usage_key_with_run(request.json['duplicate_source_locator'])

            source_course = duplicate_source_usage_key.course_key
            dest_course = parent_usage_key.course_key
            if (
                    not has_studio_write_access(request.user, dest_course) or
                    not has_studio_read_access(request.user, source_course)
            ):
                raise PermissionDenied()

            dest_usage_key = _duplicate_item(
                parent_usage_key,
                duplicate_source_usage_key,
                request.user,
                request.json.get('display_name'),
            )

            return JsonResponse({"locator": unicode(dest_usage_key), "courseKey": unicode(dest_usage_key.course_key)})
        else:
            return _create_item(request)
    else:
        return HttpResponseBadRequest(
            "Only instance creation is supported without a usage key.",
            content_type="text/plain"
        )


<<<<<<< HEAD
class StudioPermissionsService(object):
    """
    Service that can provide information about a user's permissions.

    Deprecated. To be replaced by a more general authorization service.

    Only used by LibraryContentDescriptor (and library_tools.py).
    """
    def __init__(self, user):
        self._user = user

    def can_read(self, course_key):
        """ Does the user have read access to the given course/library? """
        return has_studio_read_access(self._user, course_key)

    def can_write(self, course_key):
        """ Does the user have read access to the given course/library? """
        return has_studio_write_access(self._user, course_key)


class StudioEditModuleRuntime(object):
    """
    An extremely minimal ModuleSystem shim used for XBlock edits and studio_view.
    (i.e. whenever we're not using PreviewModuleSystem.) This is required to make information
    about the current user (especially permissions) available via services as needed.
    """
    def __init__(self, user):
        self._user = user

    def service(self, block, service_name):
        """
        This block is not bound to a user but some blocks (LibraryContentModule) may need
        user-specific services to check for permissions, etc.
        If we return None here, CombinedSystem will load services from the descriptor runtime.
        """
        if block.service_declaration(service_name) is not None:
            if service_name == "user":
                return DjangoXBlockUserService(self._user)
            if service_name == "studio_user_permissions":
                return StudioPermissionsService(self._user)
        return None


# pylint: disable=unused-argument
=======
>>>>>>> 7c2fec21
@require_http_methods(("GET"))
@login_required
@expect_json
def xblock_view_handler(request, usage_key_string, view_name):
    """
    The restful handler for requests for rendered xblock views.

    Returns a json object containing two keys:
        html: The rendered html of the view
        resources: A list of tuples where the first element is the resource hash, and
            the second is the resource description
    """
    usage_key = usage_key_with_run(usage_key_string)
    if not has_studio_read_access(request.user, usage_key.course_key):
        raise PermissionDenied()

    accept_header = request.META.get('HTTP_ACCEPT', 'application/json')

    if 'application/json' in accept_header:
        store = modulestore()
        xblock = store.get_item(usage_key)
        container_views = ['container_preview', 'reorderable_container_child_preview', 'container_child_preview']

        # wrap the generated fragment in the xmodule_editor div so that the javascript
        # can bind to it correctly
        xblock.runtime.wrappers.append(partial(
            wrap_xblock,
            'StudioRuntime',
            usage_id_serializer=unicode,
            request_token=request_token(request),
        ))

        if view_name in (STUDIO_VIEW, VISIBILITY_VIEW):
            if view_name == STUDIO_VIEW and xblock.xmodule_runtime is None:
                xblock.xmodule_runtime = StudioEditModuleRuntime(request.user)

            try:
                fragment = xblock.render(view_name)
            # catch exceptions indiscriminately, since after this point they escape the
            # dungeon and surface as uneditable, unsaveable, and undeletable
            # component-goblins.
            except Exception as exc:                          # pylint: disable=broad-except
                log.debug("Unable to render %s for %r", view_name, xblock, exc_info=True)
                fragment = Fragment(render_to_string('html_error.html', {'message': str(exc)}))

        elif view_name in PREVIEW_VIEWS + container_views:
            is_pages_view = view_name == STUDENT_VIEW   # Only the "Pages" view uses student view in Studio
            can_edit = has_studio_write_access(request.user, usage_key.course_key)

            # Determine the items to be shown as reorderable. Note that the view
            # 'reorderable_container_child_preview' is only rendered for xblocks that
            # are being shown in a reorderable container, so the xblock is automatically
            # added to the list.
            reorderable_items = set()
            if view_name == 'reorderable_container_child_preview':
                reorderable_items.add(xblock.location)

            paging = None
            try:
                if request.REQUEST.get('enable_paging', 'false') == 'true':
                    paging = {
                        'page_number': int(request.REQUEST.get('page_number', 0)),
                        'page_size': int(request.REQUEST.get('page_size', 0)),
                    }
            except ValueError:
                return HttpResponse(
                    content="Couldn't parse paging parameters: enable_paging: "
                            "{0}, page_number: {1}, page_size: {2}".format(
                                request.REQUEST.get('enable_paging', 'false'),
                                request.REQUEST.get('page_number', 0),
                                request.REQUEST.get('page_size', 0)
                            ),
                    status=400,
                    content_type="text/plain",
                )

            force_render = request.REQUEST.get('force_render', None)

            # Set up the context to be passed to each XBlock's render method.
            context = {
                'is_pages_view': is_pages_view,     # This setting disables the recursive wrapping of xblocks
                'is_unit_page': is_unit(xblock),
                'can_edit': can_edit,
                'root_xblock': xblock if (view_name == 'container_preview') else None,
                'reorderable_items': reorderable_items,
                'paging': paging,
                'force_render': force_render,
            }

            fragment = get_preview_fragment(request, xblock, context)

            # Note that the container view recursively adds headers into the preview fragment,
            # so only the "Pages" view requires that this extra wrapper be included.
            if is_pages_view:
                fragment.content = render_to_string('component.html', {
                    'xblock_context': context,
                    'xblock': xblock,
                    'locator': usage_key,
                    'preview': fragment.content,
                    'label': xblock.display_name or xblock.scope_ids.block_type,
                })
        else:
            raise Http404

        hashed_resources = OrderedDict()
        for resource in fragment.resources:
            hashed_resources[hash_resource(resource)] = resource._asdict()

        return JsonResponse({
            'html': fragment.content,
            'resources': hashed_resources.items()
        })

    else:
        return HttpResponse(status=406)


@require_http_methods(("GET"))
@login_required
@expect_json
def xblock_outline_handler(request, usage_key_string):
    """
    The restful handler for requests for XBlock information about the block and its children.
    This is used by the course outline in particular to construct the tree representation of
    a course.
    """
    usage_key = usage_key_with_run(usage_key_string)
    if not has_studio_read_access(request.user, usage_key.course_key):
        raise PermissionDenied()

    response_format = request.REQUEST.get('format', 'html')
    if response_format == 'json' or 'application/json' in request.META.get('HTTP_ACCEPT', 'application/json'):
        store = modulestore()
        with store.bulk_operations(usage_key.course_key):
            root_xblock = store.get_item(usage_key, depth=None)
            return JsonResponse(create_xblock_info(
                root_xblock,
                include_child_info=True,
                course_outline=True,
                include_children_predicate=lambda xblock: not xblock.category == 'vertical'
            ))
    else:
        return Http404


@require_http_methods(("GET"))
@login_required
@expect_json
def xblock_container_handler(request, usage_key_string):
    """
    The restful handler for requests for XBlock information about the block and its children.
    This is used by the container page in particular to get additional information about publish state
    and ancestor state.
    """
    usage_key = usage_key_with_run(usage_key_string)

    if not has_studio_read_access(request.user, usage_key.course_key):
        raise PermissionDenied()

    response_format = request.REQUEST.get('format', 'html')
    if response_format == 'json' or 'application/json' in request.META.get('HTTP_ACCEPT', 'application/json'):
        with modulestore().bulk_operations(usage_key.course_key):
            response = _get_module_info(
                _get_xblock(usage_key, request.user), include_ancestor_info=True, include_publishing_info=True
            )
        return JsonResponse(response)
    else:
        return Http404


def _update_with_callback(xblock, user, old_metadata=None, old_content=None):
    """
    Updates the xblock in the modulestore.
    But before doing so, it calls the xblock's editor_saved callback function.
    """
    if callable(getattr(xblock, "editor_saved", None)):
        if old_metadata is None:
            old_metadata = own_metadata(xblock)
        if old_content is None:
            old_content = xblock.get_explicitly_set_fields_by_scope(Scope.content)
        xblock.xmodule_runtime = StudioEditModuleRuntime(user)
        xblock.editor_saved(user, old_metadata, old_content)

    # Update after the callback so any changes made in the callback will get persisted.
    return modulestore().update_item(xblock, user.id)


def _save_xblock(user, xblock, data=None, children_strings=None, metadata=None, nullout=None,
                 grader_type=None, publish=None):
    """
    Saves xblock w/ its fields. Has special processing for grader_type, publish, and nullout and Nones in metadata.
    nullout means to truly set the field to None whereas nones in metadata mean to unset them (so they revert
    to default).
    """
    store = modulestore()
    # Perform all xblock changes within a (single-versioned) transaction
    with store.bulk_operations(xblock.location.course_key):

        # Don't allow updating an xblock and discarding changes in a single operation (unsupported by UI).
        if publish == "discard_changes":
            store.revert_to_published(xblock.location, user.id)
            # Returning the same sort of result that we do for other save operations. In the future,
            # we may want to return the full XBlockInfo.
            return JsonResponse({'id': unicode(xblock.location)})

        old_metadata = own_metadata(xblock)
        old_content = xblock.get_explicitly_set_fields_by_scope(Scope.content)

        if data:
            # TODO Allow any scope.content fields not just "data" (exactly like the get below this)
            xblock.data = data
        else:
            data = old_content['data'] if 'data' in old_content else None

        if children_strings is not None:
            children = []
            for child_string in children_strings:
                children.append(usage_key_with_run(child_string))

            # if new children have been added, remove them from their old parents
            new_children = set(children) - set(xblock.children)
            for new_child in new_children:
                old_parent_location = store.get_parent_location(new_child)
                if old_parent_location:
                    old_parent = store.get_item(old_parent_location)
                    old_parent.children.remove(new_child)
                    old_parent = _update_with_callback(old_parent, user)
                else:
                    # the Studio UI currently doesn't present orphaned children, so assume this is an error
                    return JsonResponse({"error": "Invalid data, possibly caused by concurrent authors."}, 400)

            # make sure there are no old children that became orphans
            # In a single-author (no-conflict) scenario, all children in the persisted list on the server should be
            # present in the updated list.  If there are any children that have been dropped as part of this update,
            # then that would be an error.
            #
            # We can be even more restrictive in a multi-author (conflict), by returning an error whenever
            # len(old_children) > 0. However, that conflict can still be "merged" if the dropped child had been
            # re-parented. Hence, the check for the parent in the any statement below.
            #
            # Note that this multi-author conflict error should not occur in modulestores (such as Split) that support
            # atomic write transactions.  In Split, if there was another author who moved one of the "old_children"
            # into another parent, then that child would have been deleted from this parent on the server. However,
            # this is error could occur in modulestores (such as Draft) that do not support atomic write-transactions
            old_children = set(xblock.children) - set(children)
            if any(
                    store.get_parent_location(old_child) == xblock.location
                    for old_child in old_children
            ):
                # since children are moved as part of a single transaction, orphans should not be created
                return JsonResponse({"error": "Invalid data, possibly caused by concurrent authors."}, 400)

            # set the children on the xblock
            xblock.children = children

        # also commit any metadata which might have been passed along
        if nullout is not None or metadata is not None:
            # the postback is not the complete metadata, as there's system metadata which is
            # not presented to the end-user for editing. So let's use the original (existing_item) and
            # 'apply' the submitted metadata, so we don't end up deleting system metadata.
            if nullout is not None:
                for metadata_key in nullout:
                    setattr(xblock, metadata_key, None)

            # update existing metadata with submitted metadata (which can be partial)
            # IMPORTANT NOTE: if the client passed 'null' (None) for a piece of metadata that means 'remove it'. If
            # the intent is to make it None, use the nullout field
            if metadata is not None:
                for metadata_key, value in metadata.items():
                    field = xblock.fields[metadata_key]

                    if value is None:
                        field.delete_from(xblock)
                    else:
                        try:
                            value = field.from_json(value)
                        except ValueError as verr:
                            reason = _("Invalid data")
                            if verr.message:
                                reason = _("Invalid data ({details})").format(details=verr.message)
                            return JsonResponse({"error": reason}, 400)

                        field.write_to(xblock, value)

        # update the xblock and call any xblock callbacks
        xblock = _update_with_callback(xblock, user, old_metadata, old_content)

        # for static tabs, their containing course also records their display name
        if xblock.location.category == 'static_tab':
            course = store.get_course(xblock.location.course_key)
            # find the course's reference to this tab and update the name.
            static_tab = CourseTabList.get_tab_by_slug(course.tabs, xblock.location.name)
            # only update if changed
            if static_tab and static_tab['name'] != xblock.display_name:
                static_tab['name'] = xblock.display_name
                store.update_item(course, user.id)

        result = {
            'id': unicode(xblock.location),
            'data': data,
            'metadata': own_metadata(xblock)
        }

        if grader_type is not None:
            result.update(CourseGradingModel.update_section_grader_type(xblock, grader_type, user))

        # If publish is set to 'republish' and this item is not in direct only categories and has previously been published,
        # then this item should be republished. This is used by staff locking to ensure that changing the draft
        # value of the staff lock will also update the published version, but only at the unit level.
        if publish == 'republish' and xblock.category not in DIRECT_ONLY_CATEGORIES:
            if modulestore().has_published_version(xblock):
                publish = 'make_public'

        # Make public after updating the xblock, in case the caller asked for both an update and a publish.
        # Used by Bok Choy tests and by republishing of staff locks.
        if publish == 'make_public':
            modulestore().publish(xblock.location, user.id)

        # Note that children aren't being returned until we have a use case.
        return JsonResponse(result, encoder=EdxJSONEncoder)


@login_required
@expect_json
def create_item(request):
    """
    Exposes internal helper method without breaking existing bindings/dependencies
    """
    return _create_item(request)


@login_required
@expect_json
def _create_item(request):
    """View for create items."""
    parent_locator = request.json['parent_locator']
    usage_key = usage_key_with_run(parent_locator)
    if not has_studio_write_access(request.user, usage_key.course_key):
        raise PermissionDenied()

    category = request.json['category']
    if isinstance(usage_key, LibraryUsageLocator):
        # Only these categories are supported at this time.
        if category not in ['html', 'problem', 'video']:
            return HttpResponseBadRequest(
                "Category '%s' not supported for Libraries" % category, content_type='text/plain'
            )

    created_block = create_xblock(
        parent_locator=parent_locator,
        user=request.user,
        category=category,
        display_name=request.json.get('display_name'),
        boilerplate=request.json.get('boilerplate')
    )

    return JsonResponse(
        {"locator": unicode(created_block.location), "courseKey": unicode(created_block.location.course_key)}
    )


def _duplicate_item(parent_usage_key, duplicate_source_usage_key, user, display_name=None):
    """
    Duplicate an existing xblock as a child of the supplied parent_usage_key.
    """
    store = modulestore()
    with store.bulk_operations(duplicate_source_usage_key.course_key):
        source_item = store.get_item(duplicate_source_usage_key)
        # Change the blockID to be unique.
        dest_usage_key = source_item.location.replace(name=uuid4().hex)
        category = dest_usage_key.block_type

        # Update the display name to indicate this is a duplicate (unless display name provided).
        # Can't use own_metadata(), b/c it converts data for JSON serialization -
        # not suitable for setting metadata of the new block
        duplicate_metadata = {}
        for field in source_item.fields.values():
            if field.scope == Scope.settings and field.is_set_on(source_item):
                duplicate_metadata[field.name] = field.read_from(source_item)
        if display_name is not None:
            duplicate_metadata['display_name'] = display_name
        else:
            if source_item.display_name is None:
                duplicate_metadata['display_name'] = _("Duplicate of {0}").format(source_item.category)
            else:
                duplicate_metadata['display_name'] = _("Duplicate of '{0}'").format(source_item.display_name)

        dest_module = store.create_item(
            user.id,
            dest_usage_key.course_key,
            dest_usage_key.block_type,
            block_id=dest_usage_key.block_id,
            definition_data=source_item.get_explicitly_set_fields_by_scope(Scope.content),
            metadata=duplicate_metadata,
            runtime=source_item.runtime,
        )

        children_handled = False

        if hasattr(dest_module, 'studio_post_duplicate'):
            # Allow an XBlock to do anything fancy it may need to when duplicated from another block.
            # These blocks may handle their own children or parenting if needed. Let them return booleans to
            # let us know if we need to handle these or not.
            dest_module.xmodule_runtime = StudioEditModuleRuntime(user)
            children_handled = dest_module.studio_post_duplicate(store, source_item)

        # Children are not automatically copied over (and not all xblocks have a 'children' attribute).
        # Because DAGs are not fully supported, we need to actually duplicate each child as well.
        if source_item.has_children and not children_handled:
            dest_module.children = dest_module.children or []
            for child in source_item.children:
                dupe = _duplicate_item(dest_module.location, child, user=user)
                if dupe not in dest_module.children:  # _duplicate_item may add the child for us.
                    dest_module.children.append(dupe)
            store.update_item(dest_module, user.id)

        # pylint: disable=protected-access
        if 'detached' not in source_item.runtime.load_block_type(category)._class_tags:
            parent = store.get_item(parent_usage_key)
            # If source was already a child of the parent, add duplicate immediately afterward.
            # Otherwise, add child to end.
            if source_item.location in parent.children:
                source_index = parent.children.index(source_item.location)
                parent.children.insert(source_index + 1, dest_module.location)
            else:
                parent.children.append(dest_module.location)
            store.update_item(parent, user.id)

        return dest_module.location


@login_required
@expect_json
def delete_item(request, usage_key):
    """
    Exposes internal helper method without breaking existing bindings/dependencies
    """
    _delete_item(usage_key, request.user)


def _delete_item(usage_key, user):
    """
    Deletes an existing xblock with the given usage_key.
    If the xblock is a Static Tab, removes it from course.tabs as well.
    """
    store = modulestore()

    with store.bulk_operations(usage_key.course_key):
        # VS[compat] cdodge: This is a hack because static_tabs also have references from the course module, so
        # if we add one then we need to also add it to the policy information (i.e. metadata)
        # we should remove this once we can break this reference from the course to static tabs
        if usage_key.category == 'static_tab':

            dog_stats_api.increment(
                DEPRECATION_VSCOMPAT_EVENT,
                tags=(
                    "location:_delete_item_static_tab",
                    u"course:{}".format(unicode(usage_key.course_key)),
                )
            )

            course = store.get_course(usage_key.course_key)
            existing_tabs = course.tabs or []
            course.tabs = [tab for tab in existing_tabs if tab.get('url_slug') != usage_key.name]
            store.update_item(course, user.id)

        store.delete_item(usage_key, user.id)


@login_required
@require_http_methods(("GET", "DELETE"))
def orphan_handler(request, course_key_string):
    """
    View for handling orphan related requests. GET gets all of the current orphans.
    DELETE removes all orphans (requires is_staff access)

    An orphan is a block whose category is not in the DETACHED_CATEGORY list, is not the root, and is not reachable
    from the root via children
    """
    course_usage_key = CourseKey.from_string(course_key_string)
    if request.method == 'GET':
        if has_studio_read_access(request.user, course_usage_key):
            return JsonResponse([unicode(item) for item in modulestore().get_orphans(course_usage_key)])
        else:
            raise PermissionDenied()
    if request.method == 'DELETE':
        if request.user.is_staff:
            deleted_items = _delete_orphans(course_usage_key, request.user.id, commit=True)
            return JsonResponse({'deleted': deleted_items})
        else:
            raise PermissionDenied()


def _delete_orphans(course_usage_key, user_id, commit=False):
    """
    Helper function to delete orphans for a given course.
    If `commit` is False, this function does not actually remove
    the orphans.
    """
    store = modulestore()
    items = store.get_orphans(course_usage_key)
    branch = course_usage_key.branch
    if commit:
        for itemloc in items:
            revision = ModuleStoreEnum.RevisionOption.all
            # specify branches when deleting orphans
            if branch == ModuleStoreEnum.BranchName.published:
                revision = ModuleStoreEnum.RevisionOption.published_only
            store.delete_item(itemloc, user_id, revision=revision)
    return [unicode(item) for item in items]


def _get_xblock(usage_key, user):
    """
    Returns the xblock for the specified usage key. Note: if failing to find a key with a category
    in the CREATE_IF_NOT_FOUND list, an xblock will be created and saved automatically.
    """
    store = modulestore()
    with store.bulk_operations(usage_key.course_key):
        try:
            return store.get_item(usage_key, depth=None)
        except ItemNotFoundError:
            if usage_key.category in CREATE_IF_NOT_FOUND:
                # Create a new one for certain categories only. Used for course info handouts.
                return store.create_item(user.id, usage_key.course_key, usage_key.block_type, block_id=usage_key.block_id)
            else:
                raise
        except InvalidLocationError:
            log.error("Can't find item by location.")
            return JsonResponse({"error": "Can't find item by location: " + unicode(usage_key)}, 404)


def _get_module_info(xblock, rewrite_static_links=True, include_ancestor_info=False, include_publishing_info=False):
    """
    metadata, data, id representation of a leaf module fetcher.
    :param usage_key: A UsageKey
    """
    with modulestore().bulk_operations(xblock.location.course_key):
        data = getattr(xblock, 'data', '')
        if rewrite_static_links:
            data = replace_static_urls(
                data,
                None,
                course_id=xblock.location.course_key
            )

        # Pre-cache has changes for the entire course because we'll need it for the ancestor info
        # Except library blocks which don't [yet] use draft/publish
        if not isinstance(xblock.location, LibraryUsageLocator):
            modulestore().has_changes(modulestore().get_course(xblock.location.course_key, depth=None))

        # Note that children aren't being returned until we have a use case.
        xblock_info = create_xblock_info(
            xblock, data=data, metadata=own_metadata(xblock), include_ancestor_info=include_ancestor_info
        )
        if include_publishing_info:
            add_container_page_publishing_info(xblock, xblock_info)
        return xblock_info


def create_xblock_info(xblock, data=None, metadata=None, include_ancestor_info=False, include_child_info=False,
                       course_outline=False, include_children_predicate=NEVER, parent_xblock=None, graders=None,
                       user=None, course=None):
    """
    Creates the information needed for client-side XBlockInfo.

    If data or metadata are not specified, their information will not be added
    (regardless of whether or not the xblock actually has data or metadata).

    There are three optional boolean parameters:
      include_ancestor_info - if true, ancestor info is added to the response
      include_child_info - if true, direct child info is included in the response
      course_outline - if true, the xblock is being rendered on behalf of the course outline.
        There are certain expensive computations that do not need to be included in this case.

    In addition, an optional include_children_predicate argument can be provided to define whether or
    not a particular xblock should have its children included.
    """
    is_library_block = isinstance(xblock.location, LibraryUsageLocator)
    is_xblock_unit = is_unit(xblock, parent_xblock)
    # this should not be calculated for Sections and Subsections on Unit page or for library blocks
    has_changes = None
    if (is_xblock_unit or course_outline) and not is_library_block:
        has_changes = modulestore().has_changes(xblock)

    if graders is None:
        if not is_library_block:
            graders = CourseGradingModel.fetch(xblock.location.course_key).graders
        else:
            graders = []

    # Filter the graders data as needed
    graders = _filter_entrance_exam_grader(graders)

    # We need to load the course in order to retrieve user partition information.
    # For this reason, we load the course once and re-use it when recursively loading children.
    if course is None:
        course = modulestore().get_course(xblock.location.course_key)

    # Compute the child info first so it can be included in aggregate information for the parent
    should_visit_children = include_child_info and (course_outline and not is_xblock_unit or not course_outline)
    if should_visit_children and xblock.has_children:
        child_info = _create_xblock_child_info(
            xblock,
            course_outline,
            graders,
            include_children_predicate=include_children_predicate,
            user=user,
            course=course
        )
    else:
        child_info = None

    release_date = _get_release_date(xblock, user)

    if xblock.category != 'course':
        visibility_state = _compute_visibility_state(xblock, child_info, is_xblock_unit and has_changes)
    else:
        visibility_state = None
    published = modulestore().has_published_version(xblock) if not is_library_block else None

    # defining the default value 'True' for delete, drag and add new child actions in xblock_actions for each xblock.
    xblock_actions = {'deletable': True, 'draggable': True, 'childAddable': True}
    explanatory_message = None

    # is_entrance_exam is inherited metadata.
    if xblock.category == 'chapter' and getattr(xblock, "is_entrance_exam", None):
        # Entrance exam section should not be deletable, draggable and not have 'New Subsection' button.
        xblock_actions['deletable'] = xblock_actions['childAddable'] = xblock_actions['draggable'] = False
        if parent_xblock is None:
            parent_xblock = get_parent_xblock(xblock)

        # Translators: The {pct_sign} here represents the percent sign, i.e., '%'
        # in many languages. This is used to avoid Transifex's misinterpreting of
        # '% o'. The percent sign is also translatable as a standalone string.
        explanatory_message = _('Students must score {score}{pct_sign} or higher to access course materials.').format(
            score=int(parent_xblock.entrance_exam_minimum_score_pct * 100),
            # Translators: This is the percent sign. It will be used to represent
            # a percent value out of 100, e.g. "58%" means "58/100".
            pct_sign=_('%'))

    xblock_info = {
        "id": unicode(xblock.location),
        "display_name": xblock.display_name_with_default,
        "category": xblock.category,
        "edited_on": get_default_time_display(xblock.subtree_edited_on) if xblock.subtree_edited_on else None,
        "published": published,
        "published_on": get_default_time_display(xblock.published_on) if published and xblock.published_on else None,
        "studio_url": xblock_studio_url(xblock, parent_xblock),
        "released_to_students": datetime.now(UTC) > xblock.start,
        "release_date": release_date,
        "visibility_state": visibility_state,
        "has_explicit_staff_lock": xblock.fields['visible_to_staff_only'].is_set_on(xblock),
        "start": xblock.fields['start'].to_json(xblock.start),
        "graded": xblock.graded,
        "due_date": get_default_time_display(xblock.due),
        "due": xblock.fields['due'].to_json(xblock.due),
        "format": xblock.format,
        "course_graders": [grader.get('type') for grader in graders],
        "has_changes": has_changes,
        "actions": xblock_actions,
        "explanatory_message": explanatory_message,
        "group_access": xblock.group_access,
        "user_partitions": get_user_partition_info(xblock, course=course),
    }

    # update xblock_info with special exam information if the feature flag is enabled
    if settings.FEATURES.get('ENABLE_SPECIAL_EXAMS'):
        if xblock.category == 'course':
            xblock_info.update({
                "enable_proctored_exams": xblock.enable_proctored_exams,
                "enable_timed_exams": xblock.enable_timed_exams
            })
        elif xblock.category == 'sequential':
            xblock_info.update({
                "is_proctored_exam": xblock.is_proctored_exam,
                "is_practice_exam": xblock.is_practice_exam,
                "is_time_limited": xblock.is_time_limited,
                "default_time_limit_minutes": xblock.default_time_limit_minutes
            })

    # Entrance exam subsection should be hidden. in_entrance_exam is inherited metadata, all children will have it.
    if xblock.category == 'sequential' and getattr(xblock, "in_entrance_exam", False):
        xblock_info["is_header_visible"] = False

    if data is not None:
        xblock_info["data"] = data
    if metadata is not None:
        xblock_info["metadata"] = metadata
    if include_ancestor_info:
        xblock_info['ancestor_info'] = _create_xblock_ancestor_info(xblock, course_outline)
    if child_info:
        xblock_info['child_info'] = child_info
    if visibility_state == VisibilityState.staff_only:
        xblock_info["ancestor_has_staff_lock"] = ancestor_has_staff_lock(xblock, parent_xblock)
    else:
        xblock_info["ancestor_has_staff_lock"] = False

    if course_outline:
        if xblock_info["has_explicit_staff_lock"]:
            xblock_info["staff_only_message"] = True
        elif child_info and child_info["children"]:
            xblock_info["staff_only_message"] = all([child["staff_only_message"] for child in child_info["children"]])
        else:
            xblock_info["staff_only_message"] = False

    return xblock_info


def add_container_page_publishing_info(xblock, xblock_info):  # pylint: disable=invalid-name
    """
    Adds information about the xblock's publish state to the supplied
    xblock_info for the container page.
    """
    def safe_get_username(user_id):
        """
        Guard against bad user_ids, like the infamous "**replace_user**".
        Note that this will ignore our special known IDs (ModuleStoreEnum.UserID).
        We should consider adding special handling for those values.

        :param user_id: the user id to get the username of
        :return: username, or None if the user does not exist or user_id is None
        """
        if user_id:
            try:
                return User.objects.get(id=user_id).username
            except:  # pylint: disable=bare-except
                pass

        return None

    xblock_info["edited_by"] = safe_get_username(xblock.subtree_edited_by)
    xblock_info["published_by"] = safe_get_username(xblock.published_by)
    xblock_info["currently_visible_to_students"] = is_currently_visible_to_students(xblock)
    xblock_info["has_content_group_components"] = has_children_visible_to_specific_content_groups(xblock)
    if xblock_info["release_date"]:
        xblock_info["release_date_from"] = _get_release_date_from(xblock)
    if xblock_info["visibility_state"] == VisibilityState.staff_only:
        xblock_info["staff_lock_from"] = _get_staff_lock_from(xblock)
    else:
        xblock_info["staff_lock_from"] = None


class VisibilityState(object):
    """
    Represents the possible visibility states for an xblock:

      live - the block and all of its descendants are live to students (excluding staff only items)
        Note: Live means both published and released.

      ready - the block is ready to go live and all of its descendants are live or ready (excluding staff only items)
        Note: content is ready when it is published and scheduled with a release date in the future.

      unscheduled - the block and all of its descendants have no release date (excluding staff only items)
        Note: it is valid for items to be published with no release date in which case they are still unscheduled.

      needs_attention - the block or its descendants are not fully live, ready or unscheduled (excluding staff only items)
        For example: one subsection has draft content, or there's both unreleased and released content in one section.

      staff_only - all of the block's content is to be shown to staff only
        Note: staff only items do not affect their parent's state.
    """
    live = 'live'
    ready = 'ready'
    unscheduled = 'unscheduled'
    needs_attention = 'needs_attention'
    staff_only = 'staff_only'


def _compute_visibility_state(xblock, child_info, is_unit_with_changes):
    """
    Returns the current publish state for the specified xblock and its children
    """
    if xblock.visible_to_staff_only:
        return VisibilityState.staff_only
    elif is_unit_with_changes:
        # Note that a unit that has never been published will fall into this category,
        # as well as previously published units with draft content.
        return VisibilityState.needs_attention
    is_unscheduled = xblock.start == DEFAULT_START_DATE
    is_live = datetime.now(UTC) > xblock.start
    children = child_info and child_info.get('children', [])
    if children and len(children) > 0:
        all_staff_only = True
        all_unscheduled = True
        all_live = True
        for child in child_info['children']:
            child_state = child['visibility_state']
            if child_state == VisibilityState.needs_attention:
                return child_state
            elif not child_state == VisibilityState.staff_only:
                all_staff_only = False
                if not child_state == VisibilityState.unscheduled:
                    all_unscheduled = False
                    if not child_state == VisibilityState.live:
                        all_live = False
        if all_staff_only:
            return VisibilityState.staff_only
        elif all_unscheduled:
            return VisibilityState.unscheduled if is_unscheduled else VisibilityState.needs_attention
        elif all_live:
            return VisibilityState.live if is_live else VisibilityState.needs_attention
        else:
            return VisibilityState.ready if not is_unscheduled else VisibilityState.needs_attention
    if is_unscheduled:
        return VisibilityState.unscheduled
    elif is_live:
        return VisibilityState.live
    else:
        return VisibilityState.ready


def _create_xblock_ancestor_info(xblock, course_outline):
    """
    Returns information about the ancestors of an xblock. Note that the direct parent will also return
    information about all of its children.
    """
    ancestors = []

    def collect_ancestor_info(ancestor, include_child_info=False):
        """
        Collect xblock info regarding the specified xblock and its ancestors.
        """
        if ancestor:
            direct_children_only = lambda parent: parent == ancestor
            ancestors.append(create_xblock_info(
                ancestor,
                include_child_info=include_child_info,
                course_outline=course_outline,
                include_children_predicate=direct_children_only
            ))
            collect_ancestor_info(get_parent_xblock(ancestor))
    collect_ancestor_info(get_parent_xblock(xblock), include_child_info=True)
    return {
        'ancestors': ancestors
    }


def _create_xblock_child_info(xblock, course_outline, graders, include_children_predicate=NEVER, user=None, course=None):  # pylint: disable=line-too-long
    """
    Returns information about the children of an xblock, as well as about the primary category
    of xblock expected as children.
    """
    child_info = {}
    child_category = xblock_primary_child_category(xblock)
    if child_category:
        child_info = {
            'category': child_category,
            'display_name': xblock_type_display_name(child_category, default_display_name=child_category),
        }
    if xblock.has_children and include_children_predicate(xblock):
        child_info['children'] = [
            create_xblock_info(
                child, include_child_info=True, course_outline=course_outline,
                include_children_predicate=include_children_predicate,
                parent_xblock=xblock,
                graders=graders,
                user=user,
                course=course,
            ) for child in xblock.get_children()
        ]
    return child_info


def _get_release_date(xblock, user=None):
    """
    Returns the release date for the xblock, or None if the release date has never been set.
    """
    # If year of start date is less than 1900 then reset the start date to DEFAULT_START_DATE
    reset_to_default = False
    try:
        reset_to_default = xblock.start.year < 1900
    except ValueError:
        # For old mongo courses, accessing the start attribute calls `to_json()`,
        # which raises a `ValueError` for years < 1900.
        reset_to_default = True

    if reset_to_default and user:
        xblock.start = DEFAULT_START_DATE
        xblock = _update_with_callback(xblock, user)

    # Treat DEFAULT_START_DATE as a magic number that means the release date has not been set
    return get_default_time_display(xblock.start) if xblock.start != DEFAULT_START_DATE else None


def _get_release_date_from(xblock):
    """
    Returns a string representation of the section or subsection that sets the xblock's release date
    """
    return _xblock_type_and_display_name(find_release_date_source(xblock))


def _get_staff_lock_from(xblock):
    """
    Returns a string representation of the section or subsection that sets the xblock's release date
    """
    source = find_staff_lock_source(xblock)
    return _xblock_type_and_display_name(source) if source else None


def _xblock_type_and_display_name(xblock):
    """
    Returns a string representation of the xblock's type and display name
    """
    return _('{section_or_subsection} "{display_name}"').format(
        section_or_subsection=xblock_type_display_name(xblock),
        display_name=xblock.display_name_with_default)<|MERGE_RESOLUTION|>--- conflicted
+++ resolved
@@ -197,7 +197,6 @@
         )
 
 
-<<<<<<< HEAD
 class StudioPermissionsService(object):
     """
     Service that can provide information about a user's permissions.
@@ -241,9 +240,6 @@
         return None
 
 
-# pylint: disable=unused-argument
-=======
->>>>>>> 7c2fec21
 @require_http_methods(("GET"))
 @login_required
 @expect_json
