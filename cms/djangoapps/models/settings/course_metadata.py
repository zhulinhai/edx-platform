"""
Django module for Course Metadata class -- manages advanced settings and related parameters
"""
from xblock.fields import Scope
from xmodule.modulestore.django import modulestore
from django.utils.translation import ugettext as _
from django.conf import settings


class CourseMetadata(object):
    '''
    For CRUD operations on metadata fields which do not have specific editors
    on the other pages including any user generated ones.
    The objects have no predefined attrs but instead are obj encodings of the
    editable metadata.
    '''
    # The list of fields that wouldn't be shown in Advanced Settings.
<<<<<<< HEAD
    # Should not be used directly. Instead the filtered_list method should be used if the field needs to be filtered
    # depending on the feature flag.
    FILTERED_LIST = ['xml_attributes',
                     'start',
                     'end',
                     'enrollment_start',
                     'enrollment_end',
                     'tabs',
                     'graceperiod',
                     'checklists',
                     'show_timezone',
                     'format',
                     'graded',
                     'hide_from_toc',
                     'pdf_textbooks',
                     'user_partitions',
                     'name',  # from xblock
                     'tags',  # from xblock
                     'visible_to_staff_only',
                     'enable_enrollment_email'
=======
    # Should not be used directly. Instead the filtered_list method should
    # be used if the field needs to be filtered depending on the feature flag.
    FILTERED_LIST = [
        'cohort_config',
        'xml_attributes',
        'start',
        'end',
        'enrollment_start',
        'enrollment_end',
        'tabs',
        'graceperiod',
        'checklists',
        'show_timezone',
        'format',
        'graded',
        'hide_from_toc',
        'pdf_textbooks',
        'user_partitions',
        'name',  # from xblock
        'tags',  # from xblock
        'visible_to_staff_only',
        'group_access',
        'pre_requisite_courses',
        'entrance_exam_enabled',
        'entrance_exam_minimum_score_pct',
        'entrance_exam_id',
        'is_entrance_exam',
        'in_entrance_exam',
>>>>>>> 00b75f01
    ]

    @classmethod
    def filtered_list(cls):
        """
        Filter fields based on feature flag, i.e. enabled, disabled.
        """
        # Copy the filtered list to avoid permanently changing the class attribute.
        filtered_list = list(cls.FILTERED_LIST)

        # Do not show giturl if feature is not enabled.
        if not settings.FEATURES.get('ENABLE_EXPORT_GIT'):
            filtered_list.append('giturl')

        # Do not show edxnotes if the feature is disabled.
        if not settings.FEATURES.get('ENABLE_EDXNOTES'):
            filtered_list.append('edxnotes')

        # Do not show video_upload_pipeline if the feature is disabled.
        if not settings.FEATURES.get('ENABLE_VIDEO_UPLOAD_PIPELINE'):
            filtered_list.append('video_upload_pipeline')

        # Do not show facebook_url if the feature is disabled.
        if not settings.FEATURES.get('ENABLE_MOBILE_SOCIAL_FACEBOOK_FEATURES'):
            filtered_list.append('facebook_url')

        # Do not show social sharing url field if the feature is disabled.
        if (not settings.FEATURES.get('DASHBOARD_SHARE_SETTINGS') or
                not settings.FEATURES.get("DASHBOARD_SHARE_SETTINGS").get("CUSTOM_COURSE_URLS")):
            filtered_list.append('social_sharing_url')

        return filtered_list

    @classmethod
    def fetch(cls, descriptor):
        """
        Fetch the key:value editable course details for the given course from
        persistence and return a CourseMetadata model.
        """
        result = {}
        metadata = cls.fetch_all(descriptor)
        for key, value in metadata.iteritems():
            if key in cls.filtered_list():
                continue
            result[key] = value
        return result

    @classmethod
    def fetch_all(cls, descriptor):
        """
        Fetches all key:value pairs from persistence and returns a CourseMetadata model.
        """
        result = {}
        for field in descriptor.fields.values():
            if field.scope != Scope.settings:
                continue
            result[field.name] = {
                'value': field.read_json(descriptor),
                'display_name': _(field.display_name),    # pylint: disable=translation-of-non-string
                'help': _(field.help),                    # pylint: disable=translation-of-non-string
                'deprecated': field.runtime_options.get('deprecated', False)
            }
        return result

    @classmethod
    def update_from_json(cls, descriptor, jsondict, user, filter_tabs=True):
        """
        Decode the json into CourseMetadata and save any changed attrs to the db.

        Ensures none of the fields are in the blacklist.
        """
        filtered_list = cls.filtered_list()
        # Don't filter on the tab attribute if filter_tabs is False.
        if not filter_tabs:
            filtered_list.remove("tabs")

        # Validate the values before actually setting them.
        key_values = {}

        for key, model in jsondict.iteritems():
            # should it be an error if one of the filtered list items is in the payload?
            if key in filtered_list:
                continue
            try:
                val = model['value']
                if hasattr(descriptor, key) and getattr(descriptor, key) != val:
                    key_values[key] = descriptor.fields[key].from_json(val)
            except (TypeError, ValueError) as err:
                raise ValueError(_("Incorrect format for field '{name}'. {detailed_message}").format(
                    name=model['display_name'], detailed_message=err.message))

        return cls.update_from_dict(key_values, descriptor, user)

    @classmethod
    def validate_and_update_from_json(cls, descriptor, jsondict, user, filter_tabs=True):
        """
        Validate the values in the json dict (validated by xblock fields from_json method)

        If all fields validate, go ahead and update those values in the database.
        If not, return the error objects list.

        Returns:
            did_validate: whether values pass validation or not
            errors: list of error objects
            result: the updated course metadata or None if error
        """
        filtered_list = cls.filtered_list()
        if not filter_tabs:
            filtered_list.remove("tabs")

        filtered_dict = dict((k, v) for k, v in jsondict.iteritems() if k not in filtered_list)
        did_validate = True
        errors = []
        key_values = {}
        updated_data = None

        for key, model in filtered_dict.iteritems():
            try:
                val = model['value']
                if hasattr(descriptor, key) and getattr(descriptor, key) != val:
                    key_values[key] = descriptor.fields[key].from_json(val)
            except (TypeError, ValueError) as err:
                did_validate = False
                errors.append({'message': err.message, 'model': model})

        # If did validate, go ahead and update the metadata
        if did_validate:
            updated_data = cls.update_from_dict(key_values, descriptor, user)

        return did_validate, errors, updated_data

    @classmethod
    def update_from_dict(cls, key_values, descriptor, user):
        """
        Update metadata descriptor in modulestore from key_values.
        """
        for key, value in key_values.iteritems():
            setattr(descriptor, key, value)

        if len(key_values):
            modulestore().update_item(descriptor, user.id)

        return cls.fetch(descriptor)<|MERGE_RESOLUTION|>--- conflicted
+++ resolved
@@ -15,28 +15,6 @@
     editable metadata.
     '''
     # The list of fields that wouldn't be shown in Advanced Settings.
-<<<<<<< HEAD
-    # Should not be used directly. Instead the filtered_list method should be used if the field needs to be filtered
-    # depending on the feature flag.
-    FILTERED_LIST = ['xml_attributes',
-                     'start',
-                     'end',
-                     'enrollment_start',
-                     'enrollment_end',
-                     'tabs',
-                     'graceperiod',
-                     'checklists',
-                     'show_timezone',
-                     'format',
-                     'graded',
-                     'hide_from_toc',
-                     'pdf_textbooks',
-                     'user_partitions',
-                     'name',  # from xblock
-                     'tags',  # from xblock
-                     'visible_to_staff_only',
-                     'enable_enrollment_email'
-=======
     # Should not be used directly. Instead the filtered_list method should
     # be used if the field needs to be filtered depending on the feature flag.
     FILTERED_LIST = [
@@ -57,6 +35,7 @@
         'user_partitions',
         'name',  # from xblock
         'tags',  # from xblock
+        'enable_enrollment_email'
         'visible_to_staff_only',
         'group_access',
         'pre_requisite_courses',
@@ -65,7 +44,6 @@
         'entrance_exam_id',
         'is_entrance_exam',
         'in_entrance_exam',
->>>>>>> 00b75f01
     ]
 
     @classmethod
